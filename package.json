{
  "name": "@beehiveinnovation/rain-protocol",
  "description": "Fair value capture for intangible or physical assets in a permissionless way in any decentralised environment",
  "version": "0.0.16",
  "author": "Beehive Innovation",
  "license": "CAL",
  "repository": {
    "type": "git",
    "url": "https://github.com/beehive-innovation/rain-protocol.git"
  },
  "keywords": [],
  "bugs": {
    "url": "https://github.com/beehive-innovation/rain-protocol/issues"
  },
  "homepage": "http://beehive-innovation.github.io/rain-protocol/",
  "scripts": {
    "build": "hardhat compile",
    "test": "hardhat test",
    "docgen": "solidity-docgen -o ./docs/api/ --solc-module solc-0.8 --exclude ./contracts/test/ -t ./.templates/",
    "lint": "eslint . --ext .ts",
    "lint-and-fix": "eslint . --ext .ts --fix"
  },
  "devDependencies": {
    "@nomiclabs/hardhat-ethers": "^2.0.3",
    "@typechain/ethers-v5": "^8.0.5",
    "@typechain/hardhat": "^3.0.0",
    "@types/mocha": "^8.2.0",
    "@types/node": "^14.14.22",
    "@typescript-eslint/eslint-plugin": "^5.4.0",
    "@typescript-eslint/parser": "^5.4.0",
    "chai": "^4.3.6",
    "eslint": "^8.2.0",
    "ethers": "5.6.1",
    "hardhat": "^2.8.3",
    "hardhat-contract-sizer": "^2.1.1",
    "hardhat-gas-reporter": "^1.0.4",
    "hardhat-storage-layout": "^0.1.6",
<<<<<<< HEAD
    "prettier": "^2.3.2",
=======
    "prettier": "^2.6.2",
>>>>>>> 0ee0b791
    "prettier-plugin-solidity": "^1.0.0-beta.19",
    "pretty-quick": "^3.1.1",
    "solc-0.8": "npm:solc@^0.8.10",
    "solhint": "^3.3.4",
    "solidity-docgen": "^0.5.13",
    "ts-generator": "^0.1.1",
    "ts-node": "^9.1.1",
    "tslib": "^2.0.0",
    "typechain": "^6.0.2"
  },
  "dependencies": {
    "@openzeppelin/contracts": "^4.3.3",
    "@openzeppelin/contracts-upgradeable": "^4.4.1"
  }
}<|MERGE_RESOLUTION|>--- conflicted
+++ resolved
@@ -35,11 +35,7 @@
     "hardhat-contract-sizer": "^2.1.1",
     "hardhat-gas-reporter": "^1.0.4",
     "hardhat-storage-layout": "^0.1.6",
-<<<<<<< HEAD
-    "prettier": "^2.3.2",
-=======
     "prettier": "^2.6.2",
->>>>>>> 0ee0b791
     "prettier-plugin-solidity": "^1.0.0-beta.19",
     "pretty-quick": "^3.1.1",
     "solc-0.8": "npm:solc@^0.8.10",
