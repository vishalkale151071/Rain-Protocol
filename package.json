{
  "name": "@rainprotocol/rain-protocol",
  "description": "Onchain intepreted defi for creative expression",
  "version": "0.0.16",
  "author": "Rain Protocol",
  "license": "CAL",
  "repository": {
    "type": "git",
    "url": "https://github.com/rainprotocol/rain-protocol.git"
  },
  "keywords": [],
  "bugs": {
    "url": "https://github.com/rainprotocol/rain-protocol/issues"
  },
  "homepage": "http://rainprotocol.github.io/rain-protocol/",
  "bin": {
    "opmeta": "scripts/getOpmeta.ts",
    "rainterpreter-opmeta": "scripts/getRainterpreterOpmeta.ts",
    "rain-contract-meta": "scripts/getRainContractMeta.ts",
    "contract-meta": "scripts/getContractMeta.ts"
  },
  "scripts": {
    "build": "hardhat compile",
    "test": "hardhat test",
    "lint": "eslint . --ext .ts",
    "lint-and-fix": "eslint . --ext .ts --fix",
    "opmeta": "ts-node ./scripts/getOpmeta.ts",
    "rainterpreter-opmeta": "ts-node ./scripts/getRainterpreterOpmeta.ts",
    "contract-meta": "ts-node ./scripts/getContractMeta.ts",
    "rain-contract-meta": "tsnode ./scripts/getRainContractMeta.ts"
  },
  "devDependencies": {
    "@defi-wonderland/smock": "=2.3.4",
    "@ethereumjs/common": "=3.0.2",
    "@ethereumjs/evm": "=1.3.0",
    "@nomiclabs/hardhat-ethers": "=2.2.1",
    "@typechain/ethers-v5": "=10.2.0",
    "@typechain/hardhat": "=6.1.5",
    "@types/mocha": "=10.0.1",
    "@types/node": "=18.14.1",
    "@typescript-eslint/eslint-plugin": "=5.48.0",
    "@typescript-eslint/parser": "=5.48.0",
    "ajv": "=8.12.0",
    "dotenv": "=16.0.3",
    "cbor": "=8.1.0",
    "eslint": "=8.31.0",
    "ethers": "=5.7.2",
    "hardhat": "=2.12.7",
    "hardhat-contract-sizer": "=2.6.1",
    "hardhat-gas-reporter": "=1.0.9",
    "hardhat-storage-layout": "=0.1.7",
    "mocha": "=10.2.0",
    "prettier": "=2.8.4",
    "prettier-plugin-solidity": "=1.1.1",
    "pretty-quick": "=3.1.3",
    "solc": "=0.8.17",
    "solhint": "=3.3.7",
    "ts-generator": "=0.1.1",
    "ts-node": "=10.9.1",
    "tslib": "=2.4.1",
    "typechain": "=8.1.1",
    "typescript": "=4.9.5",
    "web3-utils": "=1.8.1",
    "rainlang": "rainprotocol/rainlang#05f236ed68edf4500103305c9aca74edd11fe38b"
  },
  "dependencies": {
    "@chainlink/contracts": "=0.5.1",
<<<<<<< HEAD
    "@ethereumjs/common": "=3.0.2",
    "@ethereumjs/evm": "=1.2.3",
    "@openzeppelin/contracts-upgradeable": "=4.8.0",
    "@types/node": "=18.11.18",
    "ajv": "=8.12.0",
    "cbor": "=8.1.0",
    "prettier": "=2.8.2",
    "rainlang": "rainprotocol/rainlang#05f236ed68edf4500103305c9aca74edd11fe38b",
    "ts-node": "=10.9.1",
    "typescript": "^4.9.4"
=======
    "@openzeppelin/contracts-upgradeable": "=4.8.0"
>>>>>>> edef0cb4
  },
  "overrides": {
    "solhint": {
      "@solidity-parser/parser": "=0.14.5"
    },
    "hardhat": {
      "undici": "=5.19.1"
    }
  }
}<|MERGE_RESOLUTION|>--- conflicted
+++ resolved
@@ -65,20 +65,7 @@
   },
   "dependencies": {
     "@chainlink/contracts": "=0.5.1",
-<<<<<<< HEAD
-    "@ethereumjs/common": "=3.0.2",
-    "@ethereumjs/evm": "=1.2.3",
-    "@openzeppelin/contracts-upgradeable": "=4.8.0",
-    "@types/node": "=18.11.18",
-    "ajv": "=8.12.0",
-    "cbor": "=8.1.0",
-    "prettier": "=2.8.2",
-    "rainlang": "rainprotocol/rainlang#05f236ed68edf4500103305c9aca74edd11fe38b",
-    "ts-node": "=10.9.1",
-    "typescript": "^4.9.4"
-=======
     "@openzeppelin/contracts-upgradeable": "=4.8.0"
->>>>>>> edef0cb4
   },
   "overrides": {
     "solhint": {
