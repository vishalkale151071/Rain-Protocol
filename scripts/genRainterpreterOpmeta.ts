--- conflicted
+++ resolved
@@ -17,41 +17,6 @@
 };
 
 const main = async () => {
-<<<<<<< HEAD
-  let opmetaHexString = "0x";
-  const opmetaBytes = Uint8Array.from(
-    deflateSync(JSON.stringify(rainterpreterOpmeta, null, 4))
-  );
-  for (let i = 0; i < opmetaBytes.length; i++) {
-    opmetaHexString =
-      opmetaHexString + opmetaBytes[i].toString(16).padStart(2, "0");
-  }
-
-  let schemaHexString = "0x";
-  const schemaBytes = Uint8Array.from(
-    deflateSync(JSON.stringify(OpmetaSchema, null, 4))
-  );
-  for (let i = 0; i < schemaBytes.length; i++) {
-    schemaHexString =
-      schemaHexString + schemaBytes[i].toString(16).padStart(2, "0");
-  }
-
-  const fileData = {
-    opmeta: rainterpreterOpmeta,
-    deployableOpmetaBytes: opmetaHexString,
-    deployableSchemaBytes: schemaHexString,
-  };
-
-  const root = path.resolve();
-  let dir = root;
-  const args = argv.slice(2);
-  if (args.length === 1) {
-    dir = path.resolve(root, args[0]);
-  } else throw new Error("invalid number of arguments");
-  if (!dir.endsWith(".json")) dir = dir + "/RainterpreterOpmeta.json";
-
-  writeFile(dir, JSON.stringify(fileData, null, 4));
-=======
   const root = path.resolve();
   let dir = root;
   const args = argv.slice(2);
@@ -69,7 +34,7 @@
     let opmetaHexString = "0x";
     const opmetaBytes = Uint8Array.from(
       deflateSync(format(
-        JSON.stringify(rainterpreterOpmeta, null, 4), 
+        JSON.stringify(rainterpreterOpmeta, null, 4),
         {parser: "json"})
       )
     );
@@ -104,7 +69,6 @@
 
     writeFile(dir, fileData);
   }
->>>>>>> 6fd80b56
 };
 
 main()
