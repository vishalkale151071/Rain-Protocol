--- conflicted
+++ resolved
@@ -178,7 +178,6 @@
   });
 };
 
-<<<<<<< HEAD
 /**
  * @public
  * Checks 2 StateConfig objects to see if they are equal or not
@@ -211,6 +210,5 @@
 
   return true;
 }
-=======
-export const compareObjects = testStructs;
->>>>>>> cdd59c1f
+
+export const compareObjects = testStructs;