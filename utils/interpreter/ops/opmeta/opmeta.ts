--- conflicted
+++ resolved
@@ -31,11 +31,7 @@
       } else throw new Error(`invalid opmeta at index ${i}`);
     }
   }
-<<<<<<< HEAD
-  return JSON.stringify(_opmeta, null, 4);
-=======
   return format(JSON.stringify(_opmeta, null, 4), { parser: "json" });
->>>>>>> 6fd80b56
 };
 
 /**
@@ -96,13 +92,9 @@
   let _schema;
   if (schema) _schema = schema;
   else _schema = OpmetaSchema;
-<<<<<<< HEAD
-  const schemaJson = JSON.stringify(_schema, null, 4);
-=======
   const schemaJson = format(JSON.stringify(_schema, null, 4), {
     parser: "json",
   });
->>>>>>> 6fd80b56
   const schemaBytes = Uint8Array.from(deflateSync(schemaJson));
   let schemaHexString = "0x";
   for (let i = 0; i < schemaBytes.length; i++) {
