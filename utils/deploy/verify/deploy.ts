--- conflicted
+++ resolved
@@ -21,16 +21,6 @@
 };
 
 export const verifyCloneDeploy = async (
-<<<<<<< HEAD
-  cloneFactory: CloneFactory,
-  implementVerify: Verify,
-  admin: SignerWithAddress,
-  callback: AutoApprove
-): Promise<Verify> => {
-  const verifyConfig: VerifyConfigStruct = {
-    admin: admin.address,
-    callback: callback.address,
-=======
   deployer: SignerWithAddress,
   cloneFactory: CloneFactory,
   implementVerify: Verify,
@@ -40,34 +30,12 @@
   const verifyConfig: VerifyConfigStruct = {
     admin: admin,
     callback: callback,
->>>>>>> 10646e6d
   };
 
   const encodedConfig = ethers.utils.defaultAbiCoder.encode(
     ["tuple(address admin , address callback )"],
     [verifyConfig]
   );
-<<<<<<< HEAD
-
-  const verifyClone = await cloneFactory.clone(
-    implementVerify.address,
-    encodedConfig
-  );
-
-  const cloneEvent = (await getEventArgs(
-    verifyClone,
-    "NewClone",
-    cloneFactory
-  )) as NewCloneEvent["args"];
-
-  assert(!(cloneEvent.clone === zeroAddress), "Clone Verify zero address");
-
-  const verify = (await ethers.getContractAt(
-    "Verify",
-    cloneEvent.clone
-  )) as Verify;
-
-=======
 
   const verifyCloneTx = await cloneFactory.clone(
     implementVerify.address,
@@ -90,6 +58,5 @@
   // @ts-ignore
   verify.deployTransaction = verifyCloneTx;
 
->>>>>>> 10646e6d
   return verify;
 };
