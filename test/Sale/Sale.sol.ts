import * as Util from "../Util";
import chai from "chai";
import { artifacts, ethers } from "hardhat";
import type { Contract, ContractFactory } from "ethers";
import type {
  SaleConstructorConfigStruct,
  SaleFactory,
} from "../../typechain/SaleFactory";
import type {
  BuyEvent,
  ConstructEvent,
  EndEvent,
  InitializeEvent,
  RefundEvent,
  Sale,
  StartEvent,
  TimeoutEvent,
} from "../../typechain/Sale";
import { op } from "../Util";
import { ReserveToken } from "../../typechain/ReserveToken";
import { ReadWriteTier } from "../../typechain/ReadWriteTier";
import { RedeemableERC20Factory } from "../../typechain/RedeemableERC20Factory";
import { SaleReentrant } from "../../typechain/SaleReentrant";
import { concat, hexlify } from "ethers/lib/utils";
import {
  afterBlockNumberConfig,
  saleDeploy,
  Opcode,
  Status,
  Tier,
} from "./SaleUtil";
<<<<<<< HEAD
import { Phase } from "../RedeemableERC20/RedeemableERC20Util";
import { NoticeBoard } from "../../typechain/NoticeBoard";
=======
import { PhaseScheduledEvent } from "../../typechain/RedeemableERC20";

enum PhaseToken {
  UNINITIALIZED,
  DISTRIBUTING,
  FROZEN,
}
>>>>>>> 2dd7102e

const { assert } = chai;

let reserve: ReserveToken & Contract,
  redeemableERC20FactoryFactory: ContractFactory,
  redeemableERC20Factory: RedeemableERC20Factory & Contract,
  readWriteTierFactory: ContractFactory,
  readWriteTier: ReadWriteTier & Contract,
  saleConstructorConfig: SaleConstructorConfigStruct,
  saleFactoryFactory: ContractFactory,
  saleFactory: SaleFactory & Contract,
  saleProxy: Sale & Contract;

describe("Sale", async function () {
  beforeEach(async () => {
    reserve = (await Util.basicDeploy("ReserveToken", {})) as ReserveToken &
      Contract;
  });

  before(async () => {
    redeemableERC20FactoryFactory = await ethers.getContractFactory(
      "RedeemableERC20Factory",
      {}
    );
    redeemableERC20Factory =
      (await redeemableERC20FactoryFactory.deploy()) as RedeemableERC20Factory &
        Contract;
    await redeemableERC20Factory.deployed();

    readWriteTierFactory = await ethers.getContractFactory("ReadWriteTier");
    readWriteTier = (await readWriteTierFactory.deploy()) as ReadWriteTier &
      Contract;
    await readWriteTier.deployed();

    saleConstructorConfig = {
      maximumSaleTimeout: 10000,
      maximumCooldownDuration: 1000,
      redeemableERC20Factory: redeemableERC20Factory.address,
    };

    saleFactoryFactory = await ethers.getContractFactory("SaleFactory", {});
    saleFactory = (await saleFactoryFactory.deploy(
      saleConstructorConfig
    )) as SaleFactory & Contract;
    await saleFactory.deployed();

    const { implementation, sender } = await Util.getEventArgs(
      saleFactory.deployTransaction,
      "Implementation",
      saleFactory
    );

    assert(sender === (await ethers.getSigners())[0].address, "wrong sender");

    saleProxy = new ethers.Contract(
      implementation,
      (await artifacts.readArtifact("Sale")).abi
    ) as Sale & Contract;

    const { sender: senderProxy, config } = (await Util.getEventArgs(
      saleFactory.deployTransaction,
      "Construct",
      saleProxy
    )) as ConstructEvent["args"];

    assert(senderProxy === saleFactory.address, "wrong proxy sender");

    assert(
      config.redeemableERC20Factory === redeemableERC20Factory.address,
      "wrong redeemableERC20Factory in SaleConstructorConfig"
    );
  });

<<<<<<< HEAD
  it("should configure tier correctly", async () => {
=======
  it("should correctly timeout sale if it does not end naturally", async function () {
    this.timeout(0);

    const signers = await ethers.getSigners();
    const deployer = signers[0];
    const recipient = signers[1];
    const feeRecipient = signers[2];

    // 5 blocks from now
    const startBlock = (await ethers.provider.getBlockNumber()) + 5;
    const saleDuration = 30;
    const minimumRaise = ethers.BigNumber.from("150000").mul(Util.RESERVE_ONE);

    const totalTokenSupply = ethers.BigNumber.from("2000").mul(Util.ONE);
    const redeemableERC20Config = {
      name: "Token",
      symbol: "TKN",
      distributor: Util.zeroAddress,
      initialSupply: totalTokenSupply,
    };

    const staticPrice = ethers.BigNumber.from("75").mul(Util.RESERVE_ONE);

    const constants = [staticPrice];
    const vBasePrice = op(Opcode.VAL, 0);

    const sources = [concat([vBasePrice])];

    await Util.assertError(
      async () =>
        await saleDeploy(
          signers,
          deployer,
          saleFactory,
          {
            canStartStateConfig: afterBlockNumberConfig(startBlock),
            canEndStateConfig: afterBlockNumberConfig(
              startBlock + saleDuration
            ),
            calculatePriceStateConfig: {
              sources,
              constants,
              stackLength: 1,
              argumentsLength: 0,
            },
            recipient: recipient.address,
            reserve: reserve.address,
            cooldownDuration: 1,
            minimumRaise,
            dustSize: 0,
            saleTimeout: 10001,
          },
          {
            erc20Config: redeemableERC20Config,
            tier: readWriteTier.address,
            minimumTier: Tier.ZERO,
            distributionEndForwardingAddress: ethers.constants.AddressZero,
          }
        ),
      "MAX_TIMEOUT",
      "did not prevent a sale timeout that exceeds maximum timeout, which was set by the sale factory"
    );

    const [sale, token] = await saleDeploy(
      signers,
      deployer,
      saleFactory,
      {
        canStartStateConfig: afterBlockNumberConfig(startBlock),
        canEndStateConfig: afterBlockNumberConfig(startBlock + saleDuration),
        calculatePriceStateConfig: {
          sources,
          constants,
          stackLength: 1,
          argumentsLength: 0,
        },
        recipient: recipient.address,
        reserve: reserve.address,
        cooldownDuration: 1,
        minimumRaise,
        dustSize: 0,
        saleTimeout: 100,
      },
      {
        erc20Config: redeemableERC20Config,
        tier: readWriteTier.address,
        minimumTier: Tier.ZERO,
        distributionEndForwardingAddress: ethers.constants.AddressZero,
      }
    );

    await Util.assertError(
      async () => await sale.timeout(),
      "EARLY_TIMEOUT",
      "wrongly timed out sale early"
    );

    // wait for sale timeout
    // should be relative to initialise so we aren't even going to start the sale
    await Util.createEmptyBlock(99);

    await Util.assertError(
      async () => await sale.timeout(),
      "EARLY_TIMEOUT",
      "wrongly timed out sale 1 block early"
    );

    await Util.createEmptyBlock();

    assert((await sale.saleStatus()) === Status.PENDING);

    const txTimeout = await sale.timeout();

    // timeout should set status to Fail
    assert((await sale.saleStatus()) === Status.FAIL);

    const { sender: sender0 } = (await Util.getEventArgs(
      txTimeout,
      "Timeout",
      sale
    )) as TimeoutEvent["args"];

    assert(sender0 === signers[0].address, "wrong sender in Timeout event");

    // Should have ended distribution via rTKN contract.
    // A simple way to tell is that the rTKN phase should have changed to FROZEN.
    const {
      sender: sender1,
      newPhase,
      scheduledBlock,
    } = (await Util.getEventArgs(
      txTimeout,
      "PhaseScheduled",
      token
    )) as PhaseScheduledEvent["args"];

    assert(
      sender1 === sale.address,
      "wrong sender for endDistribution call, expected sale address"
    );
    assert(newPhase.eq(PhaseToken.FROZEN), "wrong token phase after timeout");
    assert(
      scheduledBlock.eq(await ethers.provider.getBlockNumber()),
      "expected scheduled block"
    );

    // Sale is now functionally in a Fail state
    // Cannot start, end or buy from sale
    await Util.assertError(
      async () => await sale.start(),
      "CANT_START",
      "wrongly started in Fail state"
    );
    await Util.assertError(
      async () => await sale.end(),
      "CANT_END",
      "wrongly ended in Fail state"
    );
    const fee = ethers.BigNumber.from("1").mul(Util.RESERVE_ONE);
    const desiredUnits = totalTokenSupply;
    await Util.assertError(
      async () => {
        await sale.buy({
          feeRecipient: feeRecipient.address,
          fee,
          minimumUnits: desiredUnits,
          desiredUnits,
          maximumPrice: staticPrice,
        });
      },
      "NOT_ACTIVE",
      "wrongly bought units when sale is in Fail state"
    );
  });

  it("should prevent configuring zero minimumRaise, including case when distributionEndForwardingAddress is set", async function () {
    this.timeout(0);

    const signers = await ethers.getSigners();
    const deployer = signers[0];
    const recipient = signers[1];
    const distributionEndForwardingAddress = signers[2];

    // 5 blocks from now
    const startBlock = (await ethers.provider.getBlockNumber()) + 5;
    const saleDuration = 30;
    const minimumRaise = 0;

    const totalTokenSupply = ethers.BigNumber.from("2000").mul(Util.ONE);
    const redeemableERC20Config = {
      name: "Token",
      symbol: "TKN",
      distributor: Util.zeroAddress,
      initialSupply: totalTokenSupply,
    };

    const staticPrice = ethers.BigNumber.from("75").mul(Util.RESERVE_ONE);

    const constants = [staticPrice];
    const vBasePrice = op(Opcode.VAL, 0);

    const sources = [concat([vBasePrice])];

    await Util.assertError(
      async () =>
        await saleDeploy(
          signers,
          deployer,
          saleFactory,
          {
            canStartStateConfig: afterBlockNumberConfig(startBlock),
            canEndStateConfig: afterBlockNumberConfig(
              startBlock + saleDuration
            ),
            calculatePriceStateConfig: {
              sources,
              constants,
              stackLength: 1,
              argumentsLength: 0,
            },
            recipient: recipient.address,
            reserve: reserve.address,
            cooldownDuration: 1,
            minimumRaise,
            dustSize: 0,
            saleTimeout: 100,
          },
          {
            erc20Config: redeemableERC20Config,
            tier: readWriteTier.address,
            minimumTier: Tier.ZERO,
            distributionEndForwardingAddress:
              distributionEndForwardingAddress.address,
          }
        ),
      "MIN_RAISE_0",
      "wrongly initialized sale with minimumRaise set to 0"
    );
  });

  it("should fail to initialize when deployer attempts to set a distributor", async function () {
    this.timeout(0);

    const signers = await ethers.getSigners();
    const deployer = signers[0];
    const recipient = signers[1];
    const distributor = signers[2];

    // 5 blocks from now
    const startBlock = (await ethers.provider.getBlockNumber()) + 5;
    const saleDuration = 30;
    const minimumRaise = ethers.BigNumber.from("150000").mul(Util.RESERVE_ONE);

    const totalTokenSupply = ethers.BigNumber.from("2000").mul(Util.ONE);
    const redeemableERC20Config = {
      name: "Token",
      symbol: "TKN",
      distributor: distributor.address,
      initialSupply: totalTokenSupply,
    };

    const staticPrice = ethers.BigNumber.from("75").mul(Util.RESERVE_ONE);

    const constants = [staticPrice];
    const vBasePrice = op(Opcode.VAL, 0);

    const sources = [concat([vBasePrice])];

    await Util.assertError(
      async () =>
        await saleDeploy(
          signers,
          deployer,
          saleFactory,
          {
            canStartStateConfig: afterBlockNumberConfig(startBlock),
            canEndStateConfig: afterBlockNumberConfig(
              startBlock + saleDuration
            ),
            calculatePriceStateConfig: {
              sources,
              constants,
              stackLength: 1,
              argumentsLength: 0,
            },
            recipient: recipient.address,
            reserve: reserve.address,
            cooldownDuration: 1,
            minimumRaise,
            dustSize: 0,
            saleTimeout: 100,
          },
          {
            erc20Config: redeemableERC20Config,
            tier: readWriteTier.address,
            minimumTier: Tier.ZERO,
            distributionEndForwardingAddress: ethers.constants.AddressZero,
          }
        ),
      "DISTRIBUTOR_SET",
      "did not alert deployer about setting custom distributor, since Sale will override this to automatically set the distributor to itself"
    );
  });

  it("should prevent reentrant buys", async function () {
>>>>>>> 2dd7102e
    this.timeout(0);

    const signers = await ethers.getSigners();
    const deployer = signers[0];
    const recipient = signers[1];
    const signer1 = signers[2];
    const feeRecipient = signers[3];
    const forwardingAddress = signers[4];

    // 5 blocks from now
    const startBlock = (await ethers.provider.getBlockNumber()) + 5;
    const saleDuration = 30;
    const minimumRaise = ethers.BigNumber.from("150000").mul(Util.RESERVE_ONE);

    const totalTokenSupply = ethers.BigNumber.from("2000").mul(Util.ONE);
    const redeemableERC20Config = {
      name: "Token",
      symbol: "TKN",
      distributor: Util.zeroAddress,
      initialSupply: totalTokenSupply,
    };

    const staticPrice = ethers.BigNumber.from("75").mul(Util.RESERVE_ONE);

    const constants = [staticPrice];
    const vBasePrice = op(Opcode.VAL, 0);

    const sources = [concat([vBasePrice])];

<<<<<<< HEAD
    const minimumTier = Tier.FOUR;
=======
    const cooldownDuration = 5;

    const maliciousReserveFactory = await ethers.getContractFactory(
      "SaleReentrant"
    );

    const maliciousReserve =
      (await maliciousReserveFactory.deploy()) as SaleReentrant & Contract;

    // If cooldown could be set to zero, reentrant buy calls would be possible.
    await Util.assertError(
      async () =>
        await saleDeploy(
          signers,
          deployer,
          saleFactory,
          {
            canStartStateConfig: afterBlockNumberConfig(startBlock),
            canEndStateConfig: afterBlockNumberConfig(
              startBlock + saleDuration
            ),
            calculatePriceStateConfig: {
              sources,
              constants,
              stackLength: 1,
              argumentsLength: 0,
            },
            recipient: recipient.address,
            reserve: maliciousReserve.address,
            cooldownDuration: 0, // zero
            minimumRaise,
            dustSize: 0,
            saleTimeout: 100,
          },
          {
            erc20Config: redeemableERC20Config,
            tier: readWriteTier.address,
            minimumTier: Tier.ZERO,
            distributionEndForwardingAddress: ethers.constants.AddressZero,
          }
        ),
      "COOLDOWN_0",
      "did not prevent configuring a cooldown of 0 blocks"
    );
>>>>>>> 2dd7102e

    const [sale, token] = await saleDeploy(
      signers,
      deployer,
      saleFactory,
      {
        canStartStateConfig: afterBlockNumberConfig(startBlock),
        canEndStateConfig: afterBlockNumberConfig(startBlock + saleDuration),
        calculatePriceStateConfig: {
          sources,
          constants,
          stackLength: 1,
          argumentsLength: 0,
        },
        recipient: recipient.address,
        reserve: reserve.address,
        cooldownDuration: 1,
        minimumRaise,
        dustSize: 0,
        saleTimeout: 100,
      },
      {
        erc20Config: redeemableERC20Config,
        tier: readWriteTier.address,
        minimumTier,
        distributionEndForwardingAddress: forwardingAddress.address,
      }
    );

    assert(
      (await token.minimumTier()).eq(minimumTier),
      "wrong tier level set on token"
    );

    const fee = ethers.BigNumber.from("1").mul(Util.RESERVE_ONE);

    // wait until sale start
    await Util.createEmptyBlock(
      startBlock - (await ethers.provider.getBlockNumber())
    );

    await sale.start();

    const desiredUnits = totalTokenSupply.div(2); // not all
    const cost = staticPrice.mul(desiredUnits).div(Util.ONE);

    // give signer1 reserve to cover cost + fee
    await reserve.transfer(signer1.address, cost.add(fee));

    await reserve
      .connect(signer1)
      .approve(sale.address, staticPrice.mul(desiredUnits).add(fee));

    // attempt to buy all units
    await Util.assertError(
      async () =>
        await sale.connect(signer1).buy({
          feeRecipient: feeRecipient.address,
          fee,
          minimumUnits: desiredUnits,
          desiredUnits,
          maximumPrice: staticPrice,
        }),
      "MIN_TIER",
      "singer1 bought units from Sale without meeting minimum tier requirement"
    );

    await readWriteTier.setTier(signer1.address, Tier.FOUR, []);

    // buy all units
    await sale.connect(signer1).buy({
      feeRecipient: feeRecipient.address,
      fee,
      minimumUnits: desiredUnits,
      desiredUnits,
      maximumPrice: staticPrice,
    });

    // wait until sale can end
    await Util.createEmptyBlock(
      saleTimeout + startBlock - (await ethers.provider.getBlockNumber())
    );

    const forwardingAddressTokenBalance0 = await token.balanceOf(
      forwardingAddress.address
    );

    await sale.end();

    const forwardingAddressTokenBalance1 = await token.balanceOf(
      forwardingAddress.address
    );

    assert(
      forwardingAddressTokenBalance1.gt(forwardingAddressTokenBalance0),
      "forwarding address should bypass tier restrictions"
    );
  });

  it("should work happily if griefer sends small amount of reserve to contracts and signers", async () => {
    this.timeout(0);

    const signers = await ethers.getSigners();
    const deployer = signers[0];
    const recipient = signers[1];
    const signer1 = signers[2];
    const feeRecipient = signers[3];
    const forwardingAddress = signers[4];
    const griefer = signers[5];

    // griefer acquires 1m reserve somehow
    await reserve.transfer(
      griefer.address,
      ethers.BigNumber.from("1000000" + Util.sixZeros)
    );

    // 5 blocks from now
    const startBlock = (await ethers.provider.getBlockNumber()) + 5;
    const saleDuration = 30;
    const minimumRaise = ethers.BigNumber.from("150000").mul(Util.RESERVE_ONE);

    const totalTokenSupply = ethers.BigNumber.from("2000").mul(Util.ONE);
    const redeemableERC20Config = {
      name: "Token",
      symbol: "TKN",
      distributor: Util.zeroAddress,
      initialSupply: totalTokenSupply,
    };

    const staticPrice = ethers.BigNumber.from("75").mul(Util.RESERVE_ONE);

    const constants = [staticPrice];
    const vBasePrice = op(Opcode.VAL, 0);

    const sources = [concat([vBasePrice])];

    const [sale, token] = await saleDeploy(
      signers,
      deployer,
      saleFactory,
      {
        canStartStateConfig: afterBlockNumberConfig(startBlock),
        canEndStateConfig: afterBlockNumberConfig(startBlock + saleDuration),
        calculatePriceStateConfig: {
          sources,
          constants,
          stackLength: 1,
          argumentsLength: 0,
        },
        recipient: recipient.address,
        reserve: reserve.address,
        cooldownDuration: 1,
        minimumRaise,
        dustSize: 0,
        saleTimeout: 100,
      },
      {
        erc20Config: redeemableERC20Config,
        tier: readWriteTier.address,
        minimumTier: Tier.ZERO,
        distributionEndForwardingAddress: forwardingAddress.address,
      }
    );

    // attempt to grief contracts and signers
    await reserve.connect(griefer).transfer(sale.address, "10" + Util.sixZeros);
    await reserve
      .connect(griefer)
      .transfer(token.address, "10" + Util.sixZeros);
    await reserve
      .connect(griefer)
      .transfer(deployer.address, "10" + Util.sixZeros);
    await reserve
      .connect(griefer)
      .transfer(recipient.address, "10" + Util.sixZeros);
    await reserve
      .connect(griefer)
      .transfer(signer1.address, "10" + Util.sixZeros);
    await reserve
      .connect(griefer)
      .transfer(feeRecipient.address, "10" + Util.sixZeros);
    await reserve
      .connect(griefer)
      .transfer(forwardingAddress.address, "10" + Util.sixZeros);

    const fee = ethers.BigNumber.from("1").mul(Util.RESERVE_ONE);

    // wait until sale start
    await Util.createEmptyBlock(
      startBlock - (await ethers.provider.getBlockNumber())
    );

    await sale.start();

    const desiredUnits = totalTokenSupply; // all
    const cost = staticPrice.mul(desiredUnits).div(Util.ONE);

    // give signer1 reserve to cover cost + fee
    await reserve.transfer(signer1.address, cost.add(fee));

    await reserve
      .connect(signer1)
      .approve(sale.address, staticPrice.mul(desiredUnits).add(fee));

    // buy all units
    await sale.connect(signer1).buy({
      feeRecipient: feeRecipient.address,
      fee,
      minimumUnits: desiredUnits,
      desiredUnits,
      maximumPrice: staticPrice,
    });

    // sale should have ended
    const saleStatusSuccess = await sale.saleStatus();

    assert(
      saleStatusSuccess === Status.SUCCESS,
      `wrong status in getter
      expected  ${Status.SUCCESS}
      got       ${saleStatusSuccess}`
    );

    await sale.claimFees(feeRecipient.address);
  });

  it("should allow anon to add to NoticeBoard and associate a NewNotice with this sale", async () => {
    this.timeout(0);

    const signers = await ethers.getSigners();
    const deployer = signers[0];
    const recipient = signers[1];
    const signer1 = signers[2];
    const forwardingAddress = signers[4];

    // 5 blocks from now
    const startBlock = (await ethers.provider.getBlockNumber()) + 5;
    const saleDuration = 30;
    const minimumRaise = ethers.BigNumber.from("150000").mul(Util.RESERVE_ONE);

    const totalTokenSupply = ethers.BigNumber.from("2000").mul(Util.ONE);
    const redeemableERC20Config = {
      name: "Token",
      symbol: "TKN",
      distributor: Util.zeroAddress,
      initialSupply: totalTokenSupply,
    };

    const staticPrice = ethers.BigNumber.from("75").mul(Util.RESERVE_ONE);

    const constants = [staticPrice];
    const vBasePrice = op(Opcode.VAL, 0);

    const sources = [concat([vBasePrice])];

    const [sale] = await saleDeploy(
      signers,
      deployer,
      saleFactory,
      {
        canStartStateConfig: afterBlockNumberConfig(startBlock),
        canEndStateConfig: afterBlockNumberConfig(startBlock + saleDuration),
        calculatePriceStateConfig: {
          sources,
          constants,
          stackLength: 1,
          argumentsLength: 0,
        },
        recipient: recipient.address,
        reserve: reserve.address,
        cooldownDuration: 1,
        minimumRaise,
        dustSize: 0,
        saleTimeout: 100,
      },
      {
        erc20Config: redeemableERC20Config,
        tier: readWriteTier.address,
        minimumTier: Tier.ZERO,
        distributionEndForwardingAddress: forwardingAddress.address,
      }
    );

    const noticeboardFactory = await ethers.getContractFactory("NoticeBoard");
    const noticeboard = (await noticeboardFactory.deploy()) as NoticeBoard &
      Contract;

    const message = "foo";
    const notice = {
      subject: sale.address,
      data: hexlify([...Buffer.from(message)]),
    };

    const event0 = await Util.getEventArgs(
      await noticeboard.connect(signer1).createNotices([notice]),
      "NewNotice",
      noticeboard
    );

    assert(event0.sender === signer1.address, "wrong sender in event0");
    assert(
      JSON.stringify(event0.notice) === JSON.stringify(Object.values(notice)),
      "wrong notice in event0"
    );
  });

  it("should set correct phases for token", async () => {
    this.timeout(0);

    const signers = await ethers.getSigners();
    const deployer = signers[0];
    const recipient = signers[1];
    const signer1 = signers[2];
    const feeRecipient = signers[3];
    const forwardingAddress = signers[4];

    // 5 blocks from now
    const startBlock = (await ethers.provider.getBlockNumber()) + 5;
    const saleDuration = 30;
    const minimumRaise = ethers.BigNumber.from("150000").mul(Util.RESERVE_ONE);

    const totalTokenSupply = ethers.BigNumber.from("2000").mul(Util.ONE);
    const redeemableERC20Config = {
      name: "Token",
      symbol: "TKN",
      distributor: Util.zeroAddress,
      initialSupply: totalTokenSupply,
    };

    const staticPrice = ethers.BigNumber.from("75").mul(Util.RESERVE_ONE);

    const constants = [staticPrice];
    const vBasePrice = op(Opcode.VAL, 0);

    const sources = [concat([vBasePrice])];

    const [sale, token] = await saleDeploy(
      signers,
      deployer,
      saleFactory,
      {
        canStartStateConfig: afterBlockNumberConfig(startBlock),
        canEndStateConfig: afterBlockNumberConfig(startBlock + saleDuration),
        calculatePriceStateConfig: {
          sources,
          constants,
          stackLength: 1,
          argumentsLength: 0,
        },
        recipient: recipient.address,
        reserve: reserve.address,
        cooldownDuration: 1,
        minimumRaise,
        dustSize: 0,
        saleTimeout: 100,
      },
      {
        erc20Config: redeemableERC20Config,
        tier: readWriteTier.address,
        minimumTier: Tier.ZERO,
        distributionEndForwardingAddress: forwardingAddress.address,
      }
    );

    const saleStatus0 = await sale.saleStatus();
    const tokenPhase0 = await token.currentPhase();

    assert(saleStatus0 === Status.PENDING);
    assert(tokenPhase0.eq(Phase.DISTRIBUTING));

    const fee = ethers.BigNumber.from("1").mul(Util.RESERVE_ONE);

    // wait until sale start
    await Util.createEmptyBlock(
      startBlock - (await ethers.provider.getBlockNumber())
    );

    await sale.start();

    const saleStatus1 = await sale.saleStatus();
    const tokenPhase1 = await token.currentPhase();

    assert(saleStatus1 === Status.ACTIVE);
    assert(tokenPhase1.eq(Phase.DISTRIBUTING));

    const desiredUnits = totalTokenSupply; // all
    const cost = staticPrice.mul(desiredUnits).div(Util.ONE);

    // give signer1 reserve to cover cost + fee
    await reserve.transfer(signer1.address, cost.add(fee));

    await reserve
      .connect(signer1)
      .approve(sale.address, staticPrice.mul(desiredUnits).add(fee));

    // buy all units
    await sale.connect(signer1).buy({
      feeRecipient: feeRecipient.address,
      fee,
      minimumUnits: desiredUnits,
      desiredUnits,
      maximumPrice: staticPrice,
    });

    // sale should have ended
    const saleStatusSuccess = await sale.saleStatus();

    assert(
      saleStatusSuccess === Status.SUCCESS,
      `wrong status in getter
      expected  ${Status.SUCCESS}
      got       ${saleStatusSuccess}`
    );

    const saleStatus2 = await sale.saleStatus();
    const tokenPhase2 = await token.currentPhase();

    assert(saleStatus2 === Status.SUCCESS);
    assert(tokenPhase2.eq(Phase.FROZEN));
  });

  it("should prevent configuring zero minimumRaise, including case when distributionEndForwardingAddress is set", async function () {
    this.timeout(0);

    const signers = await ethers.getSigners();
    const deployer = signers[0];
    const recipient = signers[1];
    const distributionEndForwardingAddress = signers[2];

    // 5 blocks from now
    const startBlock = (await ethers.provider.getBlockNumber()) + 5;
<<<<<<< HEAD
    const saleTimeout = 30;
    const minimumRaise = 0;
=======
    const saleDuration = 30;
    const minimumRaise = ethers.BigNumber.from("150000").mul(Util.RESERVE_ONE);
>>>>>>> 2dd7102e

    const totalTokenSupply = ethers.BigNumber.from("2000").mul(Util.ONE);
    const redeemableERC20Config = {
      name: "Token",
      symbol: "TKN",
      distributor: Util.zeroAddress,
      initialSupply: totalTokenSupply,
    };

    const staticPrice = ethers.BigNumber.from("75").mul(Util.RESERVE_ONE);

    const constants = [staticPrice];
    const vBasePrice = op(Opcode.VAL, 0);

    const sources = [concat([vBasePrice])];

    await Util.assertError(
      async () =>
        await saleDeploy(
          signers,
          deployer,
          saleFactory,
          {
            canStartStateConfig: afterBlockNumberConfig(startBlock),
            canEndStateConfig: afterBlockNumberConfig(startBlock + saleTimeout),
            calculatePriceStateConfig: {
              sources,
              constants,
              stackLength: 1,
              argumentsLength: 0,
            },
            recipient: recipient.address,
            reserve: reserve.address,
            cooldownDuration: 1,
            minimumRaise,
            dustSize: 0,
          },
          {
            erc20Config: redeemableERC20Config,
            tier: readWriteTier.address,
            minimumTier: Tier.ZERO,
            distributionEndForwardingAddress:
              distributionEndForwardingAddress.address,
          }
        ),
      "MIN_RAISE_0",
      "wrongly initialized sale with minimumRaise set to 0"
    );
  });

  it("should fail to initialize when deployer attempts to set a distributor", async function () {
    this.timeout(0);

    const signers = await ethers.getSigners();
    const deployer = signers[0];
    const recipient = signers[1];
    const distributor = signers[2];

    // 5 blocks from now
    const startBlock = (await ethers.provider.getBlockNumber()) + 5;
    const saleTimeout = 30;
    const minimumRaise = ethers.BigNumber.from("150000").mul(Util.RESERVE_ONE);

    const totalTokenSupply = ethers.BigNumber.from("2000").mul(Util.ONE);
    const redeemableERC20Config = {
      name: "Token",
      symbol: "TKN",
      distributor: distributor.address,
      initialSupply: totalTokenSupply,
    };

    const staticPrice = ethers.BigNumber.from("75").mul(Util.RESERVE_ONE);

    const constants = [staticPrice];
    const vBasePrice = op(Opcode.VAL, 0);

    const sources = [concat([vBasePrice])];

    await Util.assertError(
      async () =>
        await saleDeploy(
          signers,
          deployer,
          saleFactory,
          {
            canStartStateConfig: afterBlockNumberConfig(startBlock),
            canEndStateConfig: afterBlockNumberConfig(startBlock + saleTimeout),
            calculatePriceStateConfig: {
              sources,
              constants,
              stackLength: 1,
              argumentsLength: 0,
            },
            recipient: recipient.address,
            reserve: reserve.address,
            cooldownDuration: 1,
            minimumRaise,
            dustSize: 0,
          },
          {
            erc20Config: redeemableERC20Config,
            tier: readWriteTier.address,
            minimumTier: Tier.ZERO,
            distributionEndForwardingAddress: ethers.constants.AddressZero,
          }
        ),
      "DISTRIBUTOR_SET",
      "did not alert deployer about setting custom distributor, since Sale will override this to automatically set the distributor to itself"
    );
  });

  it("should prevent reentrant buys", async function () {
    this.timeout(0);

    const signers = await ethers.getSigners();
    const deployer = signers[0];
    const recipient = signers[1];
    const feeRecipient = signers[2];
    const signer1 = signers[3];

    // 5 blocks from now
    const startBlock = (await ethers.provider.getBlockNumber()) + 5;
    const saleTimeout = 30;
    const minimumRaise = ethers.BigNumber.from("150000").mul(Util.RESERVE_ONE);

    const totalTokenSupply = ethers.BigNumber.from("2000").mul(Util.ONE);
    const redeemableERC20Config = {
      name: "Token",
      symbol: "TKN",
      distributor: Util.zeroAddress,
      initialSupply: totalTokenSupply,
    };

    const staticPrice = ethers.BigNumber.from("75").mul(Util.RESERVE_ONE);

    const constants = [staticPrice];
    const vBasePrice = op(Opcode.VAL, 0);

    const sources = [concat([vBasePrice])];

    const cooldownDuration = 5;

    const maliciousReserveFactory = await ethers.getContractFactory(
      "SaleReentrant"
    );

    const maliciousReserve =
      (await maliciousReserveFactory.deploy()) as SaleReentrant & Contract;

    // If cooldown could be set to zero, reentrant buy calls would be possible.
    await Util.assertError(
      async () =>
        await saleDeploy(
          signers,
          deployer,
          saleFactory,
          {
            canStartStateConfig: afterBlockNumberConfig(startBlock),
            canEndStateConfig: afterBlockNumberConfig(startBlock + saleTimeout),
            calculatePriceStateConfig: {
              sources,
              constants,
              stackLength: 1,
              argumentsLength: 0,
            },
            recipient: recipient.address,
            reserve: maliciousReserve.address,
            cooldownDuration: 0, // zero
            minimumRaise,
            dustSize: 0,
          },
          {
            erc20Config: redeemableERC20Config,
            tier: readWriteTier.address,
            minimumTier: Tier.ZERO,
            distributionEndForwardingAddress: ethers.constants.AddressZero,
          }
        ),
      "COOLDOWN_0",
      "did not prevent configuring a cooldown of 0 blocks"
    );

    const [sale, token] = await saleDeploy(
      signers,
      deployer,
      saleFactory,
      {
        canStartStateConfig: afterBlockNumberConfig(startBlock),
        canEndStateConfig: afterBlockNumberConfig(startBlock + saleDuration),
        calculatePriceStateConfig: {
          sources,
          constants,
          stackLength: 1,
          argumentsLength: 0,
        },
        recipient: recipient.address,
        reserve: maliciousReserve.address,
        cooldownDuration,
        minimumRaise,
        dustSize: 0,
        saleTimeout: 100,
      },
      {
        erc20Config: redeemableERC20Config,
        tier: readWriteTier.address,
        minimumTier: Tier.ZERO,
        distributionEndForwardingAddress: ethers.constants.AddressZero,
      }
    );

    const fee = ethers.BigNumber.from("1").mul(Util.RESERVE_ONE);

    const desiredUnits = totalTokenSupply;
    const cost = staticPrice.mul(desiredUnits).div(Util.ONE);

    // give signer1 reserve to cover cost + fee
    await maliciousReserve.transfer(signer1.address, cost.add(fee));

    const signer1ReserveBalance = await maliciousReserve.balanceOf(
      signer1.address
    );

    // wait until sale start
    await Util.createEmptyBlock(
      startBlock - (await ethers.provider.getBlockNumber())
    );

    const saleStatusPending = await sale.saleStatus();

    assert(
      saleStatusPending === Status.PENDING,
      `wrong status
      expected  ${Status.PENDING}
      got       ${saleStatusPending}`
    );

    await sale.start();

    const saleStatusActive = await sale.saleStatus();

    assert(
      saleStatusActive === Status.ACTIVE,
      `wrong status
      expected  ${Status.ACTIVE}
      got       ${saleStatusActive}`
    );

    await maliciousReserve
      .connect(signer1)
      .approve(sale.address, signer1ReserveBalance);
    await token.connect(signer1).approve(sale.address, signer1ReserveBalance);

    const buyConfig = {
      feeRecipient: feeRecipient.address,
      fee,
      minimumUnits: 10,
      desiredUnits: 10,
      maximumPrice: staticPrice,
    };

    await maliciousReserve.addReentrantTarget(sale.address, buyConfig);

    // buy some units
    await Util.assertError(
      async () => await sale.connect(signer1).buy(buyConfig),
      "COOLDOWN",
      "Cooldown (with non-zero configured cooldown duration) did not revert reentrant buy call"
    );
  });

  it("should correctly generate receipts", async function () {
    this.timeout(0);

    const signers = await ethers.getSigners();
    const deployer = signers[0];
    const recipient = signers[1];
    const feeRecipient = signers[2];
    const signer1 = signers[3];

    // 5 blocks from now
    const startBlock = (await ethers.provider.getBlockNumber()) + 5;
    const saleDuration = 30;
    const minimumRaise = ethers.BigNumber.from("150000").mul(Util.RESERVE_ONE);

    const totalTokenSupply = ethers.BigNumber.from("2000").mul(Util.ONE);
    const redeemableERC20Config = {
      name: "Token",
      symbol: "TKN",
      distributor: Util.zeroAddress,
      initialSupply: totalTokenSupply,
    };

    const staticPrice = ethers.BigNumber.from("75").mul(Util.RESERVE_ONE);

    const constants = [staticPrice];
    const vBasePrice = op(Opcode.VAL, 0);

    const sources = [concat([vBasePrice])];

    const [sale] = await saleDeploy(
      signers,
      deployer,
      saleFactory,
      {
        canStartStateConfig: afterBlockNumberConfig(startBlock),
        canEndStateConfig: afterBlockNumberConfig(startBlock + saleDuration),
        calculatePriceStateConfig: {
          sources,
          constants,
          stackLength: 1,
          argumentsLength: 0,
        },
        recipient: recipient.address,
        reserve: reserve.address,
        cooldownDuration: 1,
        minimumRaise,
        dustSize: 0,
        saleTimeout: 100,
      },
      {
        erc20Config: redeemableERC20Config,
        tier: readWriteTier.address,
        minimumTier: Tier.ZERO,
        distributionEndForwardingAddress: ethers.constants.AddressZero,
      }
    );

    const fee = ethers.BigNumber.from("1").mul(Util.RESERVE_ONE);

    const desiredUnits = totalTokenSupply;
    const cost = staticPrice.mul(desiredUnits).div(Util.ONE);

    // give signer1 reserve to cover cost + fee
    await reserve.transfer(signer1.address, cost.add(fee));

    const signer1ReserveBalance = await reserve.balanceOf(signer1.address);

    // wait until sale start
    await Util.createEmptyBlock(
      startBlock - (await ethers.provider.getBlockNumber())
    );

    await sale.start();

    await reserve.connect(signer1).approve(sale.address, signer1ReserveBalance);

    // buy some units
    const txBuy0 = await sale.connect(signer1).buy({
      feeRecipient: feeRecipient.address,
      fee,
      minimumUnits: desiredUnits.div(10),
      desiredUnits: desiredUnits.div(10),
      maximumPrice: staticPrice,
    });

    const { receipt: receipt0 } = (await Util.getEventArgs(
      txBuy0,
      "Buy",
      sale
    )) as BuyEvent["args"];

    assert(receipt0.id.eq(0), "wrong receipt0 id");
    assert(
      receipt0.feeRecipient === feeRecipient.address,
      "wrong receipt0 feeRecipient"
    );
    assert(receipt0.fee.eq(fee), "wrong receipt0 fee");
    assert(receipt0.units.eq(desiredUnits.div(10)), "wrong receipt0 units");
    assert(receipt0.price.eq(staticPrice), "wrong receipt0 price");

    // buy some units
    const txBuy1 = await sale.connect(signer1).buy({
      feeRecipient: feeRecipient.address,
      fee,
      minimumUnits: desiredUnits.div(10),
      desiredUnits: desiredUnits.div(10),
      maximumPrice: staticPrice,
    });

    const { receipt: receipt1 } = (await Util.getEventArgs(
      txBuy1,
      "Buy",
      sale
    )) as BuyEvent["args"];

    assert(receipt1.id.eq(1), "wrong receipt1 id");
    assert(
      receipt1.feeRecipient === feeRecipient.address,
      "wrong receipt1 feeRecipient"
    );
    assert(receipt1.fee.eq(fee), "wrong receipt1 fee");
    assert(receipt1.units.eq(desiredUnits.div(10)), "wrong receipt1 units");
    assert(receipt1.price.eq(staticPrice), "wrong receipt1 price");

    // buy some units
    const txBuy2 = await sale.connect(signer1).buy({
      feeRecipient: feeRecipient.address,
      fee,
      minimumUnits: desiredUnits.div(10),
      desiredUnits: desiredUnits.div(10),
      maximumPrice: staticPrice,
    });

    const { receipt: receipt2 } = (await Util.getEventArgs(
      txBuy2,
      "Buy",
      sale
    )) as BuyEvent["args"];

    assert(receipt2.id.eq(2), "wrong receipt2 id");
    assert(
      receipt2.feeRecipient === feeRecipient.address,
      "wrong receipt2 feeRecipient"
    );
    assert(receipt2.fee.eq(fee), "wrong receipt2 fee");
    assert(receipt2.units.eq(desiredUnits.div(10)), "wrong receipt2 units");
    assert(receipt2.price.eq(staticPrice), "wrong receipt2 price");
  });

  it("should prevent refunding with modified receipt", async function () {
    this.timeout(0);

    const signers = await ethers.getSigners();
    const deployer = signers[0];
    const recipient = signers[1];
    const feeRecipient = signers[2];
    const signer1 = signers[3];

    // 5 blocks from now
    const startBlock = (await ethers.provider.getBlockNumber()) + 5;
    const saleDuration = 30;
    const minimumRaise = ethers.BigNumber.from("150000").mul(Util.RESERVE_ONE);

    const totalTokenSupply = ethers.BigNumber.from("2000").mul(Util.ONE);
    const redeemableERC20Config = {
      name: "Token",
      symbol: "TKN",
      distributor: Util.zeroAddress,
      initialSupply: totalTokenSupply,
    };

    const staticPrice = ethers.BigNumber.from("75").mul(Util.RESERVE_ONE);

    const constants = [staticPrice];
    const vBasePrice = op(Opcode.VAL, 0);

    const sources = [concat([vBasePrice])];

    const [sale, token] = await saleDeploy(
      signers,
      deployer,
      saleFactory,
      {
        canStartStateConfig: afterBlockNumberConfig(startBlock),
        canEndStateConfig: afterBlockNumberConfig(startBlock + saleDuration),
        calculatePriceStateConfig: {
          sources,
          constants,
          stackLength: 1,
          argumentsLength: 0,
        },
        recipient: recipient.address,
        reserve: reserve.address,
        cooldownDuration: 1,
        minimumRaise,
        dustSize: 0,
        saleTimeout: 100,
      },
      {
        erc20Config: redeemableERC20Config,
        tier: readWriteTier.address,
        minimumTier: Tier.ZERO,
        distributionEndForwardingAddress: ethers.constants.AddressZero,
      }
    );

    const fee = ethers.BigNumber.from("1").mul(Util.RESERVE_ONE);

    const desiredUnits = totalTokenSupply;
    const cost = staticPrice.mul(desiredUnits).div(Util.ONE);

    // give signer1 reserve to cover cost + fee
    await reserve.transfer(signer1.address, cost.add(fee));

    const signer1ReserveBalance = await reserve.balanceOf(signer1.address);

    // wait until sale start
    await Util.createEmptyBlock(
      startBlock - (await ethers.provider.getBlockNumber())
    );

    const saleStatusPending = await sale.saleStatus();

    assert(
      saleStatusPending === Status.PENDING,
      `wrong status
      expected  ${Status.PENDING}
      got       ${saleStatusPending}`
    );

    await sale.start();

    const saleStatusActive = await sale.saleStatus();

    assert(
      saleStatusActive === Status.ACTIVE,
      `wrong status
      expected  ${Status.ACTIVE}
      got       ${saleStatusActive}`
    );

    await reserve.connect(signer1).approve(sale.address, signer1ReserveBalance);

    // buy some units
    const txBuy = await sale.connect(signer1).buy({
      feeRecipient: feeRecipient.address,
      fee,
      minimumUnits: 10,
      desiredUnits: 10,
      maximumPrice: staticPrice,
    });

    const { receipt } = (await Util.getEventArgs(
      txBuy,
      "Buy",
      sale
    )) as BuyEvent["args"];

    await token.connect(signer1).approve(sale.address, receipt.units);

    await Util.assertError(
      async () =>
        await sale
          .connect(signer1)
          .refund({ ...receipt, units: receipt.units.add(1) }),
      "reverted with panic code 0x11",
      "wrongly allowed accepted receipt with modified units for refund request"
    );
    await Util.assertError(
      async () => await sale.connect(signer1).refund({ ...receipt, fee: 0 }),
      "reverted with panic code 0x11",
      "wrongly allowed accepted receipt with modified fee for refund request"
    );
    await Util.assertError(
      async () =>
<<<<<<< HEAD
        await sale
          .connect(signer1)
          .refund({ ...receipt, price: receipt.price.mul(2) }),
      "reverted with panic code 0x11",
      "wrongly allowed accepted receipt with modified price for refund request"
=======
        await saleDeploy(
          signers,
          signers[0],
          saleFactory,
          {
            canStartStateConfig: afterBlockNumberConfig(50),
            canEndStateConfig: afterBlockNumberConfig(50 + 1000000),
            calculatePriceStateConfig: {
              sources,
              constants,
              stackLength: 1,
              argumentsLength: 0,
            },
            recipient: signers[1].address,
            reserve: reserve.address,
            cooldownDuration: 1000000,
            minimumRaise: 100,
            dustSize: 0,
            saleTimeout: 100,
          },
          {
            erc20Config: {
              name: "foo",
              symbol: "FOO",
              distributor: Util.zeroAddress,
              initialSupply: 100,
            },
            tier: readWriteTier.address,
            minimumTier: Tier.ZERO,
            distributionEndForwardingAddress: ethers.constants.AddressZero,
          }
        ),
      "MAX_COOLDOWN",
      "did not prevent maximum cooldown on deploy"
>>>>>>> 2dd7102e
    );
  });

  it("should prevent refunding with someone else's receipt", async function () {
    this.timeout(0);

    const signers = await ethers.getSigners();
    const deployer = signers[0];
    const recipient = signers[1];
    const feeRecipient = signers[2];
    const signer1 = signers[3];
    const signer2 = signers[4];

    // 5 blocks from now
    const startBlock = (await ethers.provider.getBlockNumber()) + 5;
<<<<<<< HEAD
    const saleTimeout = 30;
    const minimumRaise = ethers.BigNumber.from("150000").mul(Util.RESERVE_ONE);
=======
    const saleDuration = 30;
    const minimumRaise = ethers.BigNumber.from("100000").mul(Util.RESERVE_ONE);
>>>>>>> 2dd7102e

    const totalTokenSupply = ethers.BigNumber.from("2000").mul(Util.ONE);
    const redeemableERC20Config = {
      name: "Token",
      symbol: "TKN",
      distributor: Util.zeroAddress,
      initialSupply: totalTokenSupply,
    };

    const staticPrice = ethers.BigNumber.from("75").mul(Util.RESERVE_ONE);

    const constants = [staticPrice];
    const vBasePrice = op(Opcode.VAL, 0);

    const sources = [concat([vBasePrice])];

    const [sale, token] = await saleDeploy(
      signers,
      deployer,
      saleFactory,
      {
        canStartStateConfig: afterBlockNumberConfig(startBlock),
        canEndStateConfig: afterBlockNumberConfig(startBlock + saleDuration),
        calculatePriceStateConfig: {
          sources,
          constants,
          stackLength: 1,
          argumentsLength: 0,
        },
        recipient: recipient.address,
        reserve: reserve.address,
        cooldownDuration: 1,
        minimumRaise,
        dustSize: 0,
        saleTimeout: 100,
      },
      {
        erc20Config: redeemableERC20Config,
        tier: readWriteTier.address,
        minimumTier: Tier.ZERO,
        distributionEndForwardingAddress: ethers.constants.AddressZero,
      }
    );

    const fee = ethers.BigNumber.from("1").mul(Util.RESERVE_ONE);

    const desiredUnits = totalTokenSupply;
    const cost = staticPrice.mul(desiredUnits).div(Util.ONE);

    // give signers reserve to cover cost + fee
    await reserve.transfer(signer1.address, cost.add(fee));
    await reserve.transfer(signer2.address, cost.add(fee));

    const signer1ReserveBalance = await reserve.balanceOf(signer1.address);
    const signer2ReserveBalance = await reserve.balanceOf(signer2.address);

    // wait until sale start
    await Util.createEmptyBlock(
      startBlock - (await ethers.provider.getBlockNumber())
    );

    const saleStatusPending = await sale.saleStatus();

    assert(
      saleStatusPending === Status.PENDING,
      `wrong status
      expected  ${Status.PENDING}
      got       ${saleStatusPending}`
    );

    await sale.start();

    const saleStatusActive = await sale.saleStatus();

    assert(
      saleStatusActive === Status.ACTIVE,
      `wrong status
      expected  ${Status.ACTIVE}
      got       ${saleStatusActive}`
    );

    await reserve.connect(signer1).approve(sale.address, signer1ReserveBalance);
    await reserve.connect(signer2).approve(sale.address, signer2ReserveBalance);

    // buy some units
    const txBuy1 = await sale.connect(signer1).buy({
      feeRecipient: feeRecipient.address,
      fee,
      minimumUnits: 10,
      desiredUnits: 10,
      maximumPrice: staticPrice,
    });
    const txBuy2 = await sale.connect(signer2).buy({
      feeRecipient: feeRecipient.address,
      fee,
      minimumUnits: 10,
      desiredUnits: 10,
      maximumPrice: staticPrice,
    });

    const { receipt: receipt1 } = (await Util.getEventArgs(
      txBuy1,
      "Buy",
      sale
    )) as BuyEvent["args"];
    const { receipt: receipt2 } = (await Util.getEventArgs(
      txBuy2,
      "Buy",
      sale
    )) as BuyEvent["args"];

    await token.connect(signer1).approve(sale.address, receipt2.units);
    await token.connect(signer2).approve(sale.address, receipt1.units);

    await Util.assertError(
      async () => await sale.connect(signer1).refund(receipt2),
      "reverted with panic code 0x11",
      "wrongly allowed signer1 to use signer2's receipt for refund"
    );
    await Util.assertError(
      async () => await sale.connect(signer2).refund(receipt1),
      "reverted with panic code 0x11",
      "wrongly allowed signer2 to use signer1's receipt for refund"
    );
  });

  it("should prevent refunding twice with same receipt", async function () {
    this.timeout(0);

    const signers = await ethers.getSigners();
    const deployer = signers[0];
    const recipient = signers[1];
    const feeRecipient = signers[2];
    const signer1 = signers[3];

    // 5 blocks from now
    const startBlock = (await ethers.provider.getBlockNumber()) + 5;
<<<<<<< HEAD
    const saleTimeout = 30;
    const minimumRaise = ethers.BigNumber.from("150000").mul(Util.RESERVE_ONE);
=======
    const saleDuration = 30;
    const minimumRaise = ethers.BigNumber.from("100000").mul(Util.RESERVE_ONE);
>>>>>>> 2dd7102e

    const totalTokenSupply = ethers.BigNumber.from("2000").mul(Util.ONE);
    const redeemableERC20Config = {
      name: "Token",
      symbol: "TKN",
      distributor: Util.zeroAddress,
      initialSupply: totalTokenSupply,
    };

    const staticPrice = ethers.BigNumber.from("75").mul(Util.RESERVE_ONE);

    const constants = [staticPrice];
    const vBasePrice = op(Opcode.VAL, 0);

    const sources = [concat([vBasePrice])];

    const [sale, token] = await saleDeploy(
      signers,
      deployer,
      saleFactory,
      {
        canStartStateConfig: afterBlockNumberConfig(startBlock),
        canEndStateConfig: afterBlockNumberConfig(startBlock + saleDuration),
        calculatePriceStateConfig: {
          sources,
          constants,
          stackLength: 1,
          argumentsLength: 0,
        },
        recipient: recipient.address,
        reserve: reserve.address,
        cooldownDuration: 1,
        minimumRaise,
        dustSize: 0,
        saleTimeout: 100,
      },
      {
        erc20Config: redeemableERC20Config,
        tier: readWriteTier.address,
        minimumTier: Tier.ZERO,
        distributionEndForwardingAddress: ethers.constants.AddressZero,
      }
    );

    const fee = ethers.BigNumber.from("1").mul(Util.RESERVE_ONE);

    const desiredUnits = totalTokenSupply;
    const cost = staticPrice.mul(desiredUnits).div(Util.ONE);

    // give signer1 reserve to cover cost + fee
    await reserve.transfer(signer1.address, cost.add(fee));

    const signer1ReserveBalance = await reserve.balanceOf(signer1.address);

    // wait until sale start
    await Util.createEmptyBlock(
      startBlock - (await ethers.provider.getBlockNumber())
    );

    const saleStatusPending = await sale.saleStatus();

    assert(
      saleStatusPending === Status.PENDING,
      `wrong status
      expected  ${Status.PENDING}
      got       ${saleStatusPending}`
    );

    await sale.start();

    const saleStatusActive = await sale.saleStatus();

    assert(
      saleStatusActive === Status.ACTIVE,
      `wrong status
      expected  ${Status.ACTIVE}
      got       ${saleStatusActive}`
    );

    await reserve.connect(signer1).approve(sale.address, signer1ReserveBalance);

    // buy some units
    const txBuy = await sale.connect(signer1).buy({
      feeRecipient: feeRecipient.address,
      fee,
      minimumUnits: 10,
      desiredUnits: 10,
      maximumPrice: staticPrice,
    });

    const { receipt } = (await Util.getEventArgs(
      txBuy,
      "Buy",
      sale
    )) as BuyEvent["args"];

<<<<<<< HEAD
    await token.connect(signer1).approve(sale.address, receipt.units);
=======
    assert(
      receipt1.price.eq(expectedPrice1),
      `wrong dynamic price1
      expected  ${expectedPrice1}
      got       ${receipt1.price}`
    );
  });

  it("should prevent out of bounds opcode call", async function () {
    this.timeout(0);

    const signers = await ethers.getSigners();
    const deployer = signers[0];
    const recipient = signers[1];

    // 5 blocks from now
    const startBlock = (await ethers.provider.getBlockNumber()) + 5;
    const saleDuration = 30;
    const minimumRaise = ethers.BigNumber.from("100000").mul(Util.RESERVE_ONE);

    const totalTokenSupply = ethers.BigNumber.from("2000").mul(Util.ONE);
    const dustSize = totalTokenSupply.div(10 ** 7); // arbitrary value
    const redeemableERC20Config = {
      name: "Token",
      symbol: "TKN",
      distributor: Util.zeroAddress,
      initialSupply: totalTokenSupply,
    };

    const constants = [];

    const sources = [concat([op(99)])]; // bad source

    const [sale] = await saleDeploy(
      signers,
      deployer,
      saleFactory,
      {
        canStartStateConfig: afterBlockNumberConfig(startBlock),
        canEndStateConfig: afterBlockNumberConfig(startBlock + saleDuration),
        calculatePriceStateConfig: {
          sources,
          constants,
          stackLength: 3,
          argumentsLength: 0,
        },
        recipient: recipient.address,
        reserve: reserve.address,
        cooldownDuration: 1,
        minimumRaise,
        dustSize,
        saleTimeout: 100,
      },
      {
        erc20Config: redeemableERC20Config,
        tier: readWriteTier.address,
        minimumTier: Tier.ZERO,
        distributionEndForwardingAddress: ethers.constants.AddressZero,
      }
    );
>>>>>>> 2dd7102e

    await sale.connect(signer1).refund(receipt);

    await Util.assertError(
      async () => await sale.connect(signer1).refund(receipt),
      "reverted with panic code 0x11",
      "wrongly allowed same receipt to be used twice for refund"
    );
  });

  it("should respect refund cooldown when sale is active, and bypass refund cooldown when sale is fail", async function () {
    this.timeout(0);

    const signers = await ethers.getSigners();
    const deployer = signers[0];
    const recipient = signers[1];
    const feeRecipient = signers[2];
    const signer1 = signers[3];

    // 5 blocks from now
    const startBlock = (await ethers.provider.getBlockNumber()) + 5;
<<<<<<< HEAD
    const saleTimeout = 30;
    const minimumRaise = ethers.BigNumber.from("150000").mul(Util.RESERVE_ONE);
=======
    const saleDuration = 30;
    const minimumRaise = ethers.BigNumber.from("100000").mul(Util.RESERVE_ONE);
>>>>>>> 2dd7102e

    const totalTokenSupply = ethers.BigNumber.from("2000").mul(Util.ONE);
    const redeemableERC20Config = {
      name: "Token",
      symbol: "TKN",
      distributor: Util.zeroAddress,
      initialSupply: totalTokenSupply,
    };

    const staticPrice = ethers.BigNumber.from("75").mul(Util.RESERVE_ONE);

    const constants = [staticPrice];
    const vBasePrice = op(Opcode.VAL, 0);

    const sources = [concat([vBasePrice])];

    const cooldownDuration = 5;

    const [sale, token] = await saleDeploy(
      signers,
      deployer,
      saleFactory,
      {
        canStartStateConfig: afterBlockNumberConfig(startBlock),
        canEndStateConfig: afterBlockNumberConfig(startBlock + saleDuration),
        calculatePriceStateConfig: {
          sources,
          constants,
          stackLength: 1,
          argumentsLength: 0,
        },
        recipient: recipient.address,
        reserve: reserve.address,
        cooldownDuration,
        minimumRaise,
<<<<<<< HEAD
        dustSize: 0,
=======
        dustSize,
        saleTimeout: 100,
>>>>>>> 2dd7102e
      },
      {
        erc20Config: redeemableERC20Config,
        tier: readWriteTier.address,
        minimumTier: Tier.ZERO,
        distributionEndForwardingAddress: ethers.constants.AddressZero,
      }
    );

    const fee = ethers.BigNumber.from("1").mul(Util.RESERVE_ONE);

    const desiredUnits = totalTokenSupply;
    const cost = staticPrice.mul(desiredUnits).div(Util.ONE);

    // give signer1 reserve to cover cost + fee
    await reserve.transfer(signer1.address, cost.add(fee));

    const signer1ReserveBalance = await reserve.balanceOf(signer1.address);

    // wait until sale start
    await Util.createEmptyBlock(
      startBlock - (await ethers.provider.getBlockNumber())
    );

    const saleStatusPending = await sale.saleStatus();

    assert(
      saleStatusPending === Status.PENDING,
      `wrong status
      expected  ${Status.PENDING}
      got       ${saleStatusPending}`
    );

    await sale.start();

    const saleStatusActive = await sale.saleStatus();

<<<<<<< HEAD
    assert(
      saleStatusActive === Status.ACTIVE,
      `wrong status
      expected  ${Status.ACTIVE}
      got       ${saleStatusActive}`
=======
    // attempt to leave remaining units
    await Util.assertError(
      async () =>
        await sale.connect(signer1).buy({
          feeRecipient: feeRecipient.address,
          fee,
          minimumUnits: 1, // user configures ANY minimum
          desiredUnits: desiredUnits,
          maximumPrice: expectedPrice,
        }),
      "DUST",
      "wrongly purchased number of units which leaves less than `dustSize` units remaining"
>>>>>>> 2dd7102e
    );

<<<<<<< HEAD
    await reserve.connect(signer1).approve(sale.address, signer1ReserveBalance);
    await token.connect(signer1).approve(sale.address, Util.max_uint256); // infinite approve for refunds
=======
  it("should dynamically calculate price (based on number of units being bought)", async function () {
    this.timeout(0);

    const signers = await ethers.getSigners();
    const deployer = signers[0];
    const recipient = signers[1];
    const feeRecipient = signers[2];
    const signer1 = signers[3];

    // 5 blocks from now
    const startBlock = (await ethers.provider.getBlockNumber()) + 5;
    const saleDuration = 30;
    const minimumRaise = ethers.BigNumber.from("100000").mul(Util.RESERVE_ONE);

    const totalTokenSupply = ethers.BigNumber.from("2000").mul(Util.ONE);
    const redeemableERC20Config = {
      name: "Token",
      symbol: "TKN",
      distributor: Util.zeroAddress,
      initialSupply: totalTokenSupply,
    };
>>>>>>> 2dd7102e

    // buy some units
    const txBuy0 = await sale.connect(signer1).buy({
      feeRecipient: feeRecipient.address,
      fee,
      minimumUnits: 10,
      desiredUnits: 10,
      maximumPrice: staticPrice,
    });

    const { receipt: receipt0 } = (await Util.getEventArgs(
      txBuy0,
      "Buy",
      sale
    )) as BuyEvent["args"];

    await Util.createEmptyBlock(cooldownDuration);

    // buy some more units
    const txBuy1 = await sale.connect(signer1).buy({
      feeRecipient: feeRecipient.address,
      fee,
      minimumUnits: 10,
      desiredUnits: 10,
      maximumPrice: staticPrice,
    });

<<<<<<< HEAD
    const { receipt: receipt1 } = (await Util.getEventArgs(
      txBuy1,
      "Buy",
      sale
    )) as BuyEvent["args"];
=======
    const [sale] = await saleDeploy(
      signers,
      deployer,
      saleFactory,
      {
        canStartStateConfig: afterBlockNumberConfig(startBlock),
        canEndStateConfig: afterBlockNumberConfig(startBlock + saleDuration),
        calculatePriceStateConfig: {
          sources,
          constants,
          stackLength: 3,
          argumentsLength: 0,
        },
        recipient: recipient.address,
        reserve: reserve.address,
        cooldownDuration: 1,
        minimumRaise,
        dustSize: 0,
        saleTimeout: 100,
      },
      {
        erc20Config: redeemableERC20Config,
        tier: readWriteTier.address,
        minimumTier: Tier.ZERO,
        distributionEndForwardingAddress: ethers.constants.AddressZero,
      }
    );
>>>>>>> 2dd7102e

    await Util.createEmptyBlock(cooldownDuration); // same cooldown applies across buy and refund functions, i.e. buying also triggers cooldown for refund, and vice versa

    // attempt to refund receipt0 and receipt1 consecutively
    await sale.connect(signer1).refund(receipt0);
    await Util.assertError(
      async () => await sale.connect(signer1).refund(receipt1),
      "COOLDOWN",
      "did not respect refund cooldown while sale was active"
    );

    await Util.createEmptyBlock(cooldownDuration);

    // only now can second refund go ahead
    await sale.connect(signer1).refund(receipt1);

    // prepare more receipts for after sale ends with fail

    await Util.createEmptyBlock(cooldownDuration);

    // buy some more units
    const txBuy2 = await sale.connect(signer1).buy({
      feeRecipient: feeRecipient.address,
      fee,
      minimumUnits: 10,
      desiredUnits: 10,
      maximumPrice: staticPrice,
    });

    const { receipt: receipt2 } = (await Util.getEventArgs(
      txBuy2,
      "Buy",
      sale
    )) as BuyEvent["args"];

    await Util.createEmptyBlock(cooldownDuration);

    // buy some more units
    const txBuy3 = await sale.connect(signer1).buy({
      feeRecipient: feeRecipient.address,
      fee,
      minimumUnits: 10,
      desiredUnits: 10,
      maximumPrice: staticPrice,
    });

    const { receipt: receipt3 } = (await Util.getEventArgs(
      txBuy3,
      "Buy",
      sale
    )) as BuyEvent["args"];

    await sale.end();

    const saleStatusFail = await sale.saleStatus();

    assert(
      saleStatusFail === Status.FAIL,
      `wrong status
      expected  ${Status.FAIL}
      got       ${saleStatusFail}`
    );

    // should be able to refund receipt2 and receipt3 consecutively, as cooldown is bypassed on failed sale
    await sale.connect(signer1).refund(receipt2);
    await sale.connect(signer1).refund(receipt3);
  });

  it("should respect buy cooldown when sale is active", async function () {
    this.timeout(0);

    const signers = await ethers.getSigners();
    const deployer = signers[0];
    const recipient = signers[1];
    const feeRecipient = signers[2];
    const signer1 = signers[3];

    // 5 blocks from now
    const startBlock = (await ethers.provider.getBlockNumber()) + 5;
<<<<<<< HEAD
    const saleTimeout = 30;
    const minimumRaise = ethers.BigNumber.from("150000").mul(Util.RESERVE_ONE);
=======
    const saleDuration = 30;
    const minimumRaise = ethers.BigNumber.from("100000").mul(Util.RESERVE_ONE);
>>>>>>> 2dd7102e

    const totalTokenSupply = ethers.BigNumber.from("2000").mul(Util.ONE);
    const redeemableERC20Config = {
      name: "Token",
      symbol: "TKN",
      distributor: Util.zeroAddress,
      initialSupply: totalTokenSupply,
    };

    const staticPrice = ethers.BigNumber.from("75").mul(Util.RESERVE_ONE);

    const constants = [staticPrice];
    const vBasePrice = op(Opcode.VAL, 0);

    const sources = [concat([vBasePrice])];

    const [sale] = await saleDeploy(
      signers,
      deployer,
      saleFactory,
      {
        canStartStateConfig: afterBlockNumberConfig(startBlock),
        canEndStateConfig: afterBlockNumberConfig(startBlock + saleDuration),
        calculatePriceStateConfig: {
          sources,
          constants,
          stackLength: 1,
          argumentsLength: 0,
        },
        recipient: recipient.address,
        reserve: reserve.address,
        cooldownDuration: 5,
        minimumRaise,
        dustSize: 0,
        saleTimeout: 100,
      },
      {
        erc20Config: redeemableERC20Config,
        tier: readWriteTier.address,
        minimumTier: Tier.ZERO,
        distributionEndForwardingAddress: ethers.constants.AddressZero,
      }
    );

    const fee = ethers.BigNumber.from("1").mul(Util.RESERVE_ONE);

    const desiredUnits = totalTokenSupply;
    const cost = staticPrice.mul(desiredUnits).div(Util.ONE);

    // give signer1 reserve to cover cost + fee
    await reserve.transfer(signer1.address, cost.add(fee));

    const signer1ReserveBalance = await reserve.balanceOf(signer1.address);

    // wait until sale start
    await Util.createEmptyBlock(
      startBlock - (await ethers.provider.getBlockNumber())
    );

    const saleStatusPending = await sale.saleStatus();

    assert(
      saleStatusPending === Status.PENDING,
      `wrong status
      expected  ${Status.PENDING}
      got       ${saleStatusPending}`
    );

    await sale.start();

    const saleStatusActive = await sale.saleStatus();

    assert(
      saleStatusActive === Status.ACTIVE,
      `wrong status
      expected  ${Status.ACTIVE}
      got       ${saleStatusActive}`
    );

    await reserve.connect(signer1).approve(sale.address, signer1ReserveBalance);

    // buy some units
    await sale.connect(signer1).buy({
      feeRecipient: feeRecipient.address,
      fee,
      minimumUnits: 10,
      desiredUnits: 10,
      maximumPrice: staticPrice,
    });

    // immediately buy some more units before cooldown end
    await Util.assertError(
      async () =>
        await sale.connect(signer1).buy({
          feeRecipient: feeRecipient.address,
          fee,
          minimumUnits: 10,
          desiredUnits: 10,
          maximumPrice: staticPrice,
        }),
      "COOLDOWN",
      "successive buy did not trigger cooldown while Sale was Active"
    );
  });

  it("should limit maximum cooldown duration in the factory", async function () {
    const signers = await ethers.getSigners();
    const basePrice = ethers.BigNumber.from("100").mul(Util.RESERVE_ONE);
    const constants = [basePrice];
    const sources = [concat([op(Opcode.VAL, 0)])];
    await Util.assertError(
      async () =>
        await saleDeploy(
          signers,
          signers[0],
          saleFactory,
          {
            canStartStateConfig: afterBlockNumberConfig(50),
            canEndStateConfig: afterBlockNumberConfig(50 + 1000000),
            calculatePriceStateConfig: {
              sources,
              constants,
              stackLength: 1,
              argumentsLength: 0,
            },
            recipient: signers[1].address,
            reserve: reserve.address,
            cooldownDuration: 1000000,
            minimumRaise: 100,
            dustSize: 0,
          },
          {
            erc20Config: {
              name: "foo",
              symbol: "FOO",
              distributor: Util.zeroAddress,
              initialSupply: 100,
            },
            tier: readWriteTier.address,
            minimumTier: Tier.ZERO,
            distributionEndForwardingAddress: ethers.constants.AddressZero,
          }
        ),
      "MAX_COOLDOWN",
      "did not prevent maximum cooldown on deploy"
    );
  });

  it("should dynamically calculate price (discount off base price based on proportion of ERC20 token currently held by buyer)", async function () {
    this.timeout(0);

    const signers = await ethers.getSigners();
    const deployer = signers[0];
    const recipient = signers[1];
    const feeRecipient = signers[2];
    const signer1 = signers[3];

    // 5 blocks from now
    const startBlock = (await ethers.provider.getBlockNumber()) + 5;
    const saleTimeout = 30;
    const minimumRaise = ethers.BigNumber.from("100000").mul(Util.RESERVE_ONE);

    const totalTokenSupply = ethers.BigNumber.from("2000").mul(Util.ONE);
    const redeemableERC20Config = {
      name: "Token",
      symbol: "TKN",
      distributor: Util.zeroAddress,
      initialSupply: totalTokenSupply,
    };

    const basePrice = ethers.BigNumber.from("100").mul(Util.RESERVE_ONE);
    const balanceMultiplier = ethers.BigNumber.from("100").mul(
      Util.RESERVE_ONE
    );

    const constants = [basePrice, balanceMultiplier];
    const vBasePrice = op(Opcode.VAL, 0);
    const vFractionMultiplier = op(Opcode.VAL, 1);

    // prettier-ignore
    const sources = [
      concat([
          vBasePrice,
              vFractionMultiplier,
                op(Opcode.TOKEN_ADDRESS),
                op(Opcode.SENDER),
              op(Opcode.IERC20_BALANCE_OF),
            op(Opcode.MUL, 2),
              op(Opcode.TOKEN_ADDRESS),
            op(Opcode.IERC20_TOTAL_SUPPLY),
          op(Opcode.DIV, 2),
        op(Opcode.SUB, 2),
      ]),
    ];

    const [sale, token] = await saleDeploy(
      signers,
      deployer,
      saleFactory,
      {
        canStartStateConfig: afterBlockNumberConfig(startBlock),
        canEndStateConfig: afterBlockNumberConfig(startBlock + saleTimeout),
        calculatePriceStateConfig: {
          sources,
          constants,
          stackLength: 6,
          argumentsLength: 0,
        },
        recipient: recipient.address,
        reserve: reserve.address,
        cooldownDuration: 1,
        minimumRaise,
        dustSize: 0,
      },
      {
        erc20Config: redeemableERC20Config,
        tier: readWriteTier.address,
        minimumTier: Tier.ZERO,
        distributionEndForwardingAddress: ethers.constants.AddressZero,
      }
    );

    const fee = ethers.BigNumber.from("1").mul(Util.RESERVE_ONE);

    // wait until sale start
    await Util.createEmptyBlock(
      startBlock - (await ethers.provider.getBlockNumber())
    );

    await sale.start();

    const signer1Balance0 = await token.balanceOf(signer1.address);

    const desiredUnits0 = totalTokenSupply.div(10);
    const expectedPrice0 = basePrice.sub(
      signer1Balance0.mul(balanceMultiplier).div(totalTokenSupply)
    );

    const expectedCost0 = expectedPrice0.mul(desiredUnits0).div(Util.ONE);

    // give signer1 reserve to cover cost + fee
    await reserve.transfer(signer1.address, expectedCost0.add(fee));

    await reserve
      .connect(signer1)
      .approve(sale.address, expectedCost0.add(fee));

    // buy 10% of total supply
    const txBuy0 = await sale.connect(signer1).buy({
      feeRecipient: feeRecipient.address,
      fee,
      minimumUnits: desiredUnits0,
      desiredUnits: desiredUnits0,
      maximumPrice: expectedPrice0,
    });

    const { receipt: receipt0 } = (await Util.getEventArgs(
      txBuy0,
      "Buy",
      sale
    )) as BuyEvent["args"];

    assert(
      receipt0.price.eq(expectedPrice0),
      `wrong dynamic price0
      expected  ${expectedPrice0}
      got       ${receipt0.price}`
    );

    const signer1Balance1 = await token.balanceOf(signer1.address);

    const desiredUnits1 = totalTokenSupply.div(10);
    const expectedPrice1 = basePrice.sub(
      signer1Balance1.mul(balanceMultiplier).div(totalTokenSupply)
    );
    const expectedCost1 = expectedPrice1.mul(desiredUnits1).div(Util.ONE);

    // give signer1 reserve to cover cost + fee
    await reserve.transfer(signer1.address, expectedCost1.add(fee));

    await reserve
      .connect(signer1)
      .approve(sale.address, expectedCost1.add(fee));

    // buy another 10% of total supply
    const txBuy1 = await sale.connect(signer1).buy({
      feeRecipient: feeRecipient.address,
      fee,
      minimumUnits: desiredUnits1,
      desiredUnits: desiredUnits1,
      maximumPrice: expectedPrice1,
    });

    const { receipt: receipt1 } = (await Util.getEventArgs(
      txBuy1,
      "Buy",
      sale
    )) as BuyEvent["args"];

    assert(
      receipt1.price.eq(expectedPrice1),
      `wrong dynamic price1
      expected  ${expectedPrice1}
      got       ${receipt1.price}`
    );
  });

  it("should dynamically calculate price (discount off base price based on proportion of ERC20 reserve currently held by buyer)", async function () {
    this.timeout(0);

    const signers = await ethers.getSigners();
    const deployer = signers[0];
    const recipient = signers[1];
    const feeRecipient = signers[2];
    const signer1 = signers[3];

    // 5 blocks from now
    const startBlock = (await ethers.provider.getBlockNumber()) + 5;
    const saleTimeout = 30;
    const minimumRaise = ethers.BigNumber.from("100000").mul(Util.RESERVE_ONE);

    const totalTokenSupply = ethers.BigNumber.from("2000").mul(Util.ONE);
    const redeemableERC20Config = {
      name: "Token",
      symbol: "TKN",
      distributor: Util.zeroAddress,
      initialSupply: totalTokenSupply,
    };

    const basePrice = ethers.BigNumber.from("100").mul(Util.RESERVE_ONE);
    const balanceMultiplier = ethers.BigNumber.from("100").mul(
      Util.RESERVE_ONE
    );

    const constants = [basePrice, balanceMultiplier];
    const vBasePrice = op(Opcode.VAL, 0);
    const vFractionMultiplier = op(Opcode.VAL, 1);

    // prettier-ignore
    const sources = [
      concat([
          vBasePrice,
              vFractionMultiplier,
                op(Opcode.RESERVE_ADDRESS),
                op(Opcode.SENDER),
              op(Opcode.IERC20_BALANCE_OF),
            op(Opcode.MUL, 2),
              op(Opcode.RESERVE_ADDRESS),
            op(Opcode.IERC20_TOTAL_SUPPLY),
          op(Opcode.DIV, 2),
        op(Opcode.SUB, 2),
      ]),
    ];

    const [sale] = await saleDeploy(
      signers,
      deployer,
      saleFactory,
      {
        canStartStateConfig: afterBlockNumberConfig(startBlock),
        canEndStateConfig: afterBlockNumberConfig(startBlock + saleTimeout),
        calculatePriceStateConfig: {
          sources,
          constants,
          stackLength: 6,
          argumentsLength: 0,
        },
        recipient: recipient.address,
        reserve: reserve.address,
        cooldownDuration: 1,
        minimumRaise,
        dustSize: 0,
      },
      {
        erc20Config: redeemableERC20Config,
        tier: readWriteTier.address,
        minimumTier: Tier.ZERO,
        distributionEndForwardingAddress: ethers.constants.AddressZero,
      }
    );

    const fee = ethers.BigNumber.from("1").mul(Util.RESERVE_ONE);

    // wait until sale start
    await Util.createEmptyBlock(
      startBlock - (await ethers.provider.getBlockNumber())
    );

    await sale.start();

    const totalReserve = await reserve.totalSupply();

    // signer1 holds 10% of reserve, should get 10% off base price
    await reserve.transfer(signer1.address, totalReserve.div(10));

    const signer1Balance0 = await reserve.balanceOf(signer1.address);

    const desiredUnits0 = totalTokenSupply.div(10);
    const expectedPrice0 = basePrice.sub(
      signer1Balance0.mul(balanceMultiplier).div(totalReserve)
    );
    const expectedCost0 = expectedPrice0.mul(desiredUnits0).div(Util.ONE);

    await reserve
      .connect(signer1)
      .approve(sale.address, expectedCost0.add(fee));

    // buy 10% of total supply
    const txBuy0 = await sale.connect(signer1).buy({
      feeRecipient: feeRecipient.address,
      fee,
      minimumUnits: desiredUnits0,
      desiredUnits: desiredUnits0,
      maximumPrice: expectedPrice0,
    });

    const { receipt: receipt0 } = (await Util.getEventArgs(
      txBuy0,
      "Buy",
      sale
    )) as BuyEvent["args"];

    assert(
      receipt0.price.eq(expectedPrice0),
      `wrong dynamic price0
      expected  ${expectedPrice0}
      got       ${receipt0.price}`
    );

    const signer1Balance1 = await reserve.balanceOf(signer1.address);

    const desiredUnits1 = totalTokenSupply.div(10);
    const expectedPrice1 = basePrice.sub(
      signer1Balance1.mul(balanceMultiplier).div(totalReserve)
    );
    const expectedCost1 = expectedPrice1.mul(desiredUnits1).div(Util.ONE);

    await reserve
      .connect(signer1)
      .approve(sale.address, expectedCost1.add(fee));

    // buy another 10% of total supply
    const txBuy1 = await sale.connect(signer1).buy({
      feeRecipient: feeRecipient.address,
      fee,
      minimumUnits: desiredUnits1,
      desiredUnits: desiredUnits1,
      maximumPrice: expectedPrice1,
    });

    const { receipt: receipt1 } = (await Util.getEventArgs(
      txBuy1,
      "Buy",
      sale
    )) as BuyEvent["args"];

    assert(
      receipt1.price.eq(expectedPrice1),
      `wrong dynamic price1
      expected  ${expectedPrice1}
      got       ${receipt1.price}`
    );
  });

  it("should prevent out of bounds opcode call", async function () {
    this.timeout(0);

    const signers = await ethers.getSigners();
    const deployer = signers[0];
    const recipient = signers[1];

    // 5 blocks from now
    const startBlock = (await ethers.provider.getBlockNumber()) + 5;
    const saleTimeout = 30;
    const minimumRaise = ethers.BigNumber.from("100000").mul(Util.RESERVE_ONE);

    const totalTokenSupply = ethers.BigNumber.from("2000").mul(Util.ONE);
    const dustSize = totalTokenSupply.div(10 ** 7); // arbitrary value
    const redeemableERC20Config = {
      name: "Token",
      symbol: "TKN",
      distributor: Util.zeroAddress,
      initialSupply: totalTokenSupply,
    };

    const constants = [];

    const sources = [concat([op(99)])]; // bad source

    const [sale] = await saleDeploy(
      signers,
      deployer,
      saleFactory,
      {
        canStartStateConfig: afterBlockNumberConfig(startBlock),
        canEndStateConfig: afterBlockNumberConfig(startBlock + saleTimeout),
        calculatePriceStateConfig: {
          sources,
          constants,
          stackLength: 3,
          argumentsLength: 0,
        },
        recipient: recipient.address,
        reserve: reserve.address,
        cooldownDuration: 1,
        minimumRaise,
        dustSize,
      },
      {
        erc20Config: redeemableERC20Config,
        tier: readWriteTier.address,
        minimumTier: Tier.ZERO,
        distributionEndForwardingAddress: ethers.constants.AddressZero,
      }
    );

    const desiredUnits = totalTokenSupply.add(1).sub(dustSize);

    await Util.assertError(
      async () => await sale.calculatePrice(desiredUnits),
      "MAX_OPCODE",
      "did not prevent out of bounds opcode call"
    );
  });

  it("should prevent a buy which leaves remaining units less than configured `dustSize`", async function () {
    this.timeout(0);

    const signers = await ethers.getSigners();
    const deployer = signers[0];
    const recipient = signers[1];
    const feeRecipient = signers[2];
    const signer1 = signers[3];

    // 5 blocks from now
    const startBlock = (await ethers.provider.getBlockNumber()) + 5;
    const saleTimeout = 30;
    const minimumRaise = ethers.BigNumber.from("100000").mul(Util.RESERVE_ONE);

    const totalTokenSupply = ethers.BigNumber.from("2000").mul(Util.ONE);
    const dustSize = totalTokenSupply.div(10 ** 7); // arbitrary value
    const redeemableERC20Config = {
      name: "Token",
      symbol: "TKN",
      distributor: Util.zeroAddress,
      initialSupply: totalTokenSupply,
    };

    const staticPrice = ethers.BigNumber.from("75").mul(Util.RESERVE_ONE);

    const constants = [staticPrice];
    const vStaticPrice = op(Opcode.VAL, 0);

    const sources = [concat([vStaticPrice])];

    const [sale] = await saleDeploy(
      signers,
      deployer,
      saleFactory,
      {
        canStartStateConfig: afterBlockNumberConfig(startBlock),
        canEndStateConfig: afterBlockNumberConfig(startBlock + saleTimeout),
        calculatePriceStateConfig: {
          sources,
          constants,
          stackLength: 3,
          argumentsLength: 0,
        },
        recipient: recipient.address,
        reserve: reserve.address,
        cooldownDuration: 1,
        minimumRaise,
        dustSize,
      },
      {
        erc20Config: redeemableERC20Config,
        tier: readWriteTier.address,
        minimumTier: Tier.ZERO,
        distributionEndForwardingAddress: ethers.constants.AddressZero,
      }
    );

    const fee = ethers.BigNumber.from("1").mul(Util.RESERVE_ONE);

    // wait until sale start
    await Util.createEmptyBlock(
      startBlock - (await ethers.provider.getBlockNumber())
    );

    await sale.start();

    const desiredUnits = totalTokenSupply.add(1).sub(dustSize);
    const expectedPrice = staticPrice;
    const expectedCost = expectedPrice.mul(desiredUnits).div(Util.ONE);

    // give signer1 reserve to cover cost + fee
    await reserve.transfer(signer1.address, expectedCost.add(fee));

    await reserve.connect(signer1).approve(sale.address, expectedCost.add(fee));

    // attempt to leave remaining units
    await Util.assertError(
      async () =>
        await sale.connect(signer1).buy({
          feeRecipient: feeRecipient.address,
          fee,
          minimumUnits: 0, // user configures ANY minimum
          desiredUnits: desiredUnits,
          maximumPrice: expectedPrice,
        }),
      "DUST",
      "wrongly purchased number of units which leaves less than `dustSize` units remaining"
    );
  });

  it("should dynamically calculate price (based on number of units being bought)", async function () {
    this.timeout(0);

    const signers = await ethers.getSigners();
    const deployer = signers[0];
    const recipient = signers[1];
    const feeRecipient = signers[2];
    const signer1 = signers[3];

    // 5 blocks from now
    const startBlock = (await ethers.provider.getBlockNumber()) + 5;
    const saleTimeout = 30;
    const minimumRaise = ethers.BigNumber.from("100000").mul(Util.RESERVE_ONE);

    const totalTokenSupply = ethers.BigNumber.from("2000").mul(Util.ONE);
    const redeemableERC20Config = {
      name: "Token",
      symbol: "TKN",
      distributor: Util.zeroAddress,
      initialSupply: totalTokenSupply,
    };

    const basePrice = ethers.BigNumber.from("75").mul(Util.RESERVE_ONE);

    const supplyDivisor = ethers.BigNumber.from("1" + Util.sixteenZeros);

    const constants = [basePrice, supplyDivisor];
    const vBasePrice = op(Opcode.VAL, 0);
    const vSupplyDivisor = op(Opcode.VAL, 1);

    const sources = [
      concat([
        // ((CURRENT_BUY_UNITS priceDivisor /) 75 +)
        op(Opcode.CURRENT_BUY_UNITS),
        vSupplyDivisor,
        op(Opcode.DIV, 2),
        vBasePrice,
        op(Opcode.ADD, 2),
      ]),
    ];

    const [sale] = await saleDeploy(
      signers,
      deployer,
      saleFactory,
      {
        canStartStateConfig: afterBlockNumberConfig(startBlock),
        canEndStateConfig: afterBlockNumberConfig(startBlock + saleTimeout),
        calculatePriceStateConfig: {
          sources,
          constants,
          stackLength: 3,
          argumentsLength: 0,
        },
        recipient: recipient.address,
        reserve: reserve.address,
        cooldownDuration: 1,
        minimumRaise,
        dustSize: 0,
      },
      {
        erc20Config: redeemableERC20Config,
        tier: readWriteTier.address,
        minimumTier: Tier.ZERO,
        distributionEndForwardingAddress: ethers.constants.AddressZero,
      }
    );

    const fee = ethers.BigNumber.from("1").mul(Util.RESERVE_ONE);

    // wait until sale start
    await Util.createEmptyBlock(
      startBlock - (await ethers.provider.getBlockNumber())
    );

    await sale.start();

    const desiredUnits0 = totalTokenSupply.div(10);
    const expectedPrice0 = basePrice.add(desiredUnits0.div(supplyDivisor));
    const expectedCost0 = expectedPrice0.mul(desiredUnits0).div(Util.ONE);

    // give signer1 reserve to cover cost + fee
    await reserve.transfer(signer1.address, expectedCost0.add(fee));

    await reserve
      .connect(signer1)
      .approve(sale.address, expectedCost0.add(fee));

    // buy 10% of total supply
    const txBuy0 = await sale.connect(signer1).buy({
      feeRecipient: feeRecipient.address,
      fee,
      minimumUnits: desiredUnits0,
      desiredUnits: desiredUnits0,
      maximumPrice: expectedPrice0,
    });

    const { receipt: receipt0 } = (await Util.getEventArgs(
      txBuy0,
      "Buy",
      sale
    )) as BuyEvent["args"];

    assert(
      receipt0.price.eq(expectedPrice0),
      `wrong dynamic price0
      expected  ${expectedPrice0}
      got       ${receipt0.price}`
    );

    const desiredUnits1 = totalTokenSupply.div(10);
    const expectedPrice1 = basePrice.add(desiredUnits1.div(supplyDivisor));
    const expectedCost1 = expectedPrice1.mul(desiredUnits1).div(Util.ONE);

    // give signer1 reserve to cover cost + fee
    await reserve.transfer(signer1.address, expectedCost1.add(fee));

    await reserve
      .connect(signer1)
      .approve(sale.address, expectedCost1.add(fee));

    // buy another 10% of total supply
    const txBuy1 = await sale.connect(signer1).buy({
      feeRecipient: feeRecipient.address,
      fee,
      minimumUnits: desiredUnits1,
      desiredUnits: desiredUnits1,
      maximumPrice: expectedPrice1,
    });

    const { receipt: receipt1 } = (await Util.getEventArgs(
      txBuy1,
      "Buy",
      sale
    )) as BuyEvent["args"];

    assert(
      receipt1.price.eq(expectedPrice1),
      `wrong dynamic price1
      expected  ${expectedPrice1}
      got       ${receipt1.price}`
    );
  });

  it("should support multiple successive buys (same logic as the following total reserve in test)", async function () {
    this.timeout(0);

    const signers = await ethers.getSigners();
    const deployer = signers[0];
    const recipient = signers[1];
    const feeRecipient = signers[2];
    const signer1 = signers[3];

    // 5 blocks from now
    const startBlock = (await ethers.provider.getBlockNumber()) + 5;
    const saleTimeout = 30;
    const minimumRaise = ethers.BigNumber.from("100000").mul(Util.RESERVE_ONE);

    const totalTokenSupply = ethers.BigNumber.from("2000").mul(Util.ONE);
    const redeemableERC20Config = {
      name: "Token",
      symbol: "TKN",
      distributor: Util.zeroAddress,
      initialSupply: totalTokenSupply,
    };

    const basePrice = ethers.BigNumber.from("75").mul(Util.RESERVE_ONE);

    const reserveDivisor = ethers.BigNumber.from("1" + Util.fourZeros);

    const constants = [basePrice, reserveDivisor];
    const vBasePrice = op(Opcode.VAL, 0);
    const vReserveDivisor = op(Opcode.VAL, 1);

    const sources = [
      concat([
        // ((TOTAL_RESERVE_IN reserveDivisor /) 75 +)
        op(Opcode.TOTAL_RESERVE_IN),
        vReserveDivisor,
        op(Opcode.DIV, 2),
        vBasePrice,
        op(Opcode.ADD, 2),
      ]),
    ];

    const [sale] = await saleDeploy(
      signers,
      deployer,
      saleFactory,
      {
        canStartStateConfig: afterBlockNumberConfig(startBlock),
        canEndStateConfig: afterBlockNumberConfig(startBlock + saleTimeout),
        calculatePriceStateConfig: {
          sources,
          constants,
          stackLength: 3,
          argumentsLength: 0,
        },
        recipient: recipient.address,
        reserve: reserve.address,
        cooldownDuration: 1,
        minimumRaise,
        dustSize: 0,
      },
      {
        erc20Config: redeemableERC20Config,
        tier: readWriteTier.address,
        minimumTier: Tier.ZERO,
        distributionEndForwardingAddress: ethers.constants.AddressZero,
      }
    );

    const fee = ethers.BigNumber.from("1").mul(Util.RESERVE_ONE);

    // wait until sale start
    await Util.createEmptyBlock(
      startBlock - (await ethers.provider.getBlockNumber())
    );

    await sale.start();

    const desiredUnits0 = totalTokenSupply.div(10);
    const expectedPrice0 = basePrice.add(0);
    const expectedCost0 = expectedPrice0.mul(desiredUnits0).div(Util.ONE);

    // give signer1 reserve to cover cost + fee
    await reserve.transfer(signer1.address, expectedCost0.add(fee));

    await reserve
      .connect(signer1)
      .approve(sale.address, expectedCost0.add(fee));

    // buy 10% of total supply
    const txBuy0 = await sale.connect(signer1).buy({
      feeRecipient: feeRecipient.address,
      fee,
      minimumUnits: desiredUnits0,
      desiredUnits: desiredUnits0,
      maximumPrice: expectedPrice0,
    });

    const { receipt: receipt0 } = (await Util.getEventArgs(
      txBuy0,
      "Buy",
      sale
    )) as BuyEvent["args"];

    assert(
      receipt0.price.eq(expectedPrice0),
      `wrong dynamic price0
      expected  ${expectedPrice0}
      got       ${receipt0.price}`
    );

    const totalReserveIn1 = expectedCost0;

    const desiredUnits1 = totalTokenSupply.div(10);
    const expectedPrice1 = basePrice.add(totalReserveIn1.div(reserveDivisor));
    const expectedCost1 = expectedPrice1.mul(desiredUnits1).div(Util.ONE);

    // give signer1 reserve to cover cost + fee
    await reserve.transfer(signer1.address, expectedCost1.add(fee));

    await reserve
      .connect(signer1)
      .approve(sale.address, expectedCost1.add(fee));

    // buy another 10% of total supply
    const txBuy1 = await sale.connect(signer1).buy({
      feeRecipient: feeRecipient.address,
      fee,
      minimumUnits: desiredUnits1,
      desiredUnits: desiredUnits1,
      maximumPrice: expectedPrice1,
    });

    const { receipt: receipt1 } = (await Util.getEventArgs(
      txBuy1,
      "Buy",
      sale
    )) as BuyEvent["args"];

    assert(
      receipt1.price.eq(expectedPrice1),
      `wrong dynamic price1
      expected  ${expectedPrice1}
      got       ${receipt1.price}`
    );

    const totalReserveIn2 = expectedCost1.add(expectedCost0);

    const desiredUnits2 = totalTokenSupply.div(10);
    const expectedPrice2 = basePrice.add(totalReserveIn2.div(reserveDivisor));
    const expectedCost2 = expectedPrice2.mul(desiredUnits2).div(Util.ONE);

    // give signer1 reserve to cover cost + fee
    await reserve.transfer(signer1.address, expectedCost2.add(fee));

    await reserve
      .connect(signer1)
      .approve(sale.address, expectedCost2.add(fee));

    // buy another 10% of total supply
    const txBuy2 = await sale.connect(signer1).buy({
      feeRecipient: feeRecipient.address,
      fee,
      minimumUnits: desiredUnits2,
      desiredUnits: desiredUnits2,
      maximumPrice: expectedPrice2,
    });

    const { receipt: receipt2 } = (await Util.getEventArgs(
      txBuy2,
      "Buy",
      sale
    )) as BuyEvent["args"];

    assert(
      receipt2.price.eq(expectedPrice2),
      `wrong dynamic price2
      expected  ${expectedPrice2}
      got       ${receipt2.price}`
    );

    const totalReserveIn3 = expectedCost2.add(expectedCost1).add(expectedCost0);

    const desiredUnits3 = totalTokenSupply.div(10);
    const expectedPrice3 = basePrice.add(totalReserveIn3.div(reserveDivisor));
    const expectedCost3 = expectedPrice3.mul(desiredUnits3).div(Util.ONE);

    // give signer1 reserve to cover cost + fee
    await reserve.transfer(signer1.address, expectedCost3.add(fee));

    await reserve
      .connect(signer1)
      .approve(sale.address, expectedCost3.add(fee));

    // buy another 10% of total supply
    const txBuy3 = await sale.connect(signer1).buy({
      feeRecipient: feeRecipient.address,
      fee,
      minimumUnits: desiredUnits3,
      desiredUnits: desiredUnits3,
      maximumPrice: expectedPrice3,
    });

    const { receipt: receipt3 } = (await Util.getEventArgs(
      txBuy3,
      "Buy",
      sale
    )) as BuyEvent["args"];

    assert(
      receipt3.price.eq(expectedPrice3),
      `wrong dynamic price3
      expected  ${expectedPrice3}
      got       ${receipt3.price}`
    );

    const totalReserveIn4 = expectedCost3
      .add(expectedCost2)
      .add(expectedCost1)
      .add(expectedCost0);

    const desiredUnits4 = totalTokenSupply.div(10);
    const expectedPrice4 = basePrice.add(totalReserveIn4.div(reserveDivisor));
    const expectedCost4 = expectedPrice4.mul(desiredUnits4).div(Util.ONE);

    // give signer1 reserve to cover cost + fee
    await reserve.transfer(signer1.address, expectedCost4.add(fee));

    await reserve
      .connect(signer1)
      .approve(sale.address, expectedCost4.add(fee));

    // buy another 10% of total supply
    const txBuy4 = await sale.connect(signer1).buy({
      feeRecipient: feeRecipient.address,
      fee,
      minimumUnits: desiredUnits4,
      desiredUnits: desiredUnits4,
      maximumPrice: expectedPrice4,
    });

    const { receipt: receipt4 } = (await Util.getEventArgs(
      txBuy4,
      "Buy",
      sale
    )) as BuyEvent["args"];

    assert(
      receipt4.price.eq(expectedPrice4),
      `wrong dynamic price4
      expected  ${expectedPrice4}
      got       ${receipt4.price}`
    );

    const totalReserveIn5 = expectedCost4
      .add(expectedCost3)
      .add(expectedCost2)
      .add(expectedCost1)
      .add(expectedCost0);

    const desiredUnits5 = totalTokenSupply.div(10);
    const expectedPrice5 = basePrice.add(totalReserveIn5.div(reserveDivisor));
    const expectedCost5 = expectedPrice5.mul(desiredUnits5).div(Util.ONE);

    // give signer1 reserve to cover cost + fee
    await reserve.transfer(signer1.address, expectedCost5.add(fee));

    await reserve
      .connect(signer1)
      .approve(sale.address, expectedCost5.add(fee));

    // buy another 10% of total supply
    const txBuy5 = await sale.connect(signer1).buy({
      feeRecipient: feeRecipient.address,
      fee,
      minimumUnits: desiredUnits5,
      desiredUnits: desiredUnits5,
      maximumPrice: expectedPrice5,
    });

    const { receipt: receipt5 } = (await Util.getEventArgs(
      txBuy5,
      "Buy",
      sale
    )) as BuyEvent["args"];

    assert(
      receipt5.price.eq(expectedPrice5),
      `wrong dynamic price5
      expected  ${expectedPrice5}
      got       ${receipt5.price}`
    );
  });

  it("should dynamically calculate price (based on total reserve in)", async function () {
    this.timeout(0);

    const signers = await ethers.getSigners();
    const deployer = signers[0];
    const recipient = signers[1];
    const feeRecipient = signers[2];
    const signer1 = signers[3];

    // 5 blocks from now
    const startBlock = (await ethers.provider.getBlockNumber()) + 5;
    const saleTimeout = 30;
    const minimumRaise = ethers.BigNumber.from("100000").mul(Util.RESERVE_ONE);

    const totalTokenSupply = ethers.BigNumber.from("2000").mul(Util.ONE);
    const redeemableERC20Config = {
      name: "Token",
      symbol: "TKN",
      distributor: Util.zeroAddress,
      initialSupply: totalTokenSupply,
    };

    const basePrice = ethers.BigNumber.from("75").mul(Util.RESERVE_ONE);

    const reserveDivisor = ethers.BigNumber.from("1" + Util.fourZeros);

    const constants = [basePrice, reserveDivisor];
    const vBasePrice = op(Opcode.VAL, 0);
    const vReserveDivisor = op(Opcode.VAL, 1);

    const sources = [
      concat([
        // ((TOTAL_RESERVE_IN reserveDivisor /) 75 +)
        op(Opcode.TOTAL_RESERVE_IN),
        vReserveDivisor,
        op(Opcode.DIV, 2),
        vBasePrice,
        op(Opcode.ADD, 2),
      ]),
    ];

    const [sale] = await saleDeploy(
      signers,
      deployer,
      saleFactory,
      {
        canStartStateConfig: afterBlockNumberConfig(startBlock),
        canEndStateConfig: afterBlockNumberConfig(startBlock + saleTimeout),
        calculatePriceStateConfig: {
          sources,
          constants,
          stackLength: 3,
          argumentsLength: 0,
        },
        recipient: recipient.address,
        reserve: reserve.address,
        cooldownDuration: 1,
        minimumRaise,
        dustSize: 0,
      },
      {
        erc20Config: redeemableERC20Config,
        tier: readWriteTier.address,
        minimumTier: Tier.ZERO,
        distributionEndForwardingAddress: ethers.constants.AddressZero,
      }
    );

    const fee = ethers.BigNumber.from("1").mul(Util.RESERVE_ONE);

    // wait until sale start
    await Util.createEmptyBlock(
      startBlock - (await ethers.provider.getBlockNumber())
    );

    await sale.start();

    const desiredUnits0 = totalTokenSupply.div(10);
    const expectedPrice0 = basePrice.add(0);
    const expectedCost0 = expectedPrice0.mul(desiredUnits0).div(Util.ONE);

    // give signer1 reserve to cover cost + fee
    await reserve.transfer(signer1.address, expectedCost0.add(fee));

    await reserve
      .connect(signer1)
      .approve(sale.address, expectedCost0.add(fee));

    // buy 10% of total supply
    const txBuy0 = await sale.connect(signer1).buy({
      feeRecipient: feeRecipient.address,
      fee,
      minimumUnits: desiredUnits0,
      desiredUnits: desiredUnits0,
      maximumPrice: expectedPrice0,
    });

    const { receipt: receipt0 } = (await Util.getEventArgs(
      txBuy0,
      "Buy",
      sale
    )) as BuyEvent["args"];

    assert(
      receipt0.price.eq(expectedPrice0),
      `wrong dynamic price0
      expected  ${expectedPrice0}
      got       ${receipt0.price}`
    );

    const totalReserveIn1 = expectedCost0;

    const desiredUnits1 = totalTokenSupply.div(10);
    const expectedPrice1 = basePrice.add(totalReserveIn1.div(reserveDivisor));
    const expectedCost1 = expectedPrice1.mul(desiredUnits1).div(Util.ONE);

    // give signer1 reserve to cover cost + fee
    await reserve.transfer(signer1.address, expectedCost1.add(fee));

    await reserve
      .connect(signer1)
      .approve(sale.address, expectedCost1.add(fee));

    // buy another 10% of total supply
    const txBuy1 = await sale.connect(signer1).buy({
      feeRecipient: feeRecipient.address,
      fee,
      minimumUnits: desiredUnits1,
      desiredUnits: desiredUnits1,
      maximumPrice: expectedPrice1,
    });

    const { receipt: receipt1 } = (await Util.getEventArgs(
      txBuy1,
      "Buy",
      sale
    )) as BuyEvent["args"];

    assert(
      receipt1.price.eq(expectedPrice1),
      `wrong dynamic price1
      expected  ${expectedPrice1}
      got       ${receipt1.price}`
    );
  });

  it("should dynamically calculate price (based on remaining supply)", async function () {
    this.timeout(0);

    const signers = await ethers.getSigners();
    const deployer = signers[0];
    const recipient = signers[1];
    const feeRecipient = signers[2];
    const signer1 = signers[3];

    // 5 blocks from now
    const startBlock = (await ethers.provider.getBlockNumber()) + 5;
    const saleTimeout = 30;
    const minimumRaise = ethers.BigNumber.from("100000").mul(Util.RESERVE_ONE);

    const totalTokenSupply = ethers.BigNumber.from("2000").mul(Util.ONE);
    const redeemableERC20Config = {
      name: "Token",
      symbol: "TKN",
      distributor: Util.zeroAddress,
      initialSupply: totalTokenSupply,
    };

    const basePrice = ethers.BigNumber.from("75").mul(Util.RESERVE_ONE);

    const supplyDivisor = ethers.BigNumber.from("1" + Util.sixteenZeros);

    const constants = [basePrice, supplyDivisor];
    const vBasePrice = op(Opcode.VAL, 0);
    const vSupplyDivisor = op(Opcode.VAL, 1);

    const sources = [
      concat([
        // ((REMAINING_UNITS 10000000000000000 /) 75 +)
        op(Opcode.REMAINING_UNITS),
        vSupplyDivisor,
        op(Opcode.DIV, 2),
        vBasePrice,
        op(Opcode.ADD, 2),
      ]),
    ];

    const [sale] = await saleDeploy(
      signers,
      deployer,
      saleFactory,
      {
        canStartStateConfig: afterBlockNumberConfig(startBlock),
        canEndStateConfig: afterBlockNumberConfig(startBlock + saleTimeout),
        calculatePriceStateConfig: {
          sources,
          constants,
          stackLength: 3,
          argumentsLength: 0,
        },
        recipient: recipient.address,
        reserve: reserve.address,
        cooldownDuration: 1,
        minimumRaise,
        dustSize: 0,
      },
      {
        erc20Config: redeemableERC20Config,
        tier: readWriteTier.address,
        minimumTier: Tier.ZERO,
        distributionEndForwardingAddress: ethers.constants.AddressZero,
      }
    );

    const fee = ethers.BigNumber.from("1").mul(Util.RESERVE_ONE);

    // wait until sale start
    await Util.createEmptyBlock(
      startBlock - (await ethers.provider.getBlockNumber())
    );

    await sale.start();

    const remainingSupplySummand = totalTokenSupply.div(supplyDivisor);

    const desiredUnits = totalTokenSupply.div(10);
    const expectedPrice = basePrice.add(remainingSupplySummand);
    const expectedCost = expectedPrice.mul(desiredUnits).div(Util.ONE);

    const actualPrice = await sale.calculatePrice(desiredUnits);

    assert(actualPrice.eq(expectedPrice), "wrong calculated price");

    // give signer1 reserve to cover cost + fee
    await reserve.transfer(signer1.address, expectedCost.add(fee));

    await reserve.connect(signer1).approve(sale.address, expectedCost.add(fee));

    // buy 1 unit
    const txBuy = await sale.connect(signer1).buy({
      feeRecipient: feeRecipient.address,
      fee,
      minimumUnits: desiredUnits,
      desiredUnits,
      maximumPrice: expectedPrice,
    });

    const { receipt } = (await Util.getEventArgs(
      txBuy,
      "Buy",
      sale
    )) as BuyEvent["args"];

    assert(
      receipt.price.eq(expectedPrice),
      `wrong dynamic price
      expected  ${expectedPrice}
      got       ${receipt.price}`
    );
  });

  it("should dynamically calculate price (based on the current block number)", async function () {
    this.timeout(0);

    const signers = await ethers.getSigners();
    const deployer = signers[0];
    const recipient = signers[1];
    const feeRecipient = signers[2];
    const signer1 = signers[3];

    // 5 blocks from now
    const startBlock = (await ethers.provider.getBlockNumber()) + 5;
    const saleTimeout = 30;
    const minimumRaise = ethers.BigNumber.from("100000").mul(Util.RESERVE_ONE);

    const totalTokenSupply = ethers.BigNumber.from("2000").mul(Util.ONE);
    const redeemableERC20Config = {
      name: "Token",
      symbol: "TKN",
      distributor: Util.zeroAddress,
      initialSupply: totalTokenSupply,
    };

    const basePrice = ethers.BigNumber.from("75").mul(Util.RESERVE_ONE);

    const constants = [basePrice];
    const vBasePrice = op(Opcode.VAL, 0);

    const sources = [
      concat([
        // (BLOCK_NUMBER 75 +)
        op(Opcode.BLOCK_NUMBER),
        vBasePrice,
        op(Opcode.ADD, 2),
      ]),
    ];

    const [sale] = await saleDeploy(
      signers,
      deployer,
      saleFactory,
      {
        canStartStateConfig: afterBlockNumberConfig(startBlock),
        canEndStateConfig: afterBlockNumberConfig(startBlock + saleTimeout),
        calculatePriceStateConfig: {
          sources,
          constants,
          stackLength: 3,
          argumentsLength: 0,
        },
        recipient: recipient.address,
        reserve: reserve.address,
        cooldownDuration: 1,
        minimumRaise,
        dustSize: 0,
      },
      {
        erc20Config: redeemableERC20Config,
        tier: readWriteTier.address,
        minimumTier: Tier.ZERO,
        distributionEndForwardingAddress: ethers.constants.AddressZero,
      }
    );

    const fee = ethers.BigNumber.from("1").mul(Util.RESERVE_ONE);

    // wait until sale start
    await Util.createEmptyBlock(
      startBlock - (await ethers.provider.getBlockNumber())
    );

    await sale.start();

    const desiredUnits0 = totalTokenSupply.div(10);
    const expectedPrice0 = basePrice.add(
      (await ethers.provider.getBlockNumber()) + 3
    ); // 2 blocks from now
    const expectedCost0 = expectedPrice0.mul(desiredUnits0).div(Util.ONE);

    // give signer1 reserve to cover cost + fee
    await reserve.transfer(signer1.address, expectedCost0.add(fee));

    await reserve
      .connect(signer1)
      .approve(sale.address, expectedCost0.add(fee));

    // buy 1 unit
    const txBuy0 = await sale.connect(signer1).buy({
      feeRecipient: feeRecipient.address,
      fee,
      minimumUnits: desiredUnits0,
      desiredUnits: desiredUnits0,
      maximumPrice: expectedPrice0,
    });

    const { receipt: receipt0 } = (await Util.getEventArgs(
      txBuy0,
      "Buy",
      sale
    )) as BuyEvent["args"];

    assert(
      receipt0.price.eq(expectedPrice0),
      `wrong dynamic price
      expected  ${expectedPrice0}
      got       ${receipt0.price}`
    );

    const desiredUnits1 = totalTokenSupply.div(10);
    const expectedPrice1 = basePrice.add(
      (await ethers.provider.getBlockNumber()) + 3
    ); // 2 blocks from now
    const expectedCost1 = expectedPrice1.mul(desiredUnits1).div(Util.ONE);

    await reserve.transfer(signer1.address, expectedCost1.add(fee));

    await reserve
      .connect(signer1)
      .approve(sale.address, expectedCost1.add(fee));

    // buy 1 unit
    const txBuy1 = await sale.connect(signer1).buy({
      feeRecipient: feeRecipient.address,
      fee,
      minimumUnits: desiredUnits1,
      desiredUnits: desiredUnits1,
      maximumPrice: expectedPrice1,
    });

    const { receipt: receipt1 } = (await Util.getEventArgs(
      txBuy1,
      "Buy",
      sale
    )) as BuyEvent["args"];

    assert(
      receipt1.price.eq(expectedPrice1),
      `wrong subsequent dynamic price
      expected  ${expectedPrice1}
      got       ${receipt1.price}`
    );
  });

  it("should prevent recipient claiming fees on failed raise, allowing buyers to refund their tokens", async function () {
    this.timeout(0);

    const signers = await ethers.getSigners();
    const deployer = signers[0];
    const recipient = signers[1];
    const feeRecipient = signers[2];
    const signer1 = signers[3];

    // 5 blocks from now
    const startBlock = (await ethers.provider.getBlockNumber()) + 5;
    const saleTimeout = 30;
    const minimumRaise = ethers.BigNumber.from("100000").mul(Util.RESERVE_ONE);

    const totalTokenSupply = ethers.BigNumber.from("2000").mul(Util.ONE);
    const redeemableERC20Config = {
      name: "Token",
      symbol: "TKN",
      distributor: Util.zeroAddress,
      initialSupply: totalTokenSupply,
    };

    const staticPrice = ethers.BigNumber.from("75").mul(Util.RESERVE_ONE);

    const constants = [staticPrice];
    const vBasePrice = op(Opcode.VAL, 0);

    const sources = [concat([vBasePrice])];

    const [sale, token] = await saleDeploy(
      signers,
      deployer,
      saleFactory,
      {
        canStartStateConfig: afterBlockNumberConfig(startBlock),
        canEndStateConfig: afterBlockNumberConfig(startBlock + saleTimeout),
        calculatePriceStateConfig: {
          sources,
          constants,
          stackLength: 1,
          argumentsLength: 0,
        },
        recipient: recipient.address,
        reserve: reserve.address,
        cooldownDuration: 1,
        minimumRaise,
        dustSize: 0,
      },
      {
        erc20Config: redeemableERC20Config,
        tier: readWriteTier.address,
        minimumTier: Tier.ZERO,
        distributionEndForwardingAddress: ethers.constants.AddressZero,
      }
    );

    const fee = ethers.BigNumber.from("1").mul(Util.RESERVE_ONE);

    // wait until sale start
    await Util.createEmptyBlock(
      startBlock - (await ethers.provider.getBlockNumber())
    );

    await sale.start();

    const desiredUnits = totalTokenSupply.div(10);
    const cost = staticPrice.mul(desiredUnits).div(Util.ONE);

    // give signer1 reserve to cover cost + fee
    await reserve.transfer(signer1.address, cost.add(fee));

    await reserve
      .connect(signer1)
      .approve(sale.address, staticPrice.mul(desiredUnits).add(fee));

    const initialBalance = await reserve.balanceOf(signer1.address);

    // buy _some_ units; insufficient raise amount
    const txBuy = await sale.connect(signer1).buy({
      feeRecipient: feeRecipient.address,
      fee,
      minimumUnits: desiredUnits,
      desiredUnits,
      maximumPrice: staticPrice,
    });

    const { receipt } = (await Util.getEventArgs(
      txBuy,
      "Buy",
      sale
    )) as BuyEvent["args"];

    // wait until sale can end
    await Util.createEmptyBlock(
      saleTimeout + startBlock - (await ethers.provider.getBlockNumber())
    );

    // recipient cannot claim before sale ended with status of success
    await Util.assertError(
      async () =>
        await sale.connect(feeRecipient).claimFees(feeRecipient.address),
      "NOT_SUCCESS",
      "fees were claimed before sale ended with status of success"
    );

    await sale.end();

    const saleStatusFail = await sale.saleStatus();

    assert(
      saleStatusFail === Status.FAIL,
      `wrong status
      expected  ${Status.FAIL}
      got       ${saleStatusFail}`
    );

    // recipient cannot claim after sale ended with status of fail
    await Util.assertError(
      async () =>
        await sale.connect(feeRecipient).claimFees(feeRecipient.address),
      "NOT_SUCCESS",
      "fees were claimed after sale ended with status of fail"
    );

    await token.connect(signer1).approve(sale.address, receipt.units);

    await Util.assertError(
      async () => await sale.connect(signer1).refund({ ...receipt, id: 123 }),
      "reverted with panic code 0x11",
      "wrongly processed refund with invalid receipt"
    );

    const balanceBeforeRefund = await reserve.balanceOf(signer1.address);

    // signer1 gets refund
    const refundTx = await sale.connect(signer1).refund(receipt);

    const balanceAfterRefund = await reserve.balanceOf(signer1.address);

    const { sender, receipt: eventReceipt } = (await Util.getEventArgs(
      refundTx,
      "Refund",
      sale
    )) as RefundEvent["args"];

    assert(
      balanceAfterRefund.sub(balanceBeforeRefund).eq(initialBalance),
      "wrong refund amount"
    );
    assert(sender === signer1.address, "wrong sender in Refund event");
    assert(
      JSON.stringify(eventReceipt) === JSON.stringify(receipt),
      "wrong receipt in Refund event"
    );

    await Util.assertError(
      async () => await sale.connect(signer1).refund(receipt),
      "reverted with panic code 0x11",
      "sender1 refunded same receipt twice"
    );
  });

  it("should allow only token admin (Sale) to set senders/receivers", async () => {
    // At the time of writing this test, Sale does not currently implement any logic which grants sender or receiver roles.
    // However, it is still important that only the token admin can grant these roles.

    this.timeout(0);

    const signers = await ethers.getSigners();
    const deployer = signers[0];
    const recipient = signers[1];
    const signer1 = signers[2];

    // 5 blocks from now
    const startBlock = (await ethers.provider.getBlockNumber()) + 5;
    const saleTimeout = 30;
    const minimumRaise = ethers.BigNumber.from("150000").mul(Util.RESERVE_ONE);

    const totalTokenSupply = ethers.BigNumber.from("2000").mul(Util.ONE);
    const redeemableERC20Config = {
      name: "Token",
      symbol: "TKN",
      distributor: Util.zeroAddress,
      initialSupply: totalTokenSupply,
    };

    const staticPrice = ethers.BigNumber.from("75").mul(Util.RESERVE_ONE);

    const constants = [staticPrice];
    const vBasePrice = op(Opcode.VAL, 0);

    const sources = [concat([vBasePrice])];

    const [, token] = await saleDeploy(
      signers,
      deployer,
      saleFactory,
      {
        canStartStateConfig: afterBlockNumberConfig(startBlock),
        canEndStateConfig: afterBlockNumberConfig(startBlock + saleTimeout),
        calculatePriceStateConfig: {
          sources,
          constants,
          stackLength: 1,
          argumentsLength: 0,
        },
        recipient: recipient.address,
        reserve: reserve.address,
        cooldownDuration: 1,
        minimumRaise,
        dustSize: 0,
      },
      {
        erc20Config: redeemableERC20Config,
        tier: readWriteTier.address,
        minimumTier: Tier.ZERO,
        distributionEndForwardingAddress: ethers.constants.AddressZero,
      }
    );

    // deployer cannot add receiver
    await Util.assertError(
      async () => await token.connect(deployer).grantReceiver(deployer.address),
      "ONLY_ADMIN",
      "deployer added receiver, despite not being token admin"
    );
    // deployer cannot add sender
    await Util.assertError(
      async () => await token.connect(deployer).grantSender(deployer.address),
      "ONLY_ADMIN",
      "deployer added sender, despite not being token admin"
    );

    // anon cannot add receiver
    await Util.assertError(
      async () => await token.connect(signer1).grantReceiver(signer1.address),
      "ONLY_ADMIN",
      "anon added receiver, despite not being token admin"
    );
    // anon cannot add sender
    await Util.assertError(
      async () => await token.connect(signer1).grantSender(signer1.address),
      "ONLY_ADMIN",
      "anon added sender, despite not being token admin"
    );
  });

  it("should transfer correct value to all stakeholders after successful sale (with forward address)", async () => {
    this.timeout(0);

    const signers = await ethers.getSigners();
    const deployer = signers[0];
    const recipient = signers[1];
    const signer1 = signers[2];
    const feeRecipient = signers[3];
    const forwardingAddress = signers[4];

    // 5 blocks from now
    const startBlock = (await ethers.provider.getBlockNumber()) + 5;
    const saleTimeout = 30;
    const minimumRaise = ethers.BigNumber.from("150000").mul(Util.RESERVE_ONE);

    const totalTokenSupply = ethers.BigNumber.from("2000").mul(Util.ONE);
    const redeemableERC20Config = {
      name: "Token",
      symbol: "TKN",
      distributor: Util.zeroAddress,
      initialSupply: totalTokenSupply,
    };

    const staticPrice = ethers.BigNumber.from("75").mul(Util.RESERVE_ONE);

    const constants = [staticPrice];
    const vBasePrice = op(Opcode.VAL, 0);

    const sources = [concat([vBasePrice])];

    const [sale, token] = await saleDeploy(
      signers,
      deployer,
      saleFactory,
      {
        canStartStateConfig: afterBlockNumberConfig(startBlock),
        canEndStateConfig: afterBlockNumberConfig(startBlock + saleTimeout),
        calculatePriceStateConfig: {
          sources,
          constants,
          stackLength: 1,
          argumentsLength: 0,
        },
        recipient: recipient.address,
        reserve: reserve.address,
        cooldownDuration: 1,
        minimumRaise,
        dustSize: 0,
      },
      {
        erc20Config: redeemableERC20Config,
        tier: readWriteTier.address,
        minimumTier: Tier.ZERO,
        distributionEndForwardingAddress: forwardingAddress.address,
      }
    );

    const fee = ethers.BigNumber.from("1").mul(Util.RESERVE_ONE);

    // wait until sale start
    await Util.createEmptyBlock(
      startBlock - (await ethers.provider.getBlockNumber())
    );

    await sale.start();

    const desiredUnits = totalTokenSupply; // all
    const cost = staticPrice.mul(desiredUnits).div(Util.ONE);

    // give signer1 reserve to cover cost + fee
    await reserve.transfer(signer1.address, cost.add(fee));

    await reserve
      .connect(signer1)
      .approve(sale.address, staticPrice.mul(desiredUnits).add(fee));

    const tokenSupply0 = await token.totalSupply();
    const saleTokenBalance0 = await token.balanceOf(sale.address);
    const signer1TokenBalance0 = await token.balanceOf(signer1.address);
    const saleReserveBalance0 = await reserve.balanceOf(sale.address);
    const recipientReserveBalance0 = await reserve.balanceOf(recipient.address);
    const feeRecipientReserveBalance0 = await reserve.balanceOf(
      feeRecipient.address
    );

    assert(tokenSupply0.eq(totalTokenSupply));
    assert(
      saleTokenBalance0.eq(tokenSupply0),
      "sale should initially hold all rTKN"
    );
    assert(signer1TokenBalance0.isZero());
    assert(saleReserveBalance0.isZero());
    assert(recipientReserveBalance0.isZero());
    assert(feeRecipientReserveBalance0.isZero());

    // buy all units
    await sale.connect(signer1).buy({
      feeRecipient: feeRecipient.address,
      fee,
      minimumUnits: desiredUnits,
      desiredUnits,
      maximumPrice: staticPrice,
    });

    // sale should have ended
    const saleStatusSuccess = await sale.saleStatus();

    assert(
      saleStatusSuccess === Status.SUCCESS,
      `wrong status in getter
      expected  ${Status.SUCCESS}
      got       ${saleStatusSuccess}`
    );

    // if distributionEndForwardingAddress, should forward distributor (sale) rTKN balance
    //// else, should burn distributor (sale) rTKN balance

    // if successful sale, transfer all reserve to recipient

    const tokenSupply1 = await token.totalSupply();
    const saleTokenBalance1 = await token.balanceOf(sale.address);
    const signer1TokenBalance1 = await token.balanceOf(signer1.address);
    const saleReserveBalance1 = await reserve.balanceOf(sale.address);
    const recipientReserveBalance1 = await reserve.balanceOf(recipient.address);
    const feeRecipientReserveBalance1 = await reserve.balanceOf(
      feeRecipient.address
    );

    assert(
      tokenSupply1.eq(tokenSupply0),
      "total rTKN supply should be unchanged as signer1 bought all units, hence none was transferred to forwarding address"
    );
    assert(saleTokenBalance1.isZero(), "all rTKN units should have been sold");
    assert(
      signer1TokenBalance1.eq(saleTokenBalance0),
      "signer1 should hold all sold rTKN units"
    );
    assert(saleReserveBalance1.eq(fee));
    assert(recipientReserveBalance1.eq(cost));
    assert(
      feeRecipientReserveBalance1.isZero(),
      "fee recipient should not have received fees before claiming"
    );

    await sale.claimFees(feeRecipient.address);

    const saleReserveBalance2 = await reserve.balanceOf(sale.address);
    const feeRecipientReserveBalance2 = await reserve.balanceOf(
      feeRecipient.address
    );

    assert(
      saleReserveBalance2.isZero(),
      "sale should have transferred all claimed reserve to fee recipient"
    );
    assert(
      feeRecipientReserveBalance2.eq(fee),
      "fee recipient should have received fees after claiming"
    );
  });

  it("should transfer correct value to all stakeholders after successful sale (no forward address)", async () => {
    this.timeout(0);

    const signers = await ethers.getSigners();
    const deployer = signers[0];
    const recipient = signers[1];
    const signer1 = signers[2];
    const feeRecipient = signers[3];

    // 5 blocks from now
    const startBlock = (await ethers.provider.getBlockNumber()) + 5;
<<<<<<< HEAD
    const saleTimeout = 30;
    const minimumRaise = ethers.BigNumber.from("150000").mul(Util.RESERVE_ONE);
=======
    const saleDuration = 30;
    const minimumRaise = ethers.BigNumber.from("100000").mul(Util.RESERVE_ONE);
>>>>>>> 2dd7102e

    const totalTokenSupply = ethers.BigNumber.from("2000").mul(Util.ONE);
    const redeemableERC20Config = {
      name: "Token",
      symbol: "TKN",
      distributor: Util.zeroAddress,
      initialSupply: totalTokenSupply,
    };

    const staticPrice = ethers.BigNumber.from("75").mul(Util.RESERVE_ONE);

    const constants = [staticPrice];
    const vBasePrice = op(Opcode.VAL, 0);

    const sources = [concat([vBasePrice])];

    const [sale, token] = await saleDeploy(
      signers,
      deployer,
      saleFactory,
      {
        canStartStateConfig: afterBlockNumberConfig(startBlock),
        canEndStateConfig: afterBlockNumberConfig(startBlock + saleDuration),
        calculatePriceStateConfig: {
          sources,
          constants,
          stackLength: 1,
          argumentsLength: 0,
        },
        recipient: recipient.address,
        reserve: reserve.address,
        cooldownDuration: 1,
        minimumRaise,
        dustSize: 0,
        saleTimeout: 100,
      },
      {
        erc20Config: redeemableERC20Config,
        tier: readWriteTier.address,
        minimumTier: Tier.ZERO,
        distributionEndForwardingAddress: ethers.constants.AddressZero,
      }
    );

    const fee = ethers.BigNumber.from("1").mul(Util.RESERVE_ONE);

    // wait until sale start
    await Util.createEmptyBlock(
      startBlock - (await ethers.provider.getBlockNumber())
    );

    await sale.start();

    const desiredUnits = totalTokenSupply; // all
    const cost = staticPrice.mul(desiredUnits).div(Util.ONE);

    // give signer1 reserve to cover cost + fee
    await reserve.transfer(signer1.address, cost.add(fee));

    await reserve
      .connect(signer1)
      .approve(sale.address, staticPrice.mul(desiredUnits).add(fee));

    const tokenSupply0 = await token.totalSupply();
    const saleTokenBalance0 = await token.balanceOf(sale.address);
    const signer1TokenBalance0 = await token.balanceOf(signer1.address);
    const saleReserveBalance0 = await reserve.balanceOf(sale.address);
    const recipientReserveBalance0 = await reserve.balanceOf(recipient.address);
    const feeRecipientReserveBalance0 = await reserve.balanceOf(
      feeRecipient.address
    );

    assert(tokenSupply0.eq(totalTokenSupply));
    assert(
      saleTokenBalance0.eq(tokenSupply0),
      "sale should initially hold all rTKN"
    );
    assert(signer1TokenBalance0.isZero());
    assert(saleReserveBalance0.isZero());
    assert(recipientReserveBalance0.isZero());
    assert(feeRecipientReserveBalance0.isZero());

    // buy all units
    await sale.connect(signer1).buy({
      feeRecipient: feeRecipient.address,
      fee,
      minimumUnits: desiredUnits,
      desiredUnits,
      maximumPrice: staticPrice,
    });

    // sale should have ended
    const saleStatusSuccess = await sale.saleStatus();

    assert(
      saleStatusSuccess === Status.SUCCESS,
      `wrong status in getter
      expected  ${Status.SUCCESS}
      got       ${saleStatusSuccess}`
    );

    //// if distributionEndForwardingAddress, should forward distributor (sale) rTKN balance
    // else, should burn distributor (sale) rTKN balance

    // if successful sale, transfer all reserve to recipient

    const tokenSupply1 = await token.totalSupply();
    const saleTokenBalance1 = await token.balanceOf(sale.address);
    const signer1TokenBalance1 = await token.balanceOf(signer1.address);
    const saleReserveBalance1 = await reserve.balanceOf(sale.address);
    const recipientReserveBalance1 = await reserve.balanceOf(recipient.address);
    const feeRecipientReserveBalance1 = await reserve.balanceOf(
      feeRecipient.address
    );

    assert(
      tokenSupply1.eq(tokenSupply0),
      "total rTKN supply should be unchanged as signer1 bought all units, hence none was burned"
    );
    assert(saleTokenBalance1.isZero(), "all rTKN units should have been sold");
    assert(
      signer1TokenBalance1.eq(saleTokenBalance0),
      "signer1 should hold all sold rTKN units"
    );
    assert(saleReserveBalance1.eq(fee));
    assert(recipientReserveBalance1.eq(cost));
    assert(
      feeRecipientReserveBalance1.isZero(),
      "fee recipient should not have received fees before claiming"
    );

    await sale.claimFees(feeRecipient.address);

    const saleReserveBalance2 = await reserve.balanceOf(sale.address);
    const feeRecipientReserveBalance2 = await reserve.balanceOf(
      feeRecipient.address
    );

    assert(
      saleReserveBalance2.isZero(),
      "sale should have transferred all claimed reserve to fee recipient"
    );
    assert(
      feeRecipientReserveBalance2.eq(fee),
      "fee recipient should have received fees after claiming"
    );
  });

  it("should transfer correct value to all stakeholders after failed sale (with forward address)", async () => {
    this.timeout(0);

    const signers = await ethers.getSigners();
    const deployer = signers[0];
    const recipient = signers[1];
    const signer1 = signers[2];
    const feeRecipient = signers[3];
    const forwardingAddress = signers[4];

    // 5 blocks from now
    const startBlock = (await ethers.provider.getBlockNumber()) + 5;
<<<<<<< HEAD
    const saleTimeout = 30;
    const minimumRaise = ethers.BigNumber.from("150000").mul(Util.RESERVE_ONE);
=======
    const saleDuration = 30;
    const minimumRaise = ethers.BigNumber.from("100000").mul(Util.RESERVE_ONE);
>>>>>>> 2dd7102e

    const totalTokenSupply = ethers.BigNumber.from("2000").mul(Util.ONE);
    const redeemableERC20Config = {
      name: "Token",
      symbol: "TKN",
      distributor: Util.zeroAddress,
      initialSupply: totalTokenSupply,
    };

    const staticPrice = ethers.BigNumber.from("75").mul(Util.RESERVE_ONE);

    const constants = [staticPrice];
    const vBasePrice = op(Opcode.VAL, 0);

    const sources = [concat([vBasePrice])];

    const [sale, token] = await saleDeploy(
      signers,
      deployer,
      saleFactory,
      {
        canStartStateConfig: afterBlockNumberConfig(startBlock),
        canEndStateConfig: afterBlockNumberConfig(startBlock + saleDuration),
        calculatePriceStateConfig: {
          sources,
          constants,
          stackLength: 1,
          argumentsLength: 0,
        },
        recipient: recipient.address,
        reserve: reserve.address,
        cooldownDuration: 1,
        minimumRaise,
        dustSize: 0,
        saleTimeout: 100,
      },
      {
        erc20Config: redeemableERC20Config,
        tier: readWriteTier.address,
        minimumTier: Tier.ZERO,
        distributionEndForwardingAddress: forwardingAddress.address,
      }
    );

    const fee = ethers.BigNumber.from("1").mul(Util.RESERVE_ONE);

    // wait until sale start
    await Util.createEmptyBlock(
      startBlock - (await ethers.provider.getBlockNumber())
    );

    await sale.start();

    const desiredUnits = totalTokenSupply.div(2); // not all
    const cost = staticPrice.mul(desiredUnits).div(Util.ONE);

    // give signer1 reserve to cover cost + fee
    await reserve.transfer(signer1.address, cost.add(fee));

    await reserve
      .connect(signer1)
      .approve(sale.address, staticPrice.mul(desiredUnits).add(fee));

    // buy some units
    const txBuy = await sale.connect(signer1).buy({
      feeRecipient: feeRecipient.address,
      fee,
      minimumUnits: desiredUnits,
      desiredUnits,
      maximumPrice: staticPrice,
    });

    const { receipt } = (await Util.getEventArgs(
      txBuy,
      "Buy",
      sale
    )) as BuyEvent["args"];

    // wait until sale can end
    await Util.createEmptyBlock(
      saleTimeout + startBlock - (await ethers.provider.getBlockNumber())
    );

    const tokenSupply0 = await token.totalSupply();
    const saleTokenBalance0 = await token.balanceOf(sale.address);
    const saleReserveBalance0 = await reserve.balanceOf(sale.address);
    const recipientReserveBalance0 = await reserve.balanceOf(recipient.address);
    const feeRecipientReserveBalance0 = await reserve.balanceOf(
      feeRecipient.address
    );
    const forwardingAddressTokenBalance0 = await token.balanceOf(
      forwardingAddress.address
    );

    assert(
      saleReserveBalance0.eq(cost.add(fee)),
      "sale should only hold reserve that signer1 transferred during buy"
    );
    assert(
      recipientReserveBalance0.isZero(),
      "recipient should have no initial reserve balance"
    );
    assert(
      feeRecipientReserveBalance0.isZero(),
      "fee recipient should not hold any reserve until claiming fees"
    );
    assert(
      forwardingAddressTokenBalance0.isZero(),
      "forwarding address should have no initial reserve balance"
    );

    await sale.end();

    // if distributionEndForwardingAddress, should forward distributor (sale) rTKN balance to distributionEndForwardingAddress
    //// else, should burn distributor (sale) rTKN balance

    // if failed sale, do not transfer all reserve to recipient

    const tokenSupply1 = await token.totalSupply();
    const saleTokenBalance1 = await token.balanceOf(sale.address);
    const saleReserveBalance1 = await reserve.balanceOf(sale.address);
    const recipientReserveBalance1 = await reserve.balanceOf(recipient.address);
    const feeRecipientReserveBalance1 = await reserve.balanceOf(
      feeRecipient.address
    );
    const forwardingAddressTokenBalance1 = await token.balanceOf(
      forwardingAddress.address
    );

    assert(
      tokenSupply0.eq(tokenSupply1),
      "no rTKN supply should have been burned"
    );
    assert(
      saleTokenBalance1.isZero(),
      "sale did not transfer entire rTKN balance"
    );
    assert(
      forwardingAddressTokenBalance1.eq(saleTokenBalance0),
      "forwarding address did not receive sale rTKN balance"
    );

    assert(
      saleReserveBalance1.eq(saleReserveBalance0),
      "sale reserve balance should remain the same on failed sale, ready to be refunded"
    );
    assert(
      recipientReserveBalance1.isZero(),
      "sale should not transfer reserve to recipient on failed sale"
    );
    assert(
      feeRecipientReserveBalance1.isZero(),
      "fee recipient should still not hold any reserve until claiming fees"
    );

    await Util.assertError(
      async () => await sale.claimFees(feeRecipient.address),
      "NOT_SUCCESS",
      "should not allow fee recipient to claim fees"
    );

    const signer1ReserveBalance0 = await reserve.balanceOf(signer1.address);

    assert(
      signer1ReserveBalance0.isZero(),
      "signer1 should not automatically receive any refund at end of sale"
    );

    // signer1 refund
    await token.connect(signer1).approve(sale.address, desiredUnits);
    await sale.connect(signer1).refund(receipt);

    const signer1ReserveBalance1 = await reserve.balanceOf(signer1.address);

    assert(
      signer1ReserveBalance1.eq(cost.add(fee)),
      "signer1 should receive full refund on failed raise"
    );
  });

  it("should transfer correct value to all stakeholders after failed sale (no forward address)", async () => {
    this.timeout(0);

    const signers = await ethers.getSigners();
    const deployer = signers[0];
    const recipient = signers[1];
    const signer1 = signers[2];
    const feeRecipient = signers[3];

    // 5 blocks from now
    const startBlock = (await ethers.provider.getBlockNumber()) + 5;
<<<<<<< HEAD
    const saleTimeout = 30;
    const minimumRaise = ethers.BigNumber.from("150000").mul(Util.RESERVE_ONE);
=======
    const saleDuration = 30;
    const minimumRaise = ethers.BigNumber.from("100000").mul(Util.RESERVE_ONE);
>>>>>>> 2dd7102e

    const totalTokenSupply = ethers.BigNumber.from("2000").mul(Util.ONE);
    const redeemableERC20Config = {
      name: "Token",
      symbol: "TKN",
      distributor: Util.zeroAddress,
      initialSupply: totalTokenSupply,
    };

    const staticPrice = ethers.BigNumber.from("75").mul(Util.RESERVE_ONE);

    const constants = [staticPrice];
    const vBasePrice = op(Opcode.VAL, 0);

    const sources = [concat([vBasePrice])];

    const [sale, token] = await saleDeploy(
      signers,
      deployer,
      saleFactory,
      {
        canStartStateConfig: afterBlockNumberConfig(startBlock),
        canEndStateConfig: afterBlockNumberConfig(startBlock + saleDuration),
        calculatePriceStateConfig: {
          sources,
          constants,
          stackLength: 1,
          argumentsLength: 0,
        },
        recipient: recipient.address,
        reserve: reserve.address,
        cooldownDuration: 1,
        minimumRaise,
        dustSize: 0,
        saleTimeout: 100,
      },
      {
        erc20Config: redeemableERC20Config,
        tier: readWriteTier.address,
        minimumTier: Tier.ZERO,
        distributionEndForwardingAddress: ethers.constants.AddressZero,
      }
    );

    const fee = ethers.BigNumber.from("1").mul(Util.RESERVE_ONE);

    // wait until sale start
    await Util.createEmptyBlock(
      startBlock - (await ethers.provider.getBlockNumber())
    );

    await sale.start();

    const desiredUnits = totalTokenSupply.div(2); // not all
    const cost = staticPrice.mul(desiredUnits).div(Util.ONE);

    // give signer1 reserve to cover cost + fee
    await reserve.transfer(signer1.address, cost.add(fee));

    await reserve
      .connect(signer1)
      .approve(sale.address, staticPrice.mul(desiredUnits).add(fee));

    // buy some units
    const txBuy = await sale.connect(signer1).buy({
      feeRecipient: feeRecipient.address,
      fee,
      minimumUnits: desiredUnits,
      desiredUnits,
      maximumPrice: staticPrice,
    });

    const { receipt } = (await Util.getEventArgs(
      txBuy,
      "Buy",
      sale
    )) as BuyEvent["args"];

    // wait until sale can end
    await Util.createEmptyBlock(
      saleTimeout + startBlock - (await ethers.provider.getBlockNumber())
    );

    const tokenSupply0 = await token.totalSupply();
    const saleTokenBalance0 = await token.balanceOf(sale.address);
    const saleReserveBalance0 = await reserve.balanceOf(sale.address);
    const recipientReserveBalance0 = await reserve.balanceOf(recipient.address);
    const feeRecipientReserveBalance0 = await reserve.balanceOf(
      feeRecipient.address
    );

    assert(
      saleReserveBalance0.eq(cost.add(fee)),
      "sale should only hold reserve that signer1 transferred during buy"
    );
    assert(
      recipientReserveBalance0.isZero(),
      "recipient should have no initial reserve balance"
    );
    assert(
      feeRecipientReserveBalance0.isZero(),
      "fee recipient should not hold any reserve until claiming fees"
    );

    await sale.end();

    //// if distributionEndForwardingAddress, should forward distributor (sale) rTKN balance
    // else, should burn distributor (sale) rTKN balance

    // if failed sale, do not transfer all reserve to recipient

    const tokenSupply1 = await token.totalSupply();
    const saleTokenBalance1 = await token.balanceOf(sale.address);
    const saleReserveBalance1 = await reserve.balanceOf(sale.address);
    const recipientReserveBalance1 = await reserve.balanceOf(recipient.address);
    const feeRecipientReserveBalance1 = await reserve.balanceOf(
      feeRecipient.address
    );

    assert(
      tokenSupply0.sub(tokenSupply1).eq(saleTokenBalance0),
      "wrong amount of rTKN supply burned"
    );
    assert(saleTokenBalance1.isZero(), "sale did not burn entire rTKN balance");

    assert(
      saleReserveBalance1.eq(saleReserveBalance0),
      "sale reserve balance should remain the same on failed sale, ready to be refunded"
    );
    assert(
      recipientReserveBalance1.isZero(),
      "sale should not transfer reserve to recipient on failed sale"
    );
    assert(
      feeRecipientReserveBalance1.isZero(),
      "fee recipient should still not hold any reserve until claiming fees"
    );

    await Util.assertError(
      async () => await sale.claimFees(feeRecipient.address),
      "NOT_SUCCESS",
      "should not allow fee recipient to claim fees"
    );

    const signer1ReserveBalance0 = await reserve.balanceOf(signer1.address);

    assert(
      signer1ReserveBalance0.isZero(),
      "signer1 should not automatically receive any refund at end of sale"
    );

    // signer1 refund
    await token.connect(signer1).approve(sale.address, desiredUnits);
    await sale.connect(signer1).refund(receipt);

    const signer1ReserveBalance1 = await reserve.balanceOf(signer1.address);

    assert(
      signer1ReserveBalance1.eq(cost.add(fee)),
      "signer1 should receive full refund on failed raise"
    );
  });

  it("should be able to end failed sale if creator does not end it", async () => {
    this.timeout(0);

    const signers = await ethers.getSigners();
    const deployer = signers[0];
    const recipient = signers[1];
    const signer1 = signers[2];

    // 5 blocks from now
    const startBlock = (await ethers.provider.getBlockNumber()) + 5;
<<<<<<< HEAD
    const saleTimeout = 30;
    const minimumRaise = ethers.BigNumber.from("150000").mul(Util.RESERVE_ONE);
=======
    const saleDuration = 30;
    const minimumRaise = ethers.BigNumber.from("100000").mul(Util.RESERVE_ONE);
>>>>>>> 2dd7102e

    const totalTokenSupply = ethers.BigNumber.from("2000").mul(Util.ONE);
    const redeemableERC20Config = {
      name: "Token",
      symbol: "TKN",
      distributor: Util.zeroAddress,
      initialSupply: totalTokenSupply,
    };

    const staticPrice = ethers.BigNumber.from("75").mul(Util.RESERVE_ONE);

    const constants = [staticPrice];
    const vBasePrice = op(Opcode.VAL, 0);

    const sources = [concat([vBasePrice])];

    const [sale] = await saleDeploy(
      signers,
      deployer,
      saleFactory,
      {
        canStartStateConfig: afterBlockNumberConfig(startBlock),
        canEndStateConfig: afterBlockNumberConfig(startBlock + saleDuration),
        calculatePriceStateConfig: {
          sources,
          constants,
          stackLength: 1,
          argumentsLength: 0,
        },
        recipient: recipient.address,
        reserve: reserve.address,
        cooldownDuration: 1,
        minimumRaise,
        dustSize: 0,
        saleTimeout: 100,
      },
      {
        erc20Config: redeemableERC20Config,
        tier: readWriteTier.address,
        minimumTier: Tier.ZERO,
        distributionEndForwardingAddress: ethers.constants.AddressZero,
      }
    );

    // wait until sale start
    await Util.createEmptyBlock(
      startBlock - (await ethers.provider.getBlockNumber())
    );

    await sale.start();

    await Util.assertError(
      async () => await sale.connect(signer1).end(),
      "CANT_END",
      "wrongly ended before configured block number"
    );

    // wait until sale can end
    await Util.createEmptyBlock(
      saleDuration + startBlock - (await ethers.provider.getBlockNumber())
    );

    const canEnd = await sale.canEnd();
    assert(canEnd);

    const endTx = await sale.connect(signer1).end();

    const { sender: senderEnd, saleStatus: saleStatusEnd } =
      (await Util.getEventArgs(endTx, "End", sale)) as EndEvent["args"];

    assert(senderEnd === signer1.address, "wrong End sender");
    assert(
      saleStatusEnd === Status.FAIL,
      `wrong status in event
      expected  ${Status.FAIL}
      got       ${saleStatusEnd}`
    );

    const saleStatusFail = await sale.saleStatus();

    assert(
      saleStatusFail === Status.FAIL,
      `wrong status in getter
      expected  ${Status.FAIL}
      got       ${saleStatusFail}`
    );
  });

  it("should allow fees recipient to claim fees on successful raise, and prevent buyers from refunding their tokens", async function () {
    this.timeout(0);

    const signers = await ethers.getSigners();
    const deployer = signers[0];
    const recipient = signers[1];
    const feeRecipient = signers[2];
    const signer1 = signers[3];

    // 5 blocks from now
    const startBlock = (await ethers.provider.getBlockNumber()) + 5;
    const saleDuration = 30;
    const minimumRaise = ethers.BigNumber.from("100000").mul(Util.RESERVE_ONE);

    const totalTokenSupply = ethers.BigNumber.from("2000").mul(Util.ONE);
    const redeemableERC20Config = {
      name: "Token",
      symbol: "TKN",
      distributor: Util.zeroAddress,
      initialSupply: totalTokenSupply,
    };

    const staticPrice = ethers.BigNumber.from("75").mul(Util.RESERVE_ONE);

    const constants = [staticPrice];
    const vBasePrice = op(Opcode.VAL, 0);

    const sources = [concat([vBasePrice])];

    const [sale] = await saleDeploy(
      signers,
      deployer,
      saleFactory,
      {
        canStartStateConfig: afterBlockNumberConfig(startBlock),
        canEndStateConfig: afterBlockNumberConfig(startBlock + saleDuration),
        calculatePriceStateConfig: {
          sources,
          constants,
          stackLength: 1,
          argumentsLength: 0,
        },
        recipient: recipient.address,
        reserve: reserve.address,
        cooldownDuration: 1,
        minimumRaise,
        dustSize: 0,
        saleTimeout: 100,
      },
      {
        erc20Config: redeemableERC20Config,
        tier: readWriteTier.address,
        minimumTier: Tier.ZERO,
        distributionEndForwardingAddress: ethers.constants.AddressZero,
      }
    );

    const fee = ethers.BigNumber.from("1").mul(Util.RESERVE_ONE);

    // wait until sale start
    await Util.createEmptyBlock(
      startBlock - (await ethers.provider.getBlockNumber())
    );

    await sale.start();

    const desiredUnits = totalTokenSupply;
    const cost = staticPrice.mul(desiredUnits).div(Util.ONE);

    // give signer1 reserve to cover cost + fee
    await reserve.transfer(signer1.address, cost.add(fee));

    await reserve
      .connect(signer1)
      .approve(sale.address, staticPrice.mul(desiredUnits).add(fee));

    // buy all units to meet minimum raise amount
    const txBuy = await sale.connect(signer1).buy({
      feeRecipient: feeRecipient.address,
      fee,
      minimumUnits: desiredUnits,
      desiredUnits,
      maximumPrice: staticPrice,
    });

    const { receipt } = (await Util.getEventArgs(
      txBuy,
      "Buy",
      sale
    )) as BuyEvent["args"];

    // sale should automatically have ended after all units bought
    const saleStatusSuccess = await sale.saleStatus();

    assert(
      saleStatusSuccess === Status.SUCCESS,
      `wrong status
      expected  ${Status.SUCCESS}
      got       ${saleStatusSuccess}`
    );

    await Util.assertError(
      async () => await sale.connect(signer1).refund(receipt),
      "REFUND_SUCCESS",
      "signer1 wrongly refunded when raise was Successful"
    );

    const feeRecipientBalance0 = await reserve.balanceOf(feeRecipient.address);

    await sale.connect(feeRecipient).claimFees(feeRecipient.address);

    const feeRecipientBalance1 = await reserve.balanceOf(feeRecipient.address);

    // claiming again should not change feeRecipient balance as `fees[recipient_]` was deleted
    await sale.connect(feeRecipient).claimFees(feeRecipient.address);

    const feeRecipientBalance2 = await reserve.balanceOf(feeRecipient.address);

    assert(feeRecipientBalance0.eq(0));
    assert(feeRecipientBalance1.eq(fee));
    assert(feeRecipientBalance2.eq(feeRecipientBalance1));
  });

  it("should have status of Success if minimum raise met, and also ensure that refunding is disallowed", async function () {
    this.timeout(0);

    const signers = await ethers.getSigners();
    const deployer = signers[0];
    const recipient = signers[1];
    const feeRecipient = signers[2];
    const signer1 = signers[3];

    // 5 blocks from now
    const startBlock = (await ethers.provider.getBlockNumber()) + 5;
    const saleDuration = 30;
    const minimumRaise = ethers.BigNumber.from("150000").mul(Util.RESERVE_ONE);

    const totalTokenSupply = ethers.BigNumber.from("2000").mul(Util.ONE);
    const redeemableERC20Config = {
      name: "Token",
      symbol: "TKN",
      distributor: Util.zeroAddress,
      initialSupply: totalTokenSupply,
    };

    const staticPrice = ethers.BigNumber.from("75").mul(Util.RESERVE_ONE);

    const constants = [staticPrice];
    const vBasePrice = op(Opcode.VAL, 0);

    const sources = [concat([vBasePrice])];

    const saleTimeout = 100;

    const [sale, token] = await saleDeploy(
      signers,
      deployer,
      saleFactory,
      {
        canStartStateConfig: afterBlockNumberConfig(startBlock),
        canEndStateConfig: afterBlockNumberConfig(startBlock + saleDuration),
        calculatePriceStateConfig: {
          sources,
          constants,
          stackLength: 1,
          argumentsLength: 0,
        },
        recipient: recipient.address,
        reserve: reserve.address,
        cooldownDuration: 1,
        minimumRaise,
        dustSize: 0,
        saleTimeout,
      },
      {
        erc20Config: redeemableERC20Config,
        tier: readWriteTier.address,
        minimumTier: Tier.ZERO,
        distributionEndForwardingAddress: ethers.constants.AddressZero,
      }
    );

    const afterInitializeBlock = await ethers.provider.getBlockNumber();

    const saleToken = await sale.token();
    const saleReserve = await sale.reserve();
    const saleStatusPending = await sale.saleStatus();

    assert(await redeemableERC20Factory.isChild(saleToken));
    assert(saleReserve === reserve.address);
    assert(saleStatusPending === Status.PENDING);

    const fee = ethers.BigNumber.from("1").mul(Util.RESERVE_ONE);

    const desiredUnits = totalTokenSupply;
    const cost = staticPrice.mul(desiredUnits).div(Util.ONE);

    const price = await sale.calculatePrice(desiredUnits);

    assert(price.eq(75000000), "wrong price");

    // give signer1 reserve to cover cost + fee
    await reserve.transfer(signer1.address, cost.add(fee));

    const signer1ReserveBalance = await reserve.balanceOf(signer1.address);

    await Util.assertError(
      async () => {
        await sale.connect(signer1).buy({
          feeRecipient: feeRecipient.address,
          fee,
          minimumUnits: desiredUnits,
          desiredUnits,
          maximumPrice: staticPrice,
        });
      },
      "NOT_ACTIVE",
      "bought tokens before sale start"
    );

    // wait until sale start
    await Util.createEmptyBlock(
      startBlock - (await ethers.provider.getBlockNumber())
    );

    await sale.start();

    await reserve.connect(signer1).approve(sale.address, signer1ReserveBalance);

    await Util.assertError(
      async () => {
        await sale.connect(signer1).buy({
          feeRecipient: feeRecipient.address,
          fee,
          minimumUnits: 0,
          desiredUnits: desiredUnits,
          maximumPrice: staticPrice,
        });
      },
      "0_MINIMUM",
      "bought with 0 minimum units"
    );

    await Util.assertError(
      async () => {
        await sale.connect(signer1).buy({
          feeRecipient: feeRecipient.address,
          fee,
          minimumUnits: desiredUnits,
          desiredUnits: 1,
          maximumPrice: staticPrice,
        });
      },
      "MINIMUM_OVER_DESIRED",
      "bought greater than minimum desired number of units"
    );

    await Util.assertError(
      async () => {
        await sale.connect(signer1).buy({
          feeRecipient: feeRecipient.address,
          fee,
          minimumUnits: desiredUnits.mul(10),
          desiredUnits: desiredUnits.mul(20),
          maximumPrice: staticPrice,
        });
      },
      "INSUFFICIENT_STOCK",
      "bought more units than available"
    );

    await Util.assertError(
      async () => {
        await sale.connect(signer1).buy({
          feeRecipient: feeRecipient.address,
          fee,
          minimumUnits: desiredUnits,
          desiredUnits,
          maximumPrice: staticPrice.sub(1),
        });
      },
      "MAXIMUM_PRICE",
      "bought at price less than desired maximum price"
    );

    // ACTUALLY buy all units to meet minimum raise amount
    const txBuy = await sale.connect(signer1).buy({
      feeRecipient: feeRecipient.address,
      fee,
      minimumUnits: desiredUnits,
      desiredUnits,
      maximumPrice: staticPrice,
    });

    const { receipt } = (await Util.getEventArgs(
      txBuy,
      "Buy",
      sale
    )) as BuyEvent["args"];

    await Util.assertError(
      async () => {
        await sale.connect(signer1).buy({
          feeRecipient: feeRecipient.address,
          fee,
          minimumUnits: desiredUnits,
          desiredUnits,
          maximumPrice: staticPrice,
        });
      },
      "NOT_ACTIVE",
      "bought after all units sold"
    );

    const saleStatusSuccess = await sale.saleStatus();

    assert(
      saleStatusSuccess === Status.SUCCESS,
      `wrong status
      expected  ${Status.SUCCESS}
      got       ${saleStatusSuccess}`
    );

    const recipientFinalReserveBalance = await reserve.balanceOf(
      recipient.address
    );

    assert(
      recipientFinalReserveBalance.eq(minimumRaise),
      `recipient did not receive correct funds at end of successful raise
      expected  ${minimumRaise}
      got       ${recipientFinalReserveBalance}`
    );

    // signer1 attempts refund
    await token.connect(signer1).approve(sale.address, receipt.units);
    await Util.assertError(
      async () => await sale.connect(signer1).refund(receipt),
      "REFUND_SUCCESS",
      "signer1 wrongly refunded when raise was Successful"
    );

    await Util.createEmptyBlock(
      saleTimeout +
        afterInitializeBlock -
        (await ethers.provider.getBlockNumber())
    );

    await Util.assertError(
      async () => await sale.timeout(),
      "ALREADY_ENDED",
      "wrongly timed out sale with sale status of Success"
    );

    // Cannot start, end or buy from sale
    await Util.assertError(
      async () => await sale.start(),
      "CANT_START",
      "wrongly started in Success state"
    );
    await Util.assertError(
      async () => await sale.end(),
      "CANT_END",
      "wrongly ended in Success state"
    );
    await Util.assertError(
      async () => {
        await sale.buy({
          feeRecipient: feeRecipient.address,
          fee,
          minimumUnits: desiredUnits,
          desiredUnits,
          maximumPrice: staticPrice,
        });
      },
      "NOT_ACTIVE",
      "wrongly bought units when sale is in Success state"
    );
  });

  it("should have status of Fail if minimum raise not met", async function () {
    this.timeout(0);

    const signers = await ethers.getSigners();
    const deployer = signers[0];
    const recipient = signers[1];
<<<<<<< HEAD
    const signer1 = signers[2];
=======
    const feeRecipient = signers[2];
>>>>>>> 2dd7102e

    // 5 blocks from now
    const startBlock = (await ethers.provider.getBlockNumber()) + 5;
    const saleDuration = 30;
    const minimumRaise = ethers.BigNumber.from("150000").mul(Util.RESERVE_ONE);

    const totalTokenSupply = ethers.BigNumber.from("2000").mul(Util.ONE);
    const redeemableERC20Config = {
      name: "Token",
      symbol: "TKN",
      distributor: Util.zeroAddress,
      initialSupply: totalTokenSupply,
    };

    const staticPrice = ethers.BigNumber.from("75").mul(Util.RESERVE_ONE);

    const constants = [staticPrice];
    const vBasePrice = op(Opcode.VAL, 0);

    const sources = [concat([vBasePrice])];

    const saleTimeout = 100;

    const [sale] = await saleDeploy(
      signers,
      deployer,
      saleFactory,
      {
        canStartStateConfig: afterBlockNumberConfig(startBlock),
        canEndStateConfig: afterBlockNumberConfig(startBlock + saleDuration),
        calculatePriceStateConfig: {
          sources,
          constants,
          stackLength: 1,
          argumentsLength: 0,
        },
        recipient: recipient.address,
        reserve: reserve.address,
        cooldownDuration: 1,
        minimumRaise,
        dustSize: 0,
        saleTimeout,
      },
      {
        erc20Config: redeemableERC20Config,
        tier: readWriteTier.address,
        minimumTier: Tier.ZERO,
        distributionEndForwardingAddress: ethers.constants.AddressZero,
      }
    );

    const afterInitializeBlock = await ethers.provider.getBlockNumber();

    const { sender, config, token } = (await Util.getEventArgs(
      sale.deployTransaction,
      "Initialize",
      sale
    )) as InitializeEvent["args"];

    // TODO: Use compareStruct util fn to test equivalence
    console.log({ initializeConfig: config }); // just eyeball the log I can't be bothered to test object equivalence

    assert(sender === saleFactory.address, "wrong sender in Initialize event");

    const saleToken = await sale.token();

    assert(saleToken === token, "wrong token in Initialize event");

    const saleReserve = await sale.reserve();
    const saleStatusPending = await sale.saleStatus();

    assert(await redeemableERC20Factory.isChild(saleToken));
    assert(saleReserve === reserve.address);
    assert(saleStatusPending === Status.PENDING);

    const cantStart = await sale.canStart();
    assert(!cantStart);

    await Util.assertError(
      async () => await sale.start(),
      "CANT_START",
      "wrongly started before configured block number"
    );

    // wait until sale start
    await Util.createEmptyBlock(
      startBlock - (await ethers.provider.getBlockNumber())
    );

    const canStart = await sale.canStart();
    assert(canStart);

    await Util.assertError(
      async () => await sale.end(),
      "CANT_END",
      "wrongly ended before started"
    );

    // anon can start sale
    const startTx = await sale.connect(signer1).start();

    const { sender: senderStart } = (await Util.getEventArgs(
      startTx,
      "Start",
      sale
    )) as StartEvent["args"];

    assert(senderStart === signer1.address, "wrong Start sender");

    const saleStatusActive = await sale.saleStatus();
    assert(saleStatusActive === Status.ACTIVE);

    await Util.assertError(
      async () => await sale.start(),
      "CANT_START",
      "wrongly re-started while with Status of ACTIVE"
    );

    const cantEnd = await sale.canEnd();
    assert(!cantEnd);

    await Util.assertError(
      async () => await sale.end(),
      "CANT_END",
      "wrongly ended before configured block number"
    );

    // wait until sale can end
    await Util.createEmptyBlock(
      saleDuration + startBlock - (await ethers.provider.getBlockNumber())
    );

    const canEnd = await sale.canEnd();
    assert(canEnd);

    // anon can end sale
    const endTx = await sale.connect(signer1).end();

    const { sender: senderEnd, saleStatus: saleStatusEnd } =
      (await Util.getEventArgs(endTx, "End", sale)) as EndEvent["args"];

    assert(senderEnd === signer1.address, "wrong End sender");
    assert(
      saleStatusEnd === Status.FAIL,
      `wrong status in event
      expected  ${Status.FAIL}
      got       ${saleStatusEnd}`
    );

    const saleStatusFail = await sale.saleStatus();

    assert(
      saleStatusFail === Status.FAIL,
      `wrong status in getter
      expected  ${Status.FAIL}
      got       ${saleStatusFail}`
    );

    // Cannot start, end or buy from sale
    await Util.assertError(
      async () => await sale.start(),
      "CANT_START",
      "wrongly started in Fail state"
    );
    await Util.assertError(
      async () => await sale.end(),
      "CANT_END",
      "wrongly ended in Fail state"
    );
    const fee = ethers.BigNumber.from("1").mul(Util.RESERVE_ONE);
    const desiredUnits = totalTokenSupply;
    await Util.assertError(
      async () => {
        await sale.buy({
          feeRecipient: feeRecipient.address,
          fee,
          minimumUnits: desiredUnits,
          desiredUnits,
          maximumPrice: staticPrice,
        });
      },
      "NOT_ACTIVE",
      "wrongly bought units when sale is in Fail state"
    );

    await Util.createEmptyBlock(
      saleTimeout +
        afterInitializeBlock -
        (await ethers.provider.getBlockNumber())
    );

    await Util.assertError(
      async () => await sale.timeout(),
      "ALREADY_ENDED",
      "wrongly timed out sale with sale status of Fail"
    );
  });
});<|MERGE_RESOLUTION|>--- conflicted
+++ resolved
@@ -29,18 +29,9 @@
   Status,
   Tier,
 } from "./SaleUtil";
-<<<<<<< HEAD
 import { Phase } from "../RedeemableERC20/RedeemableERC20Util";
 import { NoticeBoard } from "../../typechain/NoticeBoard";
-=======
 import { PhaseScheduledEvent } from "../../typechain/RedeemableERC20";
-
-enum PhaseToken {
-  UNINITIALIZED,
-  DISTRIBUTING,
-  FROZEN,
-}
->>>>>>> 2dd7102e
 
 const { assert } = chai;
 
@@ -114,16 +105,15 @@
     );
   });
 
-<<<<<<< HEAD
   it("should configure tier correctly", async () => {
-=======
-  it("should correctly timeout sale if it does not end naturally", async function () {
     this.timeout(0);
 
     const signers = await ethers.getSigners();
     const deployer = signers[0];
     const recipient = signers[1];
-    const feeRecipient = signers[2];
+    const signer1 = signers[2];
+    const feeRecipient = signers[3];
+    const forwardingAddress = signers[4];
 
     // 5 blocks from now
     const startBlock = (await ethers.provider.getBlockNumber()) + 5;
@@ -145,40 +135,7 @@
 
     const sources = [concat([vBasePrice])];
 
-    await Util.assertError(
-      async () =>
-        await saleDeploy(
-          signers,
-          deployer,
-          saleFactory,
-          {
-            canStartStateConfig: afterBlockNumberConfig(startBlock),
-            canEndStateConfig: afterBlockNumberConfig(
-              startBlock + saleDuration
-            ),
-            calculatePriceStateConfig: {
-              sources,
-              constants,
-              stackLength: 1,
-              argumentsLength: 0,
-            },
-            recipient: recipient.address,
-            reserve: reserve.address,
-            cooldownDuration: 1,
-            minimumRaise,
-            dustSize: 0,
-            saleTimeout: 10001,
-          },
-          {
-            erc20Config: redeemableERC20Config,
-            tier: readWriteTier.address,
-            minimumTier: Tier.ZERO,
-            distributionEndForwardingAddress: ethers.constants.AddressZero,
-          }
-        ),
-      "MAX_TIMEOUT",
-      "did not prevent a sale timeout that exceeds maximum timeout, which was set by the sale factory"
-    );
+    const minimumTier = Tier.FOUR;
 
     const [sale, token] = await saleDeploy(
       signers,
@@ -203,93 +160,401 @@
       {
         erc20Config: redeemableERC20Config,
         tier: readWriteTier.address,
-        minimumTier: Tier.ZERO,
-        distributionEndForwardingAddress: ethers.constants.AddressZero,
+        minimumTier,
+        distributionEndForwardingAddress: forwardingAddress.address,
       }
     );
 
-    await Util.assertError(
-      async () => await sale.timeout(),
-      "EARLY_TIMEOUT",
-      "wrongly timed out sale early"
-    );
-
-    // wait for sale timeout
-    // should be relative to initialise so we aren't even going to start the sale
-    await Util.createEmptyBlock(99);
-
-    await Util.assertError(
-      async () => await sale.timeout(),
-      "EARLY_TIMEOUT",
-      "wrongly timed out sale 1 block early"
-    );
-
-    await Util.createEmptyBlock();
-
-    assert((await sale.saleStatus()) === Status.PENDING);
-
-    const txTimeout = await sale.timeout();
-
-    // timeout should set status to Fail
-    assert((await sale.saleStatus()) === Status.FAIL);
-
-    const { sender: sender0 } = (await Util.getEventArgs(
-      txTimeout,
-      "Timeout",
-      sale
-    )) as TimeoutEvent["args"];
-
-    assert(sender0 === signers[0].address, "wrong sender in Timeout event");
-
-    // Should have ended distribution via rTKN contract.
-    // A simple way to tell is that the rTKN phase should have changed to FROZEN.
-    const {
-      sender: sender1,
-      newPhase,
-      scheduledBlock,
-    } = (await Util.getEventArgs(
-      txTimeout,
-      "PhaseScheduled",
-      token
-    )) as PhaseScheduledEvent["args"];
-
-    assert(
-      sender1 === sale.address,
-      "wrong sender for endDistribution call, expected sale address"
-    );
-    assert(newPhase.eq(PhaseToken.FROZEN), "wrong token phase after timeout");
-    assert(
-      scheduledBlock.eq(await ethers.provider.getBlockNumber()),
-      "expected scheduled block"
-    );
-
-    // Sale is now functionally in a Fail state
-    // Cannot start, end or buy from sale
-    await Util.assertError(
-      async () => await sale.start(),
-      "CANT_START",
-      "wrongly started in Fail state"
-    );
-    await Util.assertError(
-      async () => await sale.end(),
-      "CANT_END",
-      "wrongly ended in Fail state"
-    );
+    assert(
+      (await token.minimumTier()).eq(minimumTier),
+      "wrong tier level set on token"
+    );
+
     const fee = ethers.BigNumber.from("1").mul(Util.RESERVE_ONE);
-    const desiredUnits = totalTokenSupply;
-    await Util.assertError(
-      async () => {
-        await sale.buy({
+
+    // wait until sale start
+    await Util.createEmptyBlock(
+      startBlock - (await ethers.provider.getBlockNumber())
+    );
+
+    await sale.start();
+
+    const desiredUnits = totalTokenSupply.div(2); // not all
+    const cost = staticPrice.mul(desiredUnits).div(Util.ONE);
+
+    // give signer1 reserve to cover cost + fee
+    await reserve.transfer(signer1.address, cost.add(fee));
+
+    await reserve
+      .connect(signer1)
+      .approve(sale.address, staticPrice.mul(desiredUnits).add(fee));
+
+    // attempt to buy all units
+    await Util.assertError(
+      async () =>
+        await sale.connect(signer1).buy({
           feeRecipient: feeRecipient.address,
           fee,
           minimumUnits: desiredUnits,
           desiredUnits,
           maximumPrice: staticPrice,
-        });
+        }),
+      "MIN_TIER",
+      "singer1 bought units from Sale without meeting minimum tier requirement"
+    );
+
+    await readWriteTier.setTier(signer1.address, Tier.FOUR, []);
+
+    // buy all units
+    await sale.connect(signer1).buy({
+      feeRecipient: feeRecipient.address,
+      fee,
+      minimumUnits: desiredUnits,
+      desiredUnits,
+      maximumPrice: staticPrice,
+    });
+
+    // wait until sale can end
+    await Util.createEmptyBlock(
+      saleDuration + startBlock - (await ethers.provider.getBlockNumber())
+    );
+
+    const forwardingAddressTokenBalance0 = await token.balanceOf(
+      forwardingAddress.address
+    );
+
+    await sale.end();
+
+    const forwardingAddressTokenBalance1 = await token.balanceOf(
+      forwardingAddress.address
+    );
+
+    assert(
+      forwardingAddressTokenBalance1.gt(forwardingAddressTokenBalance0),
+      "forwarding address should bypass tier restrictions"
+    );
+  });
+
+  it("should work happily if griefer sends small amount of reserve to contracts and signers", async () => {
+    this.timeout(0);
+
+    const signers = await ethers.getSigners();
+    const deployer = signers[0];
+    const recipient = signers[1];
+    const signer1 = signers[2];
+    const feeRecipient = signers[3];
+    const forwardingAddress = signers[4];
+    const griefer = signers[5];
+
+    // griefer acquires 1m reserve somehow
+    await reserve.transfer(
+      griefer.address,
+      ethers.BigNumber.from("1000000" + Util.sixZeros)
+    );
+
+    // 5 blocks from now
+    const startBlock = (await ethers.provider.getBlockNumber()) + 5;
+    const saleDuration = 30;
+    const minimumRaise = ethers.BigNumber.from("150000").mul(Util.RESERVE_ONE);
+
+    const totalTokenSupply = ethers.BigNumber.from("2000").mul(Util.ONE);
+    const redeemableERC20Config = {
+      name: "Token",
+      symbol: "TKN",
+      distributor: Util.zeroAddress,
+      initialSupply: totalTokenSupply,
+    };
+
+    const staticPrice = ethers.BigNumber.from("75").mul(Util.RESERVE_ONE);
+
+    const constants = [staticPrice];
+    const vBasePrice = op(Opcode.VAL, 0);
+
+    const sources = [concat([vBasePrice])];
+
+    const [sale, token] = await saleDeploy(
+      signers,
+      deployer,
+      saleFactory,
+      {
+        canStartStateConfig: afterBlockNumberConfig(startBlock),
+        canEndStateConfig: afterBlockNumberConfig(startBlock + saleDuration),
+        calculatePriceStateConfig: {
+          sources,
+          constants,
+          stackLength: 1,
+          argumentsLength: 0,
+        },
+        recipient: recipient.address,
+        reserve: reserve.address,
+        cooldownDuration: 1,
+        minimumRaise,
+        dustSize: 0,
+        saleTimeout: 100,
       },
-      "NOT_ACTIVE",
-      "wrongly bought units when sale is in Fail state"
-    );
+      {
+        erc20Config: redeemableERC20Config,
+        tier: readWriteTier.address,
+        minimumTier: Tier.ZERO,
+        distributionEndForwardingAddress: forwardingAddress.address,
+      }
+    );
+
+    // attempt to grief contracts and signers
+    await reserve.connect(griefer).transfer(sale.address, "10" + Util.sixZeros);
+    await reserve
+      .connect(griefer)
+      .transfer(token.address, "10" + Util.sixZeros);
+    await reserve
+      .connect(griefer)
+      .transfer(deployer.address, "10" + Util.sixZeros);
+    await reserve
+      .connect(griefer)
+      .transfer(recipient.address, "10" + Util.sixZeros);
+    await reserve
+      .connect(griefer)
+      .transfer(signer1.address, "10" + Util.sixZeros);
+    await reserve
+      .connect(griefer)
+      .transfer(feeRecipient.address, "10" + Util.sixZeros);
+    await reserve
+      .connect(griefer)
+      .transfer(forwardingAddress.address, "10" + Util.sixZeros);
+
+    const fee = ethers.BigNumber.from("1").mul(Util.RESERVE_ONE);
+
+    // wait until sale start
+    await Util.createEmptyBlock(
+      startBlock - (await ethers.provider.getBlockNumber())
+    );
+
+    await sale.start();
+
+    const desiredUnits = totalTokenSupply; // all
+    const cost = staticPrice.mul(desiredUnits).div(Util.ONE);
+
+    // give signer1 reserve to cover cost + fee
+    await reserve.transfer(signer1.address, cost.add(fee));
+
+    await reserve
+      .connect(signer1)
+      .approve(sale.address, staticPrice.mul(desiredUnits).add(fee));
+
+    // buy all units
+    await sale.connect(signer1).buy({
+      feeRecipient: feeRecipient.address,
+      fee,
+      minimumUnits: desiredUnits,
+      desiredUnits,
+      maximumPrice: staticPrice,
+    });
+
+    // sale should have ended
+    const saleStatusSuccess = await sale.saleStatus();
+
+    assert(
+      saleStatusSuccess === Status.SUCCESS,
+      `wrong status in getter
+      expected  ${Status.SUCCESS}
+      got       ${saleStatusSuccess}`
+    );
+
+    await sale.claimFees(feeRecipient.address);
+  });
+
+  it("should allow anon to add to NoticeBoard and associate a NewNotice with this sale", async () => {
+    this.timeout(0);
+
+    const signers = await ethers.getSigners();
+    const deployer = signers[0];
+    const recipient = signers[1];
+    const signer1 = signers[2];
+    const forwardingAddress = signers[4];
+
+    // 5 blocks from now
+    const startBlock = (await ethers.provider.getBlockNumber()) + 5;
+    const saleDuration = 30;
+    const minimumRaise = ethers.BigNumber.from("150000").mul(Util.RESERVE_ONE);
+
+    const totalTokenSupply = ethers.BigNumber.from("2000").mul(Util.ONE);
+    const redeemableERC20Config = {
+      name: "Token",
+      symbol: "TKN",
+      distributor: Util.zeroAddress,
+      initialSupply: totalTokenSupply,
+    };
+
+    const staticPrice = ethers.BigNumber.from("75").mul(Util.RESERVE_ONE);
+
+    const constants = [staticPrice];
+    const vBasePrice = op(Opcode.VAL, 0);
+
+    const sources = [concat([vBasePrice])];
+
+    const [sale] = await saleDeploy(
+      signers,
+      deployer,
+      saleFactory,
+      {
+        canStartStateConfig: afterBlockNumberConfig(startBlock),
+        canEndStateConfig: afterBlockNumberConfig(startBlock + saleDuration),
+        calculatePriceStateConfig: {
+          sources,
+          constants,
+          stackLength: 1,
+          argumentsLength: 0,
+        },
+        recipient: recipient.address,
+        reserve: reserve.address,
+        cooldownDuration: 1,
+        minimumRaise,
+        dustSize: 0,
+        saleTimeout: 100,
+      },
+      {
+        erc20Config: redeemableERC20Config,
+        tier: readWriteTier.address,
+        minimumTier: Tier.ZERO,
+        distributionEndForwardingAddress: forwardingAddress.address,
+      }
+    );
+
+    const noticeboardFactory = await ethers.getContractFactory("NoticeBoard");
+    const noticeboard = (await noticeboardFactory.deploy()) as NoticeBoard &
+      Contract;
+
+    const message = "foo";
+    const notice = {
+      subject: sale.address,
+      data: hexlify([...Buffer.from(message)]),
+    };
+
+    const event0 = await Util.getEventArgs(
+      await noticeboard.connect(signer1).createNotices([notice]),
+      "NewNotice",
+      noticeboard
+    );
+
+    assert(event0.sender === signer1.address, "wrong sender in event0");
+    assert(
+      JSON.stringify(event0.notice) === JSON.stringify(Object.values(notice)),
+      "wrong notice in event0"
+    );
+  });
+
+  it("should set correct phases for token", async () => {
+    this.timeout(0);
+
+    const signers = await ethers.getSigners();
+    const deployer = signers[0];
+    const recipient = signers[1];
+    const signer1 = signers[2];
+    const feeRecipient = signers[3];
+    const forwardingAddress = signers[4];
+
+    // 5 blocks from now
+    const startBlock = (await ethers.provider.getBlockNumber()) + 5;
+    const saleDuration = 30;
+    const minimumRaise = ethers.BigNumber.from("150000").mul(Util.RESERVE_ONE);
+
+    const totalTokenSupply = ethers.BigNumber.from("2000").mul(Util.ONE);
+    const redeemableERC20Config = {
+      name: "Token",
+      symbol: "TKN",
+      distributor: Util.zeroAddress,
+      initialSupply: totalTokenSupply,
+    };
+
+    const staticPrice = ethers.BigNumber.from("75").mul(Util.RESERVE_ONE);
+
+    const constants = [staticPrice];
+    const vBasePrice = op(Opcode.VAL, 0);
+
+    const sources = [concat([vBasePrice])];
+
+    const [sale, token] = await saleDeploy(
+      signers,
+      deployer,
+      saleFactory,
+      {
+        canStartStateConfig: afterBlockNumberConfig(startBlock),
+        canEndStateConfig: afterBlockNumberConfig(startBlock + saleDuration),
+        calculatePriceStateConfig: {
+          sources,
+          constants,
+          stackLength: 1,
+          argumentsLength: 0,
+        },
+        recipient: recipient.address,
+        reserve: reserve.address,
+        cooldownDuration: 1,
+        minimumRaise,
+        dustSize: 0,
+        saleTimeout: 100,
+      },
+      {
+        erc20Config: redeemableERC20Config,
+        tier: readWriteTier.address,
+        minimumTier: Tier.ZERO,
+        distributionEndForwardingAddress: forwardingAddress.address,
+      }
+    );
+
+    const saleStatus0 = await sale.saleStatus();
+    const tokenPhase0 = await token.currentPhase();
+
+    assert(saleStatus0 === Status.PENDING);
+    assert(tokenPhase0.eq(Phase.DISTRIBUTING));
+
+    const fee = ethers.BigNumber.from("1").mul(Util.RESERVE_ONE);
+
+    // wait until sale start
+    await Util.createEmptyBlock(
+      startBlock - (await ethers.provider.getBlockNumber())
+    );
+
+    await sale.start();
+
+    const saleStatus1 = await sale.saleStatus();
+    const tokenPhase1 = await token.currentPhase();
+
+    assert(saleStatus1 === Status.ACTIVE);
+    assert(tokenPhase1.eq(Phase.DISTRIBUTING));
+
+    const desiredUnits = totalTokenSupply; // all
+    const cost = staticPrice.mul(desiredUnits).div(Util.ONE);
+
+    // give signer1 reserve to cover cost + fee
+    await reserve.transfer(signer1.address, cost.add(fee));
+
+    await reserve
+      .connect(signer1)
+      .approve(sale.address, staticPrice.mul(desiredUnits).add(fee));
+
+    // buy all units
+    await sale.connect(signer1).buy({
+      feeRecipient: feeRecipient.address,
+      fee,
+      minimumUnits: desiredUnits,
+      desiredUnits,
+      maximumPrice: staticPrice,
+    });
+
+    // sale should have ended
+    const saleStatusSuccess = await sale.saleStatus();
+
+    assert(
+      saleStatusSuccess === Status.SUCCESS,
+      `wrong status in getter
+      expected  ${Status.SUCCESS}
+      got       ${saleStatusSuccess}`
+    );
+
+    const saleStatus2 = await sale.saleStatus();
+    const tokenPhase2 = await token.currentPhase();
+
+    assert(saleStatus2 === Status.SUCCESS);
+    assert(tokenPhase2.eq(Phase.FROZEN));
   });
 
   it("should prevent configuring zero minimumRaise, including case when distributionEndForwardingAddress is set", async function () {
@@ -367,7 +632,7 @@
 
     // 5 blocks from now
     const startBlock = (await ethers.provider.getBlockNumber()) + 5;
-    const saleDuration = 30;
+    const saleTimeout = 30;
     const minimumRaise = ethers.BigNumber.from("150000").mul(Util.RESERVE_ONE);
 
     const totalTokenSupply = ethers.BigNumber.from("2000").mul(Util.ONE);
@@ -393,9 +658,7 @@
           saleFactory,
           {
             canStartStateConfig: afterBlockNumberConfig(startBlock),
-            canEndStateConfig: afterBlockNumberConfig(
-              startBlock + saleDuration
-            ),
+            canEndStateConfig: afterBlockNumberConfig(startBlock + saleTimeout),
             calculatePriceStateConfig: {
               sources,
               constants,
@@ -422,15 +685,13 @@
   });
 
   it("should prevent reentrant buys", async function () {
->>>>>>> 2dd7102e
     this.timeout(0);
 
     const signers = await ethers.getSigners();
     const deployer = signers[0];
     const recipient = signers[1];
-    const signer1 = signers[2];
-    const feeRecipient = signers[3];
-    const forwardingAddress = signers[4];
+    const feeRecipient = signers[2];
+    const signer1 = signers[3];
 
     // 5 blocks from now
     const startBlock = (await ethers.provider.getBlockNumber()) + 5;
@@ -452,9 +713,6 @@
 
     const sources = [concat([vBasePrice])];
 
-<<<<<<< HEAD
-    const minimumTier = Tier.FOUR;
-=======
     const cooldownDuration = 5;
 
     const maliciousReserveFactory = await ethers.getContractFactory(
@@ -499,9 +757,125 @@
       "COOLDOWN_0",
       "did not prevent configuring a cooldown of 0 blocks"
     );
->>>>>>> 2dd7102e
 
     const [sale, token] = await saleDeploy(
+      signers,
+      deployer,
+      saleFactory,
+      {
+        canStartStateConfig: afterBlockNumberConfig(startBlock),
+        canEndStateConfig: afterBlockNumberConfig(startBlock + saleDuration),
+        calculatePriceStateConfig: {
+          sources,
+          constants,
+          stackLength: 1,
+          argumentsLength: 0,
+        },
+        recipient: recipient.address,
+        reserve: maliciousReserve.address,
+        cooldownDuration,
+        minimumRaise,
+        dustSize: 0,
+        saleTimeout: 100,
+      },
+      {
+        erc20Config: redeemableERC20Config,
+        tier: readWriteTier.address,
+        minimumTier: Tier.ZERO,
+        distributionEndForwardingAddress: ethers.constants.AddressZero,
+      }
+    );
+
+    const fee = ethers.BigNumber.from("1").mul(Util.RESERVE_ONE);
+
+    const desiredUnits = totalTokenSupply;
+    const cost = staticPrice.mul(desiredUnits).div(Util.ONE);
+
+    // give signer1 reserve to cover cost + fee
+    await maliciousReserve.transfer(signer1.address, cost.add(fee));
+
+    const signer1ReserveBalance = await maliciousReserve.balanceOf(
+      signer1.address
+    );
+
+    // wait until sale start
+    await Util.createEmptyBlock(
+      startBlock - (await ethers.provider.getBlockNumber())
+    );
+
+    const saleStatusPending = await sale.saleStatus();
+
+    assert(
+      saleStatusPending === Status.PENDING,
+      `wrong status
+      expected  ${Status.PENDING}
+      got       ${saleStatusPending}`
+    );
+
+    await sale.start();
+
+    const saleStatusActive = await sale.saleStatus();
+
+    assert(
+      saleStatusActive === Status.ACTIVE,
+      `wrong status
+      expected  ${Status.ACTIVE}
+      got       ${saleStatusActive}`
+    );
+
+    await maliciousReserve
+      .connect(signer1)
+      .approve(sale.address, signer1ReserveBalance);
+    await token.connect(signer1).approve(sale.address, signer1ReserveBalance);
+
+    const buyConfig = {
+      feeRecipient: feeRecipient.address,
+      fee,
+      minimumUnits: 10,
+      desiredUnits: 10,
+      maximumPrice: staticPrice,
+    };
+
+    await maliciousReserve.addReentrantTarget(sale.address, buyConfig);
+
+    // buy some units
+    await Util.assertError(
+      async () => await sale.connect(signer1).buy(buyConfig),
+      "COOLDOWN",
+      "Cooldown (with non-zero configured cooldown duration) did not revert reentrant buy call"
+    );
+  });
+
+  it("should correctly generate receipts", async function () {
+    this.timeout(0);
+
+    const signers = await ethers.getSigners();
+    const deployer = signers[0];
+    const recipient = signers[1];
+    const feeRecipient = signers[2];
+    const signer1 = signers[3];
+
+    // 5 blocks from now
+    const startBlock = (await ethers.provider.getBlockNumber()) + 5;
+    const saleDuration = 30;
+    const minimumRaise = ethers.BigNumber.from("150000").mul(Util.RESERVE_ONE);
+
+    const totalTokenSupply = ethers.BigNumber.from("2000").mul(Util.ONE);
+    const redeemableERC20Config = {
+      name: "Token",
+      symbol: "TKN",
+      distributor: Util.zeroAddress,
+      initialSupply: totalTokenSupply,
+    };
+
+    const staticPrice = ethers.BigNumber.from("75").mul(Util.RESERVE_ONE);
+
+    const constants = [staticPrice];
+    const vBasePrice = op(Opcode.VAL, 0);
+
+    const sources = [concat([vBasePrice])];
+
+    const [sale] = await saleDeploy(
       signers,
       deployer,
       saleFactory,
@@ -524,17 +898,20 @@
       {
         erc20Config: redeemableERC20Config,
         tier: readWriteTier.address,
-        minimumTier,
-        distributionEndForwardingAddress: forwardingAddress.address,
+        minimumTier: Tier.ZERO,
+        distributionEndForwardingAddress: ethers.constants.AddressZero,
       }
     );
 
-    assert(
-      (await token.minimumTier()).eq(minimumTier),
-      "wrong tier level set on token"
-    );
-
     const fee = ethers.BigNumber.from("1").mul(Util.RESERVE_ONE);
+
+    const desiredUnits = totalTokenSupply;
+    const cost = staticPrice.mul(desiredUnits).div(Util.ONE);
+
+    // give signer1 reserve to cover cost + fee
+    await reserve.transfer(signer1.address, cost.add(fee));
+
+    const signer1ReserveBalance = await reserve.balanceOf(signer1.address);
 
     // wait until sale start
     await Util.createEmptyBlock(
@@ -543,78 +920,89 @@
 
     await sale.start();
 
-    const desiredUnits = totalTokenSupply.div(2); // not all
-    const cost = staticPrice.mul(desiredUnits).div(Util.ONE);
-
-    // give signer1 reserve to cover cost + fee
-    await reserve.transfer(signer1.address, cost.add(fee));
-
-    await reserve
-      .connect(signer1)
-      .approve(sale.address, staticPrice.mul(desiredUnits).add(fee));
-
-    // attempt to buy all units
-    await Util.assertError(
-      async () =>
-        await sale.connect(signer1).buy({
-          feeRecipient: feeRecipient.address,
-          fee,
-          minimumUnits: desiredUnits,
-          desiredUnits,
-          maximumPrice: staticPrice,
-        }),
-      "MIN_TIER",
-      "singer1 bought units from Sale without meeting minimum tier requirement"
-    );
-
-    await readWriteTier.setTier(signer1.address, Tier.FOUR, []);
-
-    // buy all units
-    await sale.connect(signer1).buy({
+    await reserve.connect(signer1).approve(sale.address, signer1ReserveBalance);
+
+    // buy some units
+    const txBuy0 = await sale.connect(signer1).buy({
       feeRecipient: feeRecipient.address,
       fee,
-      minimumUnits: desiredUnits,
-      desiredUnits,
+      minimumUnits: desiredUnits.div(10),
+      desiredUnits: desiredUnits.div(10),
       maximumPrice: staticPrice,
     });
 
-    // wait until sale can end
-    await Util.createEmptyBlock(
-      saleTimeout + startBlock - (await ethers.provider.getBlockNumber())
-    );
-
-    const forwardingAddressTokenBalance0 = await token.balanceOf(
-      forwardingAddress.address
-    );
-
-    await sale.end();
-
-    const forwardingAddressTokenBalance1 = await token.balanceOf(
-      forwardingAddress.address
-    );
-
-    assert(
-      forwardingAddressTokenBalance1.gt(forwardingAddressTokenBalance0),
-      "forwarding address should bypass tier restrictions"
-    );
+    const { receipt: receipt0 } = (await Util.getEventArgs(
+      txBuy0,
+      "Buy",
+      sale
+    )) as BuyEvent["args"];
+
+    assert(receipt0.id.eq(0), "wrong receipt0 id");
+    assert(
+      receipt0.feeRecipient === feeRecipient.address,
+      "wrong receipt0 feeRecipient"
+    );
+    assert(receipt0.fee.eq(fee), "wrong receipt0 fee");
+    assert(receipt0.units.eq(desiredUnits.div(10)), "wrong receipt0 units");
+    assert(receipt0.price.eq(staticPrice), "wrong receipt0 price");
+
+    // buy some units
+    const txBuy1 = await sale.connect(signer1).buy({
+      feeRecipient: feeRecipient.address,
+      fee,
+      minimumUnits: desiredUnits.div(10),
+      desiredUnits: desiredUnits.div(10),
+      maximumPrice: staticPrice,
+    });
+
+    const { receipt: receipt1 } = (await Util.getEventArgs(
+      txBuy1,
+      "Buy",
+      sale
+    )) as BuyEvent["args"];
+
+    assert(receipt1.id.eq(1), "wrong receipt1 id");
+    assert(
+      receipt1.feeRecipient === feeRecipient.address,
+      "wrong receipt1 feeRecipient"
+    );
+    assert(receipt1.fee.eq(fee), "wrong receipt1 fee");
+    assert(receipt1.units.eq(desiredUnits.div(10)), "wrong receipt1 units");
+    assert(receipt1.price.eq(staticPrice), "wrong receipt1 price");
+
+    // buy some units
+    const txBuy2 = await sale.connect(signer1).buy({
+      feeRecipient: feeRecipient.address,
+      fee,
+      minimumUnits: desiredUnits.div(10),
+      desiredUnits: desiredUnits.div(10),
+      maximumPrice: staticPrice,
+    });
+
+    const { receipt: receipt2 } = (await Util.getEventArgs(
+      txBuy2,
+      "Buy",
+      sale
+    )) as BuyEvent["args"];
+
+    assert(receipt2.id.eq(2), "wrong receipt2 id");
+    assert(
+      receipt2.feeRecipient === feeRecipient.address,
+      "wrong receipt2 feeRecipient"
+    );
+    assert(receipt2.fee.eq(fee), "wrong receipt2 fee");
+    assert(receipt2.units.eq(desiredUnits.div(10)), "wrong receipt2 units");
+    assert(receipt2.price.eq(staticPrice), "wrong receipt2 price");
   });
 
-  it("should work happily if griefer sends small amount of reserve to contracts and signers", async () => {
+  it("should prevent refunding with modified receipt", async function () {
     this.timeout(0);
 
     const signers = await ethers.getSigners();
     const deployer = signers[0];
     const recipient = signers[1];
-    const signer1 = signers[2];
-    const feeRecipient = signers[3];
-    const forwardingAddress = signers[4];
-    const griefer = signers[5];
-
-    // griefer acquires 1m reserve somehow
-    await reserve.transfer(
-      griefer.address,
-      ethers.BigNumber.from("1000000" + Util.sixZeros)
-    );
+    const feeRecipient = signers[2];
+    const signer1 = signers[3];
 
     // 5 blocks from now
     const startBlock = (await ethers.provider.getBlockNumber()) + 5;
@@ -660,85 +1048,101 @@
         erc20Config: redeemableERC20Config,
         tier: readWriteTier.address,
         minimumTier: Tier.ZERO,
-        distributionEndForwardingAddress: forwardingAddress.address,
+        distributionEndForwardingAddress: ethers.constants.AddressZero,
       }
     );
 
-    // attempt to grief contracts and signers
-    await reserve.connect(griefer).transfer(sale.address, "10" + Util.sixZeros);
-    await reserve
-      .connect(griefer)
-      .transfer(token.address, "10" + Util.sixZeros);
-    await reserve
-      .connect(griefer)
-      .transfer(deployer.address, "10" + Util.sixZeros);
-    await reserve
-      .connect(griefer)
-      .transfer(recipient.address, "10" + Util.sixZeros);
-    await reserve
-      .connect(griefer)
-      .transfer(signer1.address, "10" + Util.sixZeros);
-    await reserve
-      .connect(griefer)
-      .transfer(feeRecipient.address, "10" + Util.sixZeros);
-    await reserve
-      .connect(griefer)
-      .transfer(forwardingAddress.address, "10" + Util.sixZeros);
-
     const fee = ethers.BigNumber.from("1").mul(Util.RESERVE_ONE);
+
+    const desiredUnits = totalTokenSupply;
+    const cost = staticPrice.mul(desiredUnits).div(Util.ONE);
+
+    // give signer1 reserve to cover cost + fee
+    await reserve.transfer(signer1.address, cost.add(fee));
+
+    const signer1ReserveBalance = await reserve.balanceOf(signer1.address);
 
     // wait until sale start
     await Util.createEmptyBlock(
       startBlock - (await ethers.provider.getBlockNumber())
     );
 
+    const saleStatusPending = await sale.saleStatus();
+
+    assert(
+      saleStatusPending === Status.PENDING,
+      `wrong status
+      expected  ${Status.PENDING}
+      got       ${saleStatusPending}`
+    );
+
     await sale.start();
 
-    const desiredUnits = totalTokenSupply; // all
-    const cost = staticPrice.mul(desiredUnits).div(Util.ONE);
-
-    // give signer1 reserve to cover cost + fee
-    await reserve.transfer(signer1.address, cost.add(fee));
-
-    await reserve
-      .connect(signer1)
-      .approve(sale.address, staticPrice.mul(desiredUnits).add(fee));
-
-    // buy all units
-    await sale.connect(signer1).buy({
+    const saleStatusActive = await sale.saleStatus();
+
+    assert(
+      saleStatusActive === Status.ACTIVE,
+      `wrong status
+      expected  ${Status.ACTIVE}
+      got       ${saleStatusActive}`
+    );
+
+    await reserve.connect(signer1).approve(sale.address, signer1ReserveBalance);
+
+    // buy some units
+    const txBuy = await sale.connect(signer1).buy({
       feeRecipient: feeRecipient.address,
       fee,
-      minimumUnits: desiredUnits,
-      desiredUnits,
+      minimumUnits: 10,
+      desiredUnits: 10,
       maximumPrice: staticPrice,
     });
 
-    // sale should have ended
-    const saleStatusSuccess = await sale.saleStatus();
-
-    assert(
-      saleStatusSuccess === Status.SUCCESS,
-      `wrong status in getter
-      expected  ${Status.SUCCESS}
-      got       ${saleStatusSuccess}`
-    );
-
-    await sale.claimFees(feeRecipient.address);
+    const { receipt } = (await Util.getEventArgs(
+      txBuy,
+      "Buy",
+      sale
+    )) as BuyEvent["args"];
+
+    await token.connect(signer1).approve(sale.address, receipt.units);
+
+    await Util.assertError(
+      async () =>
+        await sale
+          .connect(signer1)
+          .refund({ ...receipt, units: receipt.units.add(1) }),
+      "reverted with panic code 0x11",
+      "wrongly allowed accepted receipt with modified units for refund request"
+    );
+    await Util.assertError(
+      async () => await sale.connect(signer1).refund({ ...receipt, fee: 0 }),
+      "reverted with panic code 0x11",
+      "wrongly allowed accepted receipt with modified fee for refund request"
+    );
+    await Util.assertError(
+      async () =>
+        await sale
+          .connect(signer1)
+          .refund({ ...receipt, price: receipt.price.mul(2) }),
+      "reverted with panic code 0x11",
+      "wrongly allowed accepted receipt with modified price for refund request"
+    );
   });
 
-  it("should allow anon to add to NoticeBoard and associate a NewNotice with this sale", async () => {
+  it("should prevent refunding with someone else's receipt", async function () {
     this.timeout(0);
 
     const signers = await ethers.getSigners();
     const deployer = signers[0];
     const recipient = signers[1];
-    const signer1 = signers[2];
-    const forwardingAddress = signers[4];
+    const feeRecipient = signers[2];
+    const signer1 = signers[3];
+    const signer2 = signers[4];
 
     // 5 blocks from now
     const startBlock = (await ethers.provider.getBlockNumber()) + 5;
     const saleDuration = 30;
-    const minimumRaise = ethers.BigNumber.from("150000").mul(Util.RESERVE_ONE);
+    const minimumRaise = ethers.BigNumber.from("100000").mul(Util.RESERVE_ONE);
 
     const totalTokenSupply = ethers.BigNumber.from("2000").mul(Util.ONE);
     const redeemableERC20Config = {
@@ -755,7 +1159,7 @@
 
     const sources = [concat([vBasePrice])];
 
-    const [sale] = await saleDeploy(
+    const [sale, token] = await saleDeploy(
       signers,
       deployer,
       saleFactory,
@@ -779,47 +1183,105 @@
         erc20Config: redeemableERC20Config,
         tier: readWriteTier.address,
         minimumTier: Tier.ZERO,
-        distributionEndForwardingAddress: forwardingAddress.address,
+        distributionEndForwardingAddress: ethers.constants.AddressZero,
       }
     );
 
-    const noticeboardFactory = await ethers.getContractFactory("NoticeBoard");
-    const noticeboard = (await noticeboardFactory.deploy()) as NoticeBoard &
-      Contract;
-
-    const message = "foo";
-    const notice = {
-      subject: sale.address,
-      data: hexlify([...Buffer.from(message)]),
-    };
-
-    const event0 = await Util.getEventArgs(
-      await noticeboard.connect(signer1).createNotices([notice]),
-      "NewNotice",
-      noticeboard
-    );
-
-    assert(event0.sender === signer1.address, "wrong sender in event0");
-    assert(
-      JSON.stringify(event0.notice) === JSON.stringify(Object.values(notice)),
-      "wrong notice in event0"
+    const fee = ethers.BigNumber.from("1").mul(Util.RESERVE_ONE);
+
+    const desiredUnits = totalTokenSupply;
+    const cost = staticPrice.mul(desiredUnits).div(Util.ONE);
+
+    // give signers reserve to cover cost + fee
+    await reserve.transfer(signer1.address, cost.add(fee));
+    await reserve.transfer(signer2.address, cost.add(fee));
+
+    const signer1ReserveBalance = await reserve.balanceOf(signer1.address);
+    const signer2ReserveBalance = await reserve.balanceOf(signer2.address);
+
+    // wait until sale start
+    await Util.createEmptyBlock(
+      startBlock - (await ethers.provider.getBlockNumber())
+    );
+
+    const saleStatusPending = await sale.saleStatus();
+
+    assert(
+      saleStatusPending === Status.PENDING,
+      `wrong status
+      expected  ${Status.PENDING}
+      got       ${saleStatusPending}`
+    );
+
+    await sale.start();
+
+    const saleStatusActive = await sale.saleStatus();
+
+    assert(
+      saleStatusActive === Status.ACTIVE,
+      `wrong status
+      expected  ${Status.ACTIVE}
+      got       ${saleStatusActive}`
+    );
+
+    await reserve.connect(signer1).approve(sale.address, signer1ReserveBalance);
+    await reserve.connect(signer2).approve(sale.address, signer2ReserveBalance);
+
+    // buy some units
+    const txBuy1 = await sale.connect(signer1).buy({
+      feeRecipient: feeRecipient.address,
+      fee,
+      minimumUnits: 10,
+      desiredUnits: 10,
+      maximumPrice: staticPrice,
+    });
+    const txBuy2 = await sale.connect(signer2).buy({
+      feeRecipient: feeRecipient.address,
+      fee,
+      minimumUnits: 10,
+      desiredUnits: 10,
+      maximumPrice: staticPrice,
+    });
+
+    const { receipt: receipt1 } = (await Util.getEventArgs(
+      txBuy1,
+      "Buy",
+      sale
+    )) as BuyEvent["args"];
+    const { receipt: receipt2 } = (await Util.getEventArgs(
+      txBuy2,
+      "Buy",
+      sale
+    )) as BuyEvent["args"];
+
+    await token.connect(signer1).approve(sale.address, receipt2.units);
+    await token.connect(signer2).approve(sale.address, receipt1.units);
+
+    await Util.assertError(
+      async () => await sale.connect(signer1).refund(receipt2),
+      "reverted with panic code 0x11",
+      "wrongly allowed signer1 to use signer2's receipt for refund"
+    );
+    await Util.assertError(
+      async () => await sale.connect(signer2).refund(receipt1),
+      "reverted with panic code 0x11",
+      "wrongly allowed signer2 to use signer1's receipt for refund"
     );
   });
 
-  it("should set correct phases for token", async () => {
+  it("should prevent refunding twice with same receipt", async function () {
     this.timeout(0);
 
     const signers = await ethers.getSigners();
     const deployer = signers[0];
     const recipient = signers[1];
-    const signer1 = signers[2];
-    const feeRecipient = signers[3];
-    const forwardingAddress = signers[4];
+    const feeRecipient = signers[2];
+    const signer1 = signers[3];
 
     // 5 blocks from now
     const startBlock = (await ethers.provider.getBlockNumber()) + 5;
     const saleDuration = 30;
-    const minimumRaise = ethers.BigNumber.from("150000").mul(Util.RESERVE_ONE);
+    const minimumRaise = ethers.BigNumber.from("100000").mul(Util.RESERVE_ONE);
 
     const totalTokenSupply = ethers.BigNumber.from("2000").mul(Util.ONE);
     const redeemableERC20Config = {
@@ -860,84 +1322,86 @@
         erc20Config: redeemableERC20Config,
         tier: readWriteTier.address,
         minimumTier: Tier.ZERO,
-        distributionEndForwardingAddress: forwardingAddress.address,
+        distributionEndForwardingAddress: ethers.constants.AddressZero,
       }
     );
 
-    const saleStatus0 = await sale.saleStatus();
-    const tokenPhase0 = await token.currentPhase();
-
-    assert(saleStatus0 === Status.PENDING);
-    assert(tokenPhase0.eq(Phase.DISTRIBUTING));
-
     const fee = ethers.BigNumber.from("1").mul(Util.RESERVE_ONE);
+
+    const desiredUnits = totalTokenSupply;
+    const cost = staticPrice.mul(desiredUnits).div(Util.ONE);
+
+    // give signer1 reserve to cover cost + fee
+    await reserve.transfer(signer1.address, cost.add(fee));
+
+    const signer1ReserveBalance = await reserve.balanceOf(signer1.address);
 
     // wait until sale start
     await Util.createEmptyBlock(
       startBlock - (await ethers.provider.getBlockNumber())
     );
 
+    const saleStatusPending = await sale.saleStatus();
+
+    assert(
+      saleStatusPending === Status.PENDING,
+      `wrong status
+      expected  ${Status.PENDING}
+      got       ${saleStatusPending}`
+    );
+
     await sale.start();
 
-    const saleStatus1 = await sale.saleStatus();
-    const tokenPhase1 = await token.currentPhase();
-
-    assert(saleStatus1 === Status.ACTIVE);
-    assert(tokenPhase1.eq(Phase.DISTRIBUTING));
-
-    const desiredUnits = totalTokenSupply; // all
-    const cost = staticPrice.mul(desiredUnits).div(Util.ONE);
-
-    // give signer1 reserve to cover cost + fee
-    await reserve.transfer(signer1.address, cost.add(fee));
-
-    await reserve
-      .connect(signer1)
-      .approve(sale.address, staticPrice.mul(desiredUnits).add(fee));
-
-    // buy all units
-    await sale.connect(signer1).buy({
+    const saleStatusActive = await sale.saleStatus();
+
+    assert(
+      saleStatusActive === Status.ACTIVE,
+      `wrong status
+      expected  ${Status.ACTIVE}
+      got       ${saleStatusActive}`
+    );
+
+    await reserve.connect(signer1).approve(sale.address, signer1ReserveBalance);
+
+    // buy some units
+    const txBuy = await sale.connect(signer1).buy({
       feeRecipient: feeRecipient.address,
       fee,
-      minimumUnits: desiredUnits,
-      desiredUnits,
+      minimumUnits: 10,
+      desiredUnits: 10,
       maximumPrice: staticPrice,
     });
 
-    // sale should have ended
-    const saleStatusSuccess = await sale.saleStatus();
-
-    assert(
-      saleStatusSuccess === Status.SUCCESS,
-      `wrong status in getter
-      expected  ${Status.SUCCESS}
-      got       ${saleStatusSuccess}`
-    );
-
-    const saleStatus2 = await sale.saleStatus();
-    const tokenPhase2 = await token.currentPhase();
-
-    assert(saleStatus2 === Status.SUCCESS);
-    assert(tokenPhase2.eq(Phase.FROZEN));
+    const { receipt } = (await Util.getEventArgs(
+      txBuy,
+      "Buy",
+      sale
+    )) as BuyEvent["args"];
+
+    await token.connect(signer1).approve(sale.address, receipt.units);
+
+    await sale.connect(signer1).refund(receipt);
+
+    await Util.assertError(
+      async () => await sale.connect(signer1).refund(receipt),
+      "reverted with panic code 0x11",
+      "wrongly allowed same receipt to be used twice for refund"
+    );
   });
 
-  it("should prevent configuring zero minimumRaise, including case when distributionEndForwardingAddress is set", async function () {
+  it("should respect refund cooldown when sale is active, and bypass refund cooldown when sale is fail", async function () {
     this.timeout(0);
 
     const signers = await ethers.getSigners();
     const deployer = signers[0];
     const recipient = signers[1];
-    const distributionEndForwardingAddress = signers[2];
+    const feeRecipient = signers[2];
+    const signer1 = signers[3];
 
     // 5 blocks from now
     const startBlock = (await ethers.provider.getBlockNumber()) + 5;
-<<<<<<< HEAD
-    const saleTimeout = 30;
-    const minimumRaise = 0;
-=======
     const saleDuration = 30;
     const minimumRaise = ethers.BigNumber.from("150000").mul(Util.RESERVE_ONE);
->>>>>>> 2dd7102e
 
     const totalTokenSupply = ethers.BigNumber.from("2000").mul(Util.ONE);
     const redeemableERC20Config = {
@@ -954,290 +1418,9 @@
 
     const sources = [concat([vBasePrice])];
 
-    await Util.assertError(
-      async () =>
-        await saleDeploy(
-          signers,
-          deployer,
-          saleFactory,
-          {
-            canStartStateConfig: afterBlockNumberConfig(startBlock),
-            canEndStateConfig: afterBlockNumberConfig(startBlock + saleTimeout),
-            calculatePriceStateConfig: {
-              sources,
-              constants,
-              stackLength: 1,
-              argumentsLength: 0,
-            },
-            recipient: recipient.address,
-            reserve: reserve.address,
-            cooldownDuration: 1,
-            minimumRaise,
-            dustSize: 0,
-          },
-          {
-            erc20Config: redeemableERC20Config,
-            tier: readWriteTier.address,
-            minimumTier: Tier.ZERO,
-            distributionEndForwardingAddress:
-              distributionEndForwardingAddress.address,
-          }
-        ),
-      "MIN_RAISE_0",
-      "wrongly initialized sale with minimumRaise set to 0"
-    );
-  });
-
-  it("should fail to initialize when deployer attempts to set a distributor", async function () {
-    this.timeout(0);
-
-    const signers = await ethers.getSigners();
-    const deployer = signers[0];
-    const recipient = signers[1];
-    const distributor = signers[2];
-
-    // 5 blocks from now
-    const startBlock = (await ethers.provider.getBlockNumber()) + 5;
-    const saleTimeout = 30;
-    const minimumRaise = ethers.BigNumber.from("150000").mul(Util.RESERVE_ONE);
-
-    const totalTokenSupply = ethers.BigNumber.from("2000").mul(Util.ONE);
-    const redeemableERC20Config = {
-      name: "Token",
-      symbol: "TKN",
-      distributor: distributor.address,
-      initialSupply: totalTokenSupply,
-    };
-
-    const staticPrice = ethers.BigNumber.from("75").mul(Util.RESERVE_ONE);
-
-    const constants = [staticPrice];
-    const vBasePrice = op(Opcode.VAL, 0);
-
-    const sources = [concat([vBasePrice])];
-
-    await Util.assertError(
-      async () =>
-        await saleDeploy(
-          signers,
-          deployer,
-          saleFactory,
-          {
-            canStartStateConfig: afterBlockNumberConfig(startBlock),
-            canEndStateConfig: afterBlockNumberConfig(startBlock + saleTimeout),
-            calculatePriceStateConfig: {
-              sources,
-              constants,
-              stackLength: 1,
-              argumentsLength: 0,
-            },
-            recipient: recipient.address,
-            reserve: reserve.address,
-            cooldownDuration: 1,
-            minimumRaise,
-            dustSize: 0,
-          },
-          {
-            erc20Config: redeemableERC20Config,
-            tier: readWriteTier.address,
-            minimumTier: Tier.ZERO,
-            distributionEndForwardingAddress: ethers.constants.AddressZero,
-          }
-        ),
-      "DISTRIBUTOR_SET",
-      "did not alert deployer about setting custom distributor, since Sale will override this to automatically set the distributor to itself"
-    );
-  });
-
-  it("should prevent reentrant buys", async function () {
-    this.timeout(0);
-
-    const signers = await ethers.getSigners();
-    const deployer = signers[0];
-    const recipient = signers[1];
-    const feeRecipient = signers[2];
-    const signer1 = signers[3];
-
-    // 5 blocks from now
-    const startBlock = (await ethers.provider.getBlockNumber()) + 5;
-    const saleTimeout = 30;
-    const minimumRaise = ethers.BigNumber.from("150000").mul(Util.RESERVE_ONE);
-
-    const totalTokenSupply = ethers.BigNumber.from("2000").mul(Util.ONE);
-    const redeemableERC20Config = {
-      name: "Token",
-      symbol: "TKN",
-      distributor: Util.zeroAddress,
-      initialSupply: totalTokenSupply,
-    };
-
-    const staticPrice = ethers.BigNumber.from("75").mul(Util.RESERVE_ONE);
-
-    const constants = [staticPrice];
-    const vBasePrice = op(Opcode.VAL, 0);
-
-    const sources = [concat([vBasePrice])];
-
     const cooldownDuration = 5;
 
-    const maliciousReserveFactory = await ethers.getContractFactory(
-      "SaleReentrant"
-    );
-
-    const maliciousReserve =
-      (await maliciousReserveFactory.deploy()) as SaleReentrant & Contract;
-
-    // If cooldown could be set to zero, reentrant buy calls would be possible.
-    await Util.assertError(
-      async () =>
-        await saleDeploy(
-          signers,
-          deployer,
-          saleFactory,
-          {
-            canStartStateConfig: afterBlockNumberConfig(startBlock),
-            canEndStateConfig: afterBlockNumberConfig(startBlock + saleTimeout),
-            calculatePriceStateConfig: {
-              sources,
-              constants,
-              stackLength: 1,
-              argumentsLength: 0,
-            },
-            recipient: recipient.address,
-            reserve: maliciousReserve.address,
-            cooldownDuration: 0, // zero
-            minimumRaise,
-            dustSize: 0,
-          },
-          {
-            erc20Config: redeemableERC20Config,
-            tier: readWriteTier.address,
-            minimumTier: Tier.ZERO,
-            distributionEndForwardingAddress: ethers.constants.AddressZero,
-          }
-        ),
-      "COOLDOWN_0",
-      "did not prevent configuring a cooldown of 0 blocks"
-    );
-
     const [sale, token] = await saleDeploy(
-      signers,
-      deployer,
-      saleFactory,
-      {
-        canStartStateConfig: afterBlockNumberConfig(startBlock),
-        canEndStateConfig: afterBlockNumberConfig(startBlock + saleDuration),
-        calculatePriceStateConfig: {
-          sources,
-          constants,
-          stackLength: 1,
-          argumentsLength: 0,
-        },
-        recipient: recipient.address,
-        reserve: maliciousReserve.address,
-        cooldownDuration,
-        minimumRaise,
-        dustSize: 0,
-        saleTimeout: 100,
-      },
-      {
-        erc20Config: redeemableERC20Config,
-        tier: readWriteTier.address,
-        minimumTier: Tier.ZERO,
-        distributionEndForwardingAddress: ethers.constants.AddressZero,
-      }
-    );
-
-    const fee = ethers.BigNumber.from("1").mul(Util.RESERVE_ONE);
-
-    const desiredUnits = totalTokenSupply;
-    const cost = staticPrice.mul(desiredUnits).div(Util.ONE);
-
-    // give signer1 reserve to cover cost + fee
-    await maliciousReserve.transfer(signer1.address, cost.add(fee));
-
-    const signer1ReserveBalance = await maliciousReserve.balanceOf(
-      signer1.address
-    );
-
-    // wait until sale start
-    await Util.createEmptyBlock(
-      startBlock - (await ethers.provider.getBlockNumber())
-    );
-
-    const saleStatusPending = await sale.saleStatus();
-
-    assert(
-      saleStatusPending === Status.PENDING,
-      `wrong status
-      expected  ${Status.PENDING}
-      got       ${saleStatusPending}`
-    );
-
-    await sale.start();
-
-    const saleStatusActive = await sale.saleStatus();
-
-    assert(
-      saleStatusActive === Status.ACTIVE,
-      `wrong status
-      expected  ${Status.ACTIVE}
-      got       ${saleStatusActive}`
-    );
-
-    await maliciousReserve
-      .connect(signer1)
-      .approve(sale.address, signer1ReserveBalance);
-    await token.connect(signer1).approve(sale.address, signer1ReserveBalance);
-
-    const buyConfig = {
-      feeRecipient: feeRecipient.address,
-      fee,
-      minimumUnits: 10,
-      desiredUnits: 10,
-      maximumPrice: staticPrice,
-    };
-
-    await maliciousReserve.addReentrantTarget(sale.address, buyConfig);
-
-    // buy some units
-    await Util.assertError(
-      async () => await sale.connect(signer1).buy(buyConfig),
-      "COOLDOWN",
-      "Cooldown (with non-zero configured cooldown duration) did not revert reentrant buy call"
-    );
-  });
-
-  it("should correctly generate receipts", async function () {
-    this.timeout(0);
-
-    const signers = await ethers.getSigners();
-    const deployer = signers[0];
-    const recipient = signers[1];
-    const feeRecipient = signers[2];
-    const signer1 = signers[3];
-
-    // 5 blocks from now
-    const startBlock = (await ethers.provider.getBlockNumber()) + 5;
-    const saleDuration = 30;
-    const minimumRaise = ethers.BigNumber.from("150000").mul(Util.RESERVE_ONE);
-
-    const totalTokenSupply = ethers.BigNumber.from("2000").mul(Util.ONE);
-    const redeemableERC20Config = {
-      name: "Token",
-      symbol: "TKN",
-      distributor: Util.zeroAddress,
-      initialSupply: totalTokenSupply,
-    };
-
-    const staticPrice = ethers.BigNumber.from("75").mul(Util.RESERVE_ONE);
-
-    const constants = [staticPrice];
-    const vBasePrice = op(Opcode.VAL, 0);
-
-    const sources = [concat([vBasePrice])];
-
-    const [sale] = await saleDeploy(
       signers,
       deployer,
       saleFactory,
@@ -1252,7 +1435,7 @@
         },
         recipient: recipient.address,
         reserve: reserve.address,
-        cooldownDuration: 1,
+        cooldownDuration,
         minimumRaise,
         dustSize: 0,
         saleTimeout: 100,
@@ -1280,16 +1463,35 @@
       startBlock - (await ethers.provider.getBlockNumber())
     );
 
+    const saleStatusPending = await sale.saleStatus();
+
+    assert(
+      saleStatusPending === Status.PENDING,
+      `wrong status
+      expected  ${Status.PENDING}
+      got       ${saleStatusPending}`
+    );
+
     await sale.start();
 
+    const saleStatusActive = await sale.saleStatus();
+
+    assert(
+      saleStatusActive === Status.ACTIVE,
+      `wrong status
+      expected  ${Status.ACTIVE}
+      got       ${saleStatusActive}`
+    );
+
     await reserve.connect(signer1).approve(sale.address, signer1ReserveBalance);
+    await token.connect(signer1).approve(sale.address, Util.max_uint256); // infinite approve for refunds
 
     // buy some units
     const txBuy0 = await sale.connect(signer1).buy({
       feeRecipient: feeRecipient.address,
       fee,
-      minimumUnits: desiredUnits.div(10),
-      desiredUnits: desiredUnits.div(10),
+      minimumUnits: 10,
+      desiredUnits: 10,
       maximumPrice: staticPrice,
     });
 
@@ -1299,21 +1501,14 @@
       sale
     )) as BuyEvent["args"];
 
-    assert(receipt0.id.eq(0), "wrong receipt0 id");
-    assert(
-      receipt0.feeRecipient === feeRecipient.address,
-      "wrong receipt0 feeRecipient"
-    );
-    assert(receipt0.fee.eq(fee), "wrong receipt0 fee");
-    assert(receipt0.units.eq(desiredUnits.div(10)), "wrong receipt0 units");
-    assert(receipt0.price.eq(staticPrice), "wrong receipt0 price");
-
-    // buy some units
+    await Util.createEmptyBlock(cooldownDuration);
+
+    // buy some more units
     const txBuy1 = await sale.connect(signer1).buy({
       feeRecipient: feeRecipient.address,
       fee,
-      minimumUnits: desiredUnits.div(10),
-      desiredUnits: desiredUnits.div(10),
+      minimumUnits: 10,
+      desiredUnits: 10,
       maximumPrice: staticPrice,
     });
 
@@ -1323,21 +1518,31 @@
       sale
     )) as BuyEvent["args"];
 
-    assert(receipt1.id.eq(1), "wrong receipt1 id");
-    assert(
-      receipt1.feeRecipient === feeRecipient.address,
-      "wrong receipt1 feeRecipient"
-    );
-    assert(receipt1.fee.eq(fee), "wrong receipt1 fee");
-    assert(receipt1.units.eq(desiredUnits.div(10)), "wrong receipt1 units");
-    assert(receipt1.price.eq(staticPrice), "wrong receipt1 price");
-
-    // buy some units
+    await Util.createEmptyBlock(cooldownDuration); // same cooldown applies across buy and refund functions, i.e. buying also triggers cooldown for refund, and vice versa
+
+    // attempt to refund receipt0 and receipt1 consecutively
+    await sale.connect(signer1).refund(receipt0);
+    await Util.assertError(
+      async () => await sale.connect(signer1).refund(receipt1),
+      "COOLDOWN",
+      "did not respect refund cooldown while sale was active"
+    );
+
+    await Util.createEmptyBlock(cooldownDuration);
+
+    // only now can second refund go ahead
+    await sale.connect(signer1).refund(receipt1);
+
+    // prepare more receipts for after sale ends with fail
+
+    await Util.createEmptyBlock(cooldownDuration);
+
+    // buy some more units
     const txBuy2 = await sale.connect(signer1).buy({
       feeRecipient: feeRecipient.address,
       fee,
-      minimumUnits: desiredUnits.div(10),
-      desiredUnits: desiredUnits.div(10),
+      minimumUnits: 10,
+      desiredUnits: 10,
       maximumPrice: staticPrice,
     });
 
@@ -1347,17 +1552,40 @@
       sale
     )) as BuyEvent["args"];
 
-    assert(receipt2.id.eq(2), "wrong receipt2 id");
-    assert(
-      receipt2.feeRecipient === feeRecipient.address,
-      "wrong receipt2 feeRecipient"
-    );
-    assert(receipt2.fee.eq(fee), "wrong receipt2 fee");
-    assert(receipt2.units.eq(desiredUnits.div(10)), "wrong receipt2 units");
-    assert(receipt2.price.eq(staticPrice), "wrong receipt2 price");
+    await Util.createEmptyBlock(cooldownDuration);
+
+    // buy some more units
+    const txBuy3 = await sale.connect(signer1).buy({
+      feeRecipient: feeRecipient.address,
+      fee,
+      minimumUnits: 10,
+      desiredUnits: 10,
+      maximumPrice: staticPrice,
+    });
+
+    const { receipt: receipt3 } = (await Util.getEventArgs(
+      txBuy3,
+      "Buy",
+      sale
+    )) as BuyEvent["args"];
+
+    await sale.end();
+
+    const saleStatusFail = await sale.saleStatus();
+
+    assert(
+      saleStatusFail === Status.FAIL,
+      `wrong status
+      expected  ${Status.FAIL}
+      got       ${saleStatusFail}`
+    );
+
+    // should be able to refund receipt2 and receipt3 consecutively, as cooldown is bypassed on failed sale
+    await sale.connect(signer1).refund(receipt2);
+    await sale.connect(signer1).refund(receipt3);
   });
 
-  it("should prevent refunding with modified receipt", async function () {
+  it("should respect buy cooldown when sale is active", async function () {
     this.timeout(0);
 
     const signers = await ethers.getSigners();
@@ -1369,7 +1597,7 @@
     // 5 blocks from now
     const startBlock = (await ethers.provider.getBlockNumber()) + 5;
     const saleDuration = 30;
-    const minimumRaise = ethers.BigNumber.from("150000").mul(Util.RESERVE_ONE);
+    const minimumRaise = ethers.BigNumber.from("100000").mul(Util.RESERVE_ONE);
 
     const totalTokenSupply = ethers.BigNumber.from("2000").mul(Util.ONE);
     const redeemableERC20Config = {
@@ -1386,7 +1614,7 @@
 
     const sources = [concat([vBasePrice])];
 
-    const [sale, token] = await saleDeploy(
+    const [sale] = await saleDeploy(
       signers,
       deployer,
       saleFactory,
@@ -1401,7 +1629,7 @@
         },
         recipient: recipient.address,
         reserve: reserve.address,
-        cooldownDuration: 1,
+        cooldownDuration: 5,
         minimumRaise,
         dustSize: 0,
         saleTimeout: 100,
@@ -1452,7 +1680,7 @@
     await reserve.connect(signer1).approve(sale.address, signer1ReserveBalance);
 
     // buy some units
-    const txBuy = await sale.connect(signer1).buy({
+    await sale.connect(signer1).buy({
       feeRecipient: feeRecipient.address,
       fee,
       minimumUnits: 10,
@@ -1460,36 +1688,28 @@
       maximumPrice: staticPrice,
     });
 
-    const { receipt } = (await Util.getEventArgs(
-      txBuy,
-      "Buy",
-      sale
-    )) as BuyEvent["args"];
-
-    await token.connect(signer1).approve(sale.address, receipt.units);
-
+    // immediately buy some more units before cooldown end
     await Util.assertError(
       async () =>
-        await sale
-          .connect(signer1)
-          .refund({ ...receipt, units: receipt.units.add(1) }),
-      "reverted with panic code 0x11",
-      "wrongly allowed accepted receipt with modified units for refund request"
-    );
-    await Util.assertError(
-      async () => await sale.connect(signer1).refund({ ...receipt, fee: 0 }),
-      "reverted with panic code 0x11",
-      "wrongly allowed accepted receipt with modified fee for refund request"
-    );
+        await sale.connect(signer1).buy({
+          feeRecipient: feeRecipient.address,
+          fee,
+          minimumUnits: 10,
+          desiredUnits: 10,
+          maximumPrice: staticPrice,
+        }),
+      "COOLDOWN",
+      "successive buy did not trigger cooldown while Sale was Active"
+    );
+  });
+
+  it("should limit maximum cooldown duration in the factory", async function () {
+    const signers = await ethers.getSigners();
+    const basePrice = ethers.BigNumber.from("100").mul(Util.RESERVE_ONE);
+    const constants = [basePrice];
+    const sources = [concat([op(Opcode.VAL, 0)])];
     await Util.assertError(
       async () =>
-<<<<<<< HEAD
-        await sale
-          .connect(signer1)
-          .refund({ ...receipt, price: receipt.price.mul(2) }),
-      "reverted with panic code 0x11",
-      "wrongly allowed accepted receipt with modified price for refund request"
-=======
         await saleDeploy(
           signers,
           signers[0],
@@ -1524,11 +1744,10 @@
         ),
       "MAX_COOLDOWN",
       "did not prevent maximum cooldown on deploy"
->>>>>>> 2dd7102e
     );
   });
 
-  it("should prevent refunding with someone else's receipt", async function () {
+  it("should dynamically calculate price (discount off base price based on proportion of ERC20 token currently held by buyer)", async function () {
     this.timeout(0);
 
     const signers = await ethers.getSigners();
@@ -1536,17 +1755,1738 @@
     const recipient = signers[1];
     const feeRecipient = signers[2];
     const signer1 = signers[3];
-    const signer2 = signers[4];
 
     // 5 blocks from now
     const startBlock = (await ethers.provider.getBlockNumber()) + 5;
-<<<<<<< HEAD
+    const saleTimeout = 30;
+    const minimumRaise = ethers.BigNumber.from("100000").mul(Util.RESERVE_ONE);
+
+    const totalTokenSupply = ethers.BigNumber.from("2000").mul(Util.ONE);
+    const redeemableERC20Config = {
+      name: "Token",
+      symbol: "TKN",
+      distributor: Util.zeroAddress,
+      initialSupply: totalTokenSupply,
+    };
+
+    const basePrice = ethers.BigNumber.from("100").mul(Util.RESERVE_ONE);
+    const balanceMultiplier = ethers.BigNumber.from("100").mul(
+      Util.RESERVE_ONE
+    );
+
+    const constants = [basePrice, balanceMultiplier];
+    const vBasePrice = op(Opcode.VAL, 0);
+    const vFractionMultiplier = op(Opcode.VAL, 1);
+
+    // prettier-ignore
+    const sources = [
+      concat([
+          vBasePrice,
+              vFractionMultiplier,
+                op(Opcode.TOKEN_ADDRESS),
+                op(Opcode.SENDER),
+              op(Opcode.IERC20_BALANCE_OF),
+            op(Opcode.MUL, 2),
+              op(Opcode.TOKEN_ADDRESS),
+            op(Opcode.IERC20_TOTAL_SUPPLY),
+          op(Opcode.DIV, 2),
+        op(Opcode.SUB, 2),
+      ]),
+    ];
+
+    const [sale, token] = await saleDeploy(
+      signers,
+      deployer,
+      saleFactory,
+      {
+        canStartStateConfig: afterBlockNumberConfig(startBlock),
+        canEndStateConfig: afterBlockNumberConfig(startBlock + saleTimeout),
+        calculatePriceStateConfig: {
+          sources,
+          constants,
+          stackLength: 6,
+          argumentsLength: 0,
+        },
+        recipient: recipient.address,
+        reserve: reserve.address,
+        cooldownDuration: 1,
+        minimumRaise,
+        dustSize: 0,
+        saleTimeout: 100,
+      },
+      {
+        erc20Config: redeemableERC20Config,
+        tier: readWriteTier.address,
+        minimumTier: Tier.ZERO,
+        distributionEndForwardingAddress: ethers.constants.AddressZero,
+      }
+    );
+
+    const fee = ethers.BigNumber.from("1").mul(Util.RESERVE_ONE);
+
+    // wait until sale start
+    await Util.createEmptyBlock(
+      startBlock - (await ethers.provider.getBlockNumber())
+    );
+
+    await sale.start();
+
+    const signer1Balance0 = await token.balanceOf(signer1.address);
+
+    const desiredUnits0 = totalTokenSupply.div(10);
+    const expectedPrice0 = basePrice.sub(
+      signer1Balance0.mul(balanceMultiplier).div(totalTokenSupply)
+    );
+
+    const expectedCost0 = expectedPrice0.mul(desiredUnits0).div(Util.ONE);
+
+    // give signer1 reserve to cover cost + fee
+    await reserve.transfer(signer1.address, expectedCost0.add(fee));
+
+    await reserve
+      .connect(signer1)
+      .approve(sale.address, expectedCost0.add(fee));
+
+    // buy 10% of total supply
+    const txBuy0 = await sale.connect(signer1).buy({
+      feeRecipient: feeRecipient.address,
+      fee,
+      minimumUnits: desiredUnits0,
+      desiredUnits: desiredUnits0,
+      maximumPrice: expectedPrice0,
+    });
+
+    const { receipt: receipt0 } = (await Util.getEventArgs(
+      txBuy0,
+      "Buy",
+      sale
+    )) as BuyEvent["args"];
+
+    assert(
+      receipt0.price.eq(expectedPrice0),
+      `wrong dynamic price0
+      expected  ${expectedPrice0}
+      got       ${receipt0.price}`
+    );
+
+    const signer1Balance1 = await token.balanceOf(signer1.address);
+
+    const desiredUnits1 = totalTokenSupply.div(10);
+    const expectedPrice1 = basePrice.sub(
+      signer1Balance1.mul(balanceMultiplier).div(totalTokenSupply)
+    );
+    const expectedCost1 = expectedPrice1.mul(desiredUnits1).div(Util.ONE);
+
+    // give signer1 reserve to cover cost + fee
+    await reserve.transfer(signer1.address, expectedCost1.add(fee));
+
+    await reserve
+      .connect(signer1)
+      .approve(sale.address, expectedCost1.add(fee));
+
+    // buy another 10% of total supply
+    const txBuy1 = await sale.connect(signer1).buy({
+      feeRecipient: feeRecipient.address,
+      fee,
+      minimumUnits: desiredUnits1,
+      desiredUnits: desiredUnits1,
+      maximumPrice: expectedPrice1,
+    });
+
+    const { receipt: receipt1 } = (await Util.getEventArgs(
+      txBuy1,
+      "Buy",
+      sale
+    )) as BuyEvent["args"];
+
+    assert(
+      receipt1.price.eq(expectedPrice1),
+      `wrong dynamic price1
+      expected  ${expectedPrice1}
+      got       ${receipt1.price}`
+    );
+  });
+
+  it("should dynamically calculate price (discount off base price based on proportion of ERC20 reserve currently held by buyer)", async function () {
+    this.timeout(0);
+
+    const signers = await ethers.getSigners();
+    const deployer = signers[0];
+    const recipient = signers[1];
+    const feeRecipient = signers[2];
+    const signer1 = signers[3];
+
+    // 5 blocks from now
+    const startBlock = (await ethers.provider.getBlockNumber()) + 5;
+    const saleTimeout = 30;
+    const minimumRaise = ethers.BigNumber.from("100000").mul(Util.RESERVE_ONE);
+
+    const totalTokenSupply = ethers.BigNumber.from("2000").mul(Util.ONE);
+    const redeemableERC20Config = {
+      name: "Token",
+      symbol: "TKN",
+      distributor: Util.zeroAddress,
+      initialSupply: totalTokenSupply,
+    };
+
+    const basePrice = ethers.BigNumber.from("100").mul(Util.RESERVE_ONE);
+    const balanceMultiplier = ethers.BigNumber.from("100").mul(
+      Util.RESERVE_ONE
+    );
+
+    const constants = [basePrice, balanceMultiplier];
+    const vBasePrice = op(Opcode.VAL, 0);
+    const vFractionMultiplier = op(Opcode.VAL, 1);
+
+    // prettier-ignore
+    const sources = [
+      concat([
+          vBasePrice,
+              vFractionMultiplier,
+                op(Opcode.RESERVE_ADDRESS),
+                op(Opcode.SENDER),
+              op(Opcode.IERC20_BALANCE_OF),
+            op(Opcode.MUL, 2),
+              op(Opcode.RESERVE_ADDRESS),
+            op(Opcode.IERC20_TOTAL_SUPPLY),
+          op(Opcode.DIV, 2),
+        op(Opcode.SUB, 2),
+      ]),
+    ];
+
+    const [sale] = await saleDeploy(
+      signers,
+      deployer,
+      saleFactory,
+      {
+        canStartStateConfig: afterBlockNumberConfig(startBlock),
+        canEndStateConfig: afterBlockNumberConfig(startBlock + saleTimeout),
+        calculatePriceStateConfig: {
+          sources,
+          constants,
+          stackLength: 6,
+          argumentsLength: 0,
+        },
+        recipient: recipient.address,
+        reserve: reserve.address,
+        cooldownDuration: 1,
+        minimumRaise,
+        dustSize: 0,
+        saleTimeout: 100,
+      },
+      {
+        erc20Config: redeemableERC20Config,
+        tier: readWriteTier.address,
+        minimumTier: Tier.ZERO,
+        distributionEndForwardingAddress: ethers.constants.AddressZero,
+      }
+    );
+
+    const fee = ethers.BigNumber.from("1").mul(Util.RESERVE_ONE);
+
+    // wait until sale start
+    await Util.createEmptyBlock(
+      startBlock - (await ethers.provider.getBlockNumber())
+    );
+
+    await sale.start();
+
+    const totalReserve = await reserve.totalSupply();
+
+    // signer1 holds 10% of reserve, should get 10% off base price
+    await reserve.transfer(signer1.address, totalReserve.div(10));
+
+    const signer1Balance0 = await reserve.balanceOf(signer1.address);
+
+    const desiredUnits0 = totalTokenSupply.div(10);
+    const expectedPrice0 = basePrice.sub(
+      signer1Balance0.mul(balanceMultiplier).div(totalReserve)
+    );
+    const expectedCost0 = expectedPrice0.mul(desiredUnits0).div(Util.ONE);
+
+    await reserve
+      .connect(signer1)
+      .approve(sale.address, expectedCost0.add(fee));
+
+    // buy 10% of total supply
+    const txBuy0 = await sale.connect(signer1).buy({
+      feeRecipient: feeRecipient.address,
+      fee,
+      minimumUnits: desiredUnits0,
+      desiredUnits: desiredUnits0,
+      maximumPrice: expectedPrice0,
+    });
+
+    const { receipt: receipt0 } = (await Util.getEventArgs(
+      txBuy0,
+      "Buy",
+      sale
+    )) as BuyEvent["args"];
+
+    assert(
+      receipt0.price.eq(expectedPrice0),
+      `wrong dynamic price0
+      expected  ${expectedPrice0}
+      got       ${receipt0.price}`
+    );
+
+    const signer1Balance1 = await reserve.balanceOf(signer1.address);
+
+    const desiredUnits1 = totalTokenSupply.div(10);
+    const expectedPrice1 = basePrice.sub(
+      signer1Balance1.mul(balanceMultiplier).div(totalReserve)
+    );
+    const expectedCost1 = expectedPrice1.mul(desiredUnits1).div(Util.ONE);
+
+    await reserve
+      .connect(signer1)
+      .approve(sale.address, expectedCost1.add(fee));
+
+    // buy another 10% of total supply
+    const txBuy1 = await sale.connect(signer1).buy({
+      feeRecipient: feeRecipient.address,
+      fee,
+      minimumUnits: desiredUnits1,
+      desiredUnits: desiredUnits1,
+      maximumPrice: expectedPrice1,
+    });
+
+    const { receipt: receipt1 } = (await Util.getEventArgs(
+      txBuy1,
+      "Buy",
+      sale
+    )) as BuyEvent["args"];
+
+    assert(
+      receipt1.price.eq(expectedPrice1),
+      `wrong dynamic price1
+      expected  ${expectedPrice1}
+      got       ${receipt1.price}`
+    );
+  });
+
+  it("should prevent out of bounds opcode call", async function () {
+    this.timeout(0);
+
+    const signers = await ethers.getSigners();
+    const deployer = signers[0];
+    const recipient = signers[1];
+
+    // 5 blocks from now
+    const startBlock = (await ethers.provider.getBlockNumber()) + 5;
+    const saleTimeout = 30;
+    const minimumRaise = ethers.BigNumber.from("100000").mul(Util.RESERVE_ONE);
+
+    const totalTokenSupply = ethers.BigNumber.from("2000").mul(Util.ONE);
+    const dustSize = totalTokenSupply.div(10 ** 7); // arbitrary value
+    const redeemableERC20Config = {
+      name: "Token",
+      symbol: "TKN",
+      distributor: Util.zeroAddress,
+      initialSupply: totalTokenSupply,
+    };
+
+    const constants = [];
+
+    const sources = [concat([op(99)])]; // bad source
+
+    const [sale] = await saleDeploy(
+      signers,
+      deployer,
+      saleFactory,
+      {
+        canStartStateConfig: afterBlockNumberConfig(startBlock),
+        canEndStateConfig: afterBlockNumberConfig(startBlock + saleTimeout),
+        calculatePriceStateConfig: {
+          sources,
+          constants,
+          stackLength: 3,
+          argumentsLength: 0,
+        },
+        recipient: recipient.address,
+        reserve: reserve.address,
+        cooldownDuration: 1,
+        minimumRaise,
+        dustSize,
+        saleTimeout: 100,
+      },
+      {
+        erc20Config: redeemableERC20Config,
+        tier: readWriteTier.address,
+        minimumTier: Tier.ZERO,
+        distributionEndForwardingAddress: ethers.constants.AddressZero,
+      }
+    );
+
+    const desiredUnits = totalTokenSupply.add(1).sub(dustSize);
+
+    await Util.assertError(
+      async () => await sale.calculatePrice(desiredUnits),
+      "MAX_OPCODE",
+      "did not prevent out of bounds opcode call"
+    );
+  });
+
+  it("should prevent a buy which leaves remaining units less than configured `dustSize`", async function () {
+    this.timeout(0);
+
+    const signers = await ethers.getSigners();
+    const deployer = signers[0];
+    const recipient = signers[1];
+    const feeRecipient = signers[2];
+    const signer1 = signers[3];
+
+    // 5 blocks from now
+    const startBlock = (await ethers.provider.getBlockNumber()) + 5;
+    const saleTimeout = 30;
+    const minimumRaise = ethers.BigNumber.from("100000").mul(Util.RESERVE_ONE);
+
+    const totalTokenSupply = ethers.BigNumber.from("2000").mul(Util.ONE);
+    const dustSize = totalTokenSupply.div(10 ** 7); // arbitrary value
+    const redeemableERC20Config = {
+      name: "Token",
+      symbol: "TKN",
+      distributor: Util.zeroAddress,
+      initialSupply: totalTokenSupply,
+    };
+
+    const staticPrice = ethers.BigNumber.from("75").mul(Util.RESERVE_ONE);
+
+    const constants = [staticPrice];
+    const vStaticPrice = op(Opcode.VAL, 0);
+
+    const sources = [concat([vStaticPrice])];
+
+    const [sale] = await saleDeploy(
+      signers,
+      deployer,
+      saleFactory,
+      {
+        canStartStateConfig: afterBlockNumberConfig(startBlock),
+        canEndStateConfig: afterBlockNumberConfig(startBlock + saleTimeout),
+        calculatePriceStateConfig: {
+          sources,
+          constants,
+          stackLength: 3,
+          argumentsLength: 0,
+        },
+        recipient: recipient.address,
+        reserve: reserve.address,
+        cooldownDuration: 1,
+        minimumRaise,
+        dustSize,
+        saleTimeout: 100,
+      },
+      {
+        erc20Config: redeemableERC20Config,
+        tier: readWriteTier.address,
+        minimumTier: Tier.ZERO,
+        distributionEndForwardingAddress: ethers.constants.AddressZero,
+      }
+    );
+
+    const fee = ethers.BigNumber.from("1").mul(Util.RESERVE_ONE);
+
+    // wait until sale start
+    await Util.createEmptyBlock(
+      startBlock - (await ethers.provider.getBlockNumber())
+    );
+
+    await sale.start();
+
+    const desiredUnits = totalTokenSupply.add(1).sub(dustSize);
+    const expectedPrice = staticPrice;
+    const expectedCost = expectedPrice.mul(desiredUnits).div(Util.ONE);
+
+    // give signer1 reserve to cover cost + fee
+    await reserve.transfer(signer1.address, expectedCost.add(fee));
+
+    await reserve.connect(signer1).approve(sale.address, expectedCost.add(fee));
+
+    // attempt to leave remaining units
+    await Util.assertError(
+      async () =>
+        await sale.connect(signer1).buy({
+          feeRecipient: feeRecipient.address,
+          fee,
+          minimumUnits: 1, // user configures ANY minimum > 0
+          desiredUnits: desiredUnits,
+          maximumPrice: expectedPrice,
+        }),
+      "DUST",
+      "wrongly purchased number of units which leaves less than `dustSize` units remaining"
+    );
+  });
+
+  it("should dynamically calculate price (based on number of units being bought)", async function () {
+    this.timeout(0);
+
+    const signers = await ethers.getSigners();
+    const deployer = signers[0];
+    const recipient = signers[1];
+    const feeRecipient = signers[2];
+    const signer1 = signers[3];
+
+    // 5 blocks from now
+    const startBlock = (await ethers.provider.getBlockNumber()) + 5;
+    const saleTimeout = 30;
+    const minimumRaise = ethers.BigNumber.from("100000").mul(Util.RESERVE_ONE);
+
+    const totalTokenSupply = ethers.BigNumber.from("2000").mul(Util.ONE);
+    const redeemableERC20Config = {
+      name: "Token",
+      symbol: "TKN",
+      distributor: Util.zeroAddress,
+      initialSupply: totalTokenSupply,
+    };
+
+    const basePrice = ethers.BigNumber.from("75").mul(Util.RESERVE_ONE);
+
+    const supplyDivisor = ethers.BigNumber.from("1" + Util.sixteenZeros);
+
+    const constants = [basePrice, supplyDivisor];
+    const vBasePrice = op(Opcode.VAL, 0);
+    const vSupplyDivisor = op(Opcode.VAL, 1);
+
+    const sources = [
+      concat([
+        // ((CURRENT_BUY_UNITS priceDivisor /) 75 +)
+        op(Opcode.CURRENT_BUY_UNITS),
+        vSupplyDivisor,
+        op(Opcode.DIV, 2),
+        vBasePrice,
+        op(Opcode.ADD, 2),
+      ]),
+    ];
+
+    const [sale] = await saleDeploy(
+      signers,
+      deployer,
+      saleFactory,
+      {
+        canStartStateConfig: afterBlockNumberConfig(startBlock),
+        canEndStateConfig: afterBlockNumberConfig(startBlock + saleTimeout),
+        calculatePriceStateConfig: {
+          sources,
+          constants,
+          stackLength: 3,
+          argumentsLength: 0,
+        },
+        recipient: recipient.address,
+        reserve: reserve.address,
+        cooldownDuration: 1,
+        minimumRaise,
+        dustSize: 0,
+        saleTimeout: 100,
+      },
+      {
+        erc20Config: redeemableERC20Config,
+        tier: readWriteTier.address,
+        minimumTier: Tier.ZERO,
+        distributionEndForwardingAddress: ethers.constants.AddressZero,
+      }
+    );
+
+    const fee = ethers.BigNumber.from("1").mul(Util.RESERVE_ONE);
+
+    // wait until sale start
+    await Util.createEmptyBlock(
+      startBlock - (await ethers.provider.getBlockNumber())
+    );
+
+    await sale.start();
+
+    const desiredUnits0 = totalTokenSupply.div(10);
+    const expectedPrice0 = basePrice.add(desiredUnits0.div(supplyDivisor));
+    const expectedCost0 = expectedPrice0.mul(desiredUnits0).div(Util.ONE);
+
+    // give signer1 reserve to cover cost + fee
+    await reserve.transfer(signer1.address, expectedCost0.add(fee));
+
+    await reserve
+      .connect(signer1)
+      .approve(sale.address, expectedCost0.add(fee));
+
+    // buy 10% of total supply
+    const txBuy0 = await sale.connect(signer1).buy({
+      feeRecipient: feeRecipient.address,
+      fee,
+      minimumUnits: desiredUnits0,
+      desiredUnits: desiredUnits0,
+      maximumPrice: expectedPrice0,
+    });
+
+    const { receipt: receipt0 } = (await Util.getEventArgs(
+      txBuy0,
+      "Buy",
+      sale
+    )) as BuyEvent["args"];
+
+    assert(
+      receipt0.price.eq(expectedPrice0),
+      `wrong dynamic price0
+      expected  ${expectedPrice0}
+      got       ${receipt0.price}`
+    );
+
+    const desiredUnits1 = totalTokenSupply.div(10);
+    const expectedPrice1 = basePrice.add(desiredUnits1.div(supplyDivisor));
+    const expectedCost1 = expectedPrice1.mul(desiredUnits1).div(Util.ONE);
+
+    // give signer1 reserve to cover cost + fee
+    await reserve.transfer(signer1.address, expectedCost1.add(fee));
+
+    await reserve
+      .connect(signer1)
+      .approve(sale.address, expectedCost1.add(fee));
+
+    // buy another 10% of total supply
+    const txBuy1 = await sale.connect(signer1).buy({
+      feeRecipient: feeRecipient.address,
+      fee,
+      minimumUnits: desiredUnits1,
+      desiredUnits: desiredUnits1,
+      maximumPrice: expectedPrice1,
+    });
+
+    const { receipt: receipt1 } = (await Util.getEventArgs(
+      txBuy1,
+      "Buy",
+      sale
+    )) as BuyEvent["args"];
+
+    assert(
+      receipt1.price.eq(expectedPrice1),
+      `wrong dynamic price1
+      expected  ${expectedPrice1}
+      got       ${receipt1.price}`
+    );
+  });
+
+  it("should support multiple successive buys (same logic as the following total reserve in test)", async function () {
+    this.timeout(0);
+
+    const signers = await ethers.getSigners();
+    const deployer = signers[0];
+    const recipient = signers[1];
+    const feeRecipient = signers[2];
+    const signer1 = signers[3];
+
+    // 5 blocks from now
+    const startBlock = (await ethers.provider.getBlockNumber()) + 5;
+    const saleTimeout = 30;
+    const minimumRaise = ethers.BigNumber.from("100000").mul(Util.RESERVE_ONE);
+
+    const totalTokenSupply = ethers.BigNumber.from("2000").mul(Util.ONE);
+    const redeemableERC20Config = {
+      name: "Token",
+      symbol: "TKN",
+      distributor: Util.zeroAddress,
+      initialSupply: totalTokenSupply,
+    };
+
+    const basePrice = ethers.BigNumber.from("75").mul(Util.RESERVE_ONE);
+
+    const reserveDivisor = ethers.BigNumber.from("1" + Util.fourZeros);
+
+    const constants = [basePrice, reserveDivisor];
+    const vBasePrice = op(Opcode.VAL, 0);
+    const vReserveDivisor = op(Opcode.VAL, 1);
+
+    const sources = [
+      concat([
+        // ((TOTAL_RESERVE_IN reserveDivisor /) 75 +)
+        op(Opcode.TOTAL_RESERVE_IN),
+        vReserveDivisor,
+        op(Opcode.DIV, 2),
+        vBasePrice,
+        op(Opcode.ADD, 2),
+      ]),
+    ];
+
+    const [sale] = await saleDeploy(
+      signers,
+      deployer,
+      saleFactory,
+      {
+        canStartStateConfig: afterBlockNumberConfig(startBlock),
+        canEndStateConfig: afterBlockNumberConfig(startBlock + saleTimeout),
+        calculatePriceStateConfig: {
+          sources,
+          constants,
+          stackLength: 3,
+          argumentsLength: 0,
+        },
+        recipient: recipient.address,
+        reserve: reserve.address,
+        cooldownDuration: 1,
+        minimumRaise,
+        dustSize: 0,
+        saleTimeout: 100,
+      },
+      {
+        erc20Config: redeemableERC20Config,
+        tier: readWriteTier.address,
+        minimumTier: Tier.ZERO,
+        distributionEndForwardingAddress: ethers.constants.AddressZero,
+      }
+    );
+
+    const fee = ethers.BigNumber.from("1").mul(Util.RESERVE_ONE);
+
+    // wait until sale start
+    await Util.createEmptyBlock(
+      startBlock - (await ethers.provider.getBlockNumber())
+    );
+
+    await sale.start();
+
+    const desiredUnits0 = totalTokenSupply.div(10);
+    const expectedPrice0 = basePrice.add(0);
+    const expectedCost0 = expectedPrice0.mul(desiredUnits0).div(Util.ONE);
+
+    // give signer1 reserve to cover cost + fee
+    await reserve.transfer(signer1.address, expectedCost0.add(fee));
+
+    await reserve
+      .connect(signer1)
+      .approve(sale.address, expectedCost0.add(fee));
+
+    // buy 10% of total supply
+    const txBuy0 = await sale.connect(signer1).buy({
+      feeRecipient: feeRecipient.address,
+      fee,
+      minimumUnits: desiredUnits0,
+      desiredUnits: desiredUnits0,
+      maximumPrice: expectedPrice0,
+    });
+
+    const { receipt: receipt0 } = (await Util.getEventArgs(
+      txBuy0,
+      "Buy",
+      sale
+    )) as BuyEvent["args"];
+
+    assert(
+      receipt0.price.eq(expectedPrice0),
+      `wrong dynamic price0
+      expected  ${expectedPrice0}
+      got       ${receipt0.price}`
+    );
+
+    const totalReserveIn1 = expectedCost0;
+
+    const desiredUnits1 = totalTokenSupply.div(10);
+    const expectedPrice1 = basePrice.add(totalReserveIn1.div(reserveDivisor));
+    const expectedCost1 = expectedPrice1.mul(desiredUnits1).div(Util.ONE);
+
+    // give signer1 reserve to cover cost + fee
+    await reserve.transfer(signer1.address, expectedCost1.add(fee));
+
+    await reserve
+      .connect(signer1)
+      .approve(sale.address, expectedCost1.add(fee));
+
+    // buy another 10% of total supply
+    const txBuy1 = await sale.connect(signer1).buy({
+      feeRecipient: feeRecipient.address,
+      fee,
+      minimumUnits: desiredUnits1,
+      desiredUnits: desiredUnits1,
+      maximumPrice: expectedPrice1,
+    });
+
+    const { receipt: receipt1 } = (await Util.getEventArgs(
+      txBuy1,
+      "Buy",
+      sale
+    )) as BuyEvent["args"];
+
+    assert(
+      receipt1.price.eq(expectedPrice1),
+      `wrong dynamic price1
+      expected  ${expectedPrice1}
+      got       ${receipt1.price}`
+    );
+
+    const totalReserveIn2 = expectedCost1.add(expectedCost0);
+
+    const desiredUnits2 = totalTokenSupply.div(10);
+    const expectedPrice2 = basePrice.add(totalReserveIn2.div(reserveDivisor));
+    const expectedCost2 = expectedPrice2.mul(desiredUnits2).div(Util.ONE);
+
+    // give signer1 reserve to cover cost + fee
+    await reserve.transfer(signer1.address, expectedCost2.add(fee));
+
+    await reserve
+      .connect(signer1)
+      .approve(sale.address, expectedCost2.add(fee));
+
+    // buy another 10% of total supply
+    const txBuy2 = await sale.connect(signer1).buy({
+      feeRecipient: feeRecipient.address,
+      fee,
+      minimumUnits: desiredUnits2,
+      desiredUnits: desiredUnits2,
+      maximumPrice: expectedPrice2,
+    });
+
+    const { receipt: receipt2 } = (await Util.getEventArgs(
+      txBuy2,
+      "Buy",
+      sale
+    )) as BuyEvent["args"];
+
+    assert(
+      receipt2.price.eq(expectedPrice2),
+      `wrong dynamic price2
+      expected  ${expectedPrice2}
+      got       ${receipt2.price}`
+    );
+
+    const totalReserveIn3 = expectedCost2.add(expectedCost1).add(expectedCost0);
+
+    const desiredUnits3 = totalTokenSupply.div(10);
+    const expectedPrice3 = basePrice.add(totalReserveIn3.div(reserveDivisor));
+    const expectedCost3 = expectedPrice3.mul(desiredUnits3).div(Util.ONE);
+
+    // give signer1 reserve to cover cost + fee
+    await reserve.transfer(signer1.address, expectedCost3.add(fee));
+
+    await reserve
+      .connect(signer1)
+      .approve(sale.address, expectedCost3.add(fee));
+
+    // buy another 10% of total supply
+    const txBuy3 = await sale.connect(signer1).buy({
+      feeRecipient: feeRecipient.address,
+      fee,
+      minimumUnits: desiredUnits3,
+      desiredUnits: desiredUnits3,
+      maximumPrice: expectedPrice3,
+    });
+
+    const { receipt: receipt3 } = (await Util.getEventArgs(
+      txBuy3,
+      "Buy",
+      sale
+    )) as BuyEvent["args"];
+
+    assert(
+      receipt3.price.eq(expectedPrice3),
+      `wrong dynamic price3
+      expected  ${expectedPrice3}
+      got       ${receipt3.price}`
+    );
+
+    const totalReserveIn4 = expectedCost3
+      .add(expectedCost2)
+      .add(expectedCost1)
+      .add(expectedCost0);
+
+    const desiredUnits4 = totalTokenSupply.div(10);
+    const expectedPrice4 = basePrice.add(totalReserveIn4.div(reserveDivisor));
+    const expectedCost4 = expectedPrice4.mul(desiredUnits4).div(Util.ONE);
+
+    // give signer1 reserve to cover cost + fee
+    await reserve.transfer(signer1.address, expectedCost4.add(fee));
+
+    await reserve
+      .connect(signer1)
+      .approve(sale.address, expectedCost4.add(fee));
+
+    // buy another 10% of total supply
+    const txBuy4 = await sale.connect(signer1).buy({
+      feeRecipient: feeRecipient.address,
+      fee,
+      minimumUnits: desiredUnits4,
+      desiredUnits: desiredUnits4,
+      maximumPrice: expectedPrice4,
+    });
+
+    const { receipt: receipt4 } = (await Util.getEventArgs(
+      txBuy4,
+      "Buy",
+      sale
+    )) as BuyEvent["args"];
+
+    assert(
+      receipt4.price.eq(expectedPrice4),
+      `wrong dynamic price4
+      expected  ${expectedPrice4}
+      got       ${receipt4.price}`
+    );
+
+    const totalReserveIn5 = expectedCost4
+      .add(expectedCost3)
+      .add(expectedCost2)
+      .add(expectedCost1)
+      .add(expectedCost0);
+
+    const desiredUnits5 = totalTokenSupply.div(10);
+    const expectedPrice5 = basePrice.add(totalReserveIn5.div(reserveDivisor));
+    const expectedCost5 = expectedPrice5.mul(desiredUnits5).div(Util.ONE);
+
+    // give signer1 reserve to cover cost + fee
+    await reserve.transfer(signer1.address, expectedCost5.add(fee));
+
+    await reserve
+      .connect(signer1)
+      .approve(sale.address, expectedCost5.add(fee));
+
+    // buy another 10% of total supply
+    const txBuy5 = await sale.connect(signer1).buy({
+      feeRecipient: feeRecipient.address,
+      fee,
+      minimumUnits: desiredUnits5,
+      desiredUnits: desiredUnits5,
+      maximumPrice: expectedPrice5,
+    });
+
+    const { receipt: receipt5 } = (await Util.getEventArgs(
+      txBuy5,
+      "Buy",
+      sale
+    )) as BuyEvent["args"];
+
+    assert(
+      receipt5.price.eq(expectedPrice5),
+      `wrong dynamic price5
+      expected  ${expectedPrice5}
+      got       ${receipt5.price}`
+    );
+  });
+
+  it("should dynamically calculate price (based on total reserve in)", async function () {
+    this.timeout(0);
+
+    const signers = await ethers.getSigners();
+    const deployer = signers[0];
+    const recipient = signers[1];
+    const feeRecipient = signers[2];
+    const signer1 = signers[3];
+
+    // 5 blocks from now
+    const startBlock = (await ethers.provider.getBlockNumber()) + 5;
+    const saleTimeout = 30;
+    const minimumRaise = ethers.BigNumber.from("100000").mul(Util.RESERVE_ONE);
+
+    const totalTokenSupply = ethers.BigNumber.from("2000").mul(Util.ONE);
+    const redeemableERC20Config = {
+      name: "Token",
+      symbol: "TKN",
+      distributor: Util.zeroAddress,
+      initialSupply: totalTokenSupply,
+    };
+
+    const basePrice = ethers.BigNumber.from("75").mul(Util.RESERVE_ONE);
+
+    const reserveDivisor = ethers.BigNumber.from("1" + Util.fourZeros);
+
+    const constants = [basePrice, reserveDivisor];
+    const vBasePrice = op(Opcode.VAL, 0);
+    const vReserveDivisor = op(Opcode.VAL, 1);
+
+    const sources = [
+      concat([
+        // ((TOTAL_RESERVE_IN reserveDivisor /) 75 +)
+        op(Opcode.TOTAL_RESERVE_IN),
+        vReserveDivisor,
+        op(Opcode.DIV, 2),
+        vBasePrice,
+        op(Opcode.ADD, 2),
+      ]),
+    ];
+
+    const [sale] = await saleDeploy(
+      signers,
+      deployer,
+      saleFactory,
+      {
+        canStartStateConfig: afterBlockNumberConfig(startBlock),
+        canEndStateConfig: afterBlockNumberConfig(startBlock + saleTimeout),
+        calculatePriceStateConfig: {
+          sources,
+          constants,
+          stackLength: 3,
+          argumentsLength: 0,
+        },
+        recipient: recipient.address,
+        reserve: reserve.address,
+        cooldownDuration: 1,
+        minimumRaise,
+        dustSize: 0,
+        saleTimeout: 100,
+      },
+      {
+        erc20Config: redeemableERC20Config,
+        tier: readWriteTier.address,
+        minimumTier: Tier.ZERO,
+        distributionEndForwardingAddress: ethers.constants.AddressZero,
+      }
+    );
+
+    const fee = ethers.BigNumber.from("1").mul(Util.RESERVE_ONE);
+
+    // wait until sale start
+    await Util.createEmptyBlock(
+      startBlock - (await ethers.provider.getBlockNumber())
+    );
+
+    await sale.start();
+
+    const desiredUnits0 = totalTokenSupply.div(10);
+    const expectedPrice0 = basePrice.add(0);
+    const expectedCost0 = expectedPrice0.mul(desiredUnits0).div(Util.ONE);
+
+    // give signer1 reserve to cover cost + fee
+    await reserve.transfer(signer1.address, expectedCost0.add(fee));
+
+    await reserve
+      .connect(signer1)
+      .approve(sale.address, expectedCost0.add(fee));
+
+    // buy 10% of total supply
+    const txBuy0 = await sale.connect(signer1).buy({
+      feeRecipient: feeRecipient.address,
+      fee,
+      minimumUnits: desiredUnits0,
+      desiredUnits: desiredUnits0,
+      maximumPrice: expectedPrice0,
+    });
+
+    const { receipt: receipt0 } = (await Util.getEventArgs(
+      txBuy0,
+      "Buy",
+      sale
+    )) as BuyEvent["args"];
+
+    assert(
+      receipt0.price.eq(expectedPrice0),
+      `wrong dynamic price0
+      expected  ${expectedPrice0}
+      got       ${receipt0.price}`
+    );
+
+    const totalReserveIn1 = expectedCost0;
+
+    const desiredUnits1 = totalTokenSupply.div(10);
+    const expectedPrice1 = basePrice.add(totalReserveIn1.div(reserveDivisor));
+    const expectedCost1 = expectedPrice1.mul(desiredUnits1).div(Util.ONE);
+
+    // give signer1 reserve to cover cost + fee
+    await reserve.transfer(signer1.address, expectedCost1.add(fee));
+
+    await reserve
+      .connect(signer1)
+      .approve(sale.address, expectedCost1.add(fee));
+
+    // buy another 10% of total supply
+    const txBuy1 = await sale.connect(signer1).buy({
+      feeRecipient: feeRecipient.address,
+      fee,
+      minimumUnits: desiredUnits1,
+      desiredUnits: desiredUnits1,
+      maximumPrice: expectedPrice1,
+    });
+
+    const { receipt: receipt1 } = (await Util.getEventArgs(
+      txBuy1,
+      "Buy",
+      sale
+    )) as BuyEvent["args"];
+
+    assert(
+      receipt1.price.eq(expectedPrice1),
+      `wrong dynamic price1
+      expected  ${expectedPrice1}
+      got       ${receipt1.price}`
+    );
+  });
+
+  it("should dynamically calculate price (based on remaining supply)", async function () {
+    this.timeout(0);
+
+    const signers = await ethers.getSigners();
+    const deployer = signers[0];
+    const recipient = signers[1];
+    const feeRecipient = signers[2];
+    const signer1 = signers[3];
+
+    // 5 blocks from now
+    const startBlock = (await ethers.provider.getBlockNumber()) + 5;
+    const saleTimeout = 30;
+    const minimumRaise = ethers.BigNumber.from("100000").mul(Util.RESERVE_ONE);
+
+    const totalTokenSupply = ethers.BigNumber.from("2000").mul(Util.ONE);
+    const redeemableERC20Config = {
+      name: "Token",
+      symbol: "TKN",
+      distributor: Util.zeroAddress,
+      initialSupply: totalTokenSupply,
+    };
+
+    const basePrice = ethers.BigNumber.from("75").mul(Util.RESERVE_ONE);
+
+    const supplyDivisor = ethers.BigNumber.from("1" + Util.sixteenZeros);
+
+    const constants = [basePrice, supplyDivisor];
+    const vBasePrice = op(Opcode.VAL, 0);
+    const vSupplyDivisor = op(Opcode.VAL, 1);
+
+    const sources = [
+      concat([
+        // ((REMAINING_UNITS 10000000000000000 /) 75 +)
+        op(Opcode.REMAINING_UNITS),
+        vSupplyDivisor,
+        op(Opcode.DIV, 2),
+        vBasePrice,
+        op(Opcode.ADD, 2),
+      ]),
+    ];
+
+    const [sale] = await saleDeploy(
+      signers,
+      deployer,
+      saleFactory,
+      {
+        canStartStateConfig: afterBlockNumberConfig(startBlock),
+        canEndStateConfig: afterBlockNumberConfig(startBlock + saleTimeout),
+        calculatePriceStateConfig: {
+          sources,
+          constants,
+          stackLength: 3,
+          argumentsLength: 0,
+        },
+        recipient: recipient.address,
+        reserve: reserve.address,
+        cooldownDuration: 1,
+        minimumRaise,
+        dustSize: 0,
+        saleTimeout: 100,
+      },
+      {
+        erc20Config: redeemableERC20Config,
+        tier: readWriteTier.address,
+        minimumTier: Tier.ZERO,
+        distributionEndForwardingAddress: ethers.constants.AddressZero,
+      }
+    );
+
+    const fee = ethers.BigNumber.from("1").mul(Util.RESERVE_ONE);
+
+    // wait until sale start
+    await Util.createEmptyBlock(
+      startBlock - (await ethers.provider.getBlockNumber())
+    );
+
+    await sale.start();
+
+    const remainingSupplySummand = totalTokenSupply.div(supplyDivisor);
+
+    const desiredUnits = totalTokenSupply.div(10);
+    const expectedPrice = basePrice.add(remainingSupplySummand);
+    const expectedCost = expectedPrice.mul(desiredUnits).div(Util.ONE);
+
+    const actualPrice = await sale.calculatePrice(desiredUnits);
+
+    assert(actualPrice.eq(expectedPrice), "wrong calculated price");
+
+    // give signer1 reserve to cover cost + fee
+    await reserve.transfer(signer1.address, expectedCost.add(fee));
+
+    await reserve.connect(signer1).approve(sale.address, expectedCost.add(fee));
+
+    // buy 1 unit
+    const txBuy = await sale.connect(signer1).buy({
+      feeRecipient: feeRecipient.address,
+      fee,
+      minimumUnits: desiredUnits,
+      desiredUnits,
+      maximumPrice: expectedPrice,
+    });
+
+    const { receipt } = (await Util.getEventArgs(
+      txBuy,
+      "Buy",
+      sale
+    )) as BuyEvent["args"];
+
+    assert(
+      receipt.price.eq(expectedPrice),
+      `wrong dynamic price
+      expected  ${expectedPrice}
+      got       ${receipt.price}`
+    );
+  });
+
+  it("should dynamically calculate price (based on the current block number)", async function () {
+    this.timeout(0);
+
+    const signers = await ethers.getSigners();
+    const deployer = signers[0];
+    const recipient = signers[1];
+    const feeRecipient = signers[2];
+    const signer1 = signers[3];
+
+    // 5 blocks from now
+    const startBlock = (await ethers.provider.getBlockNumber()) + 5;
+    const saleTimeout = 30;
+    const minimumRaise = ethers.BigNumber.from("100000").mul(Util.RESERVE_ONE);
+
+    const totalTokenSupply = ethers.BigNumber.from("2000").mul(Util.ONE);
+    const redeemableERC20Config = {
+      name: "Token",
+      symbol: "TKN",
+      distributor: Util.zeroAddress,
+      initialSupply: totalTokenSupply,
+    };
+
+    const basePrice = ethers.BigNumber.from("75").mul(Util.RESERVE_ONE);
+
+    const constants = [basePrice];
+    const vBasePrice = op(Opcode.VAL, 0);
+
+    const sources = [
+      concat([
+        // (BLOCK_NUMBER 75 +)
+        op(Opcode.BLOCK_NUMBER),
+        vBasePrice,
+        op(Opcode.ADD, 2),
+      ]),
+    ];
+
+    const [sale] = await saleDeploy(
+      signers,
+      deployer,
+      saleFactory,
+      {
+        canStartStateConfig: afterBlockNumberConfig(startBlock),
+        canEndStateConfig: afterBlockNumberConfig(startBlock + saleTimeout),
+        calculatePriceStateConfig: {
+          sources,
+          constants,
+          stackLength: 3,
+          argumentsLength: 0,
+        },
+        recipient: recipient.address,
+        reserve: reserve.address,
+        cooldownDuration: 1,
+        minimumRaise,
+        dustSize: 0,
+        saleTimeout: 100,
+      },
+      {
+        erc20Config: redeemableERC20Config,
+        tier: readWriteTier.address,
+        minimumTier: Tier.ZERO,
+        distributionEndForwardingAddress: ethers.constants.AddressZero,
+      }
+    );
+
+    const fee = ethers.BigNumber.from("1").mul(Util.RESERVE_ONE);
+
+    // wait until sale start
+    await Util.createEmptyBlock(
+      startBlock - (await ethers.provider.getBlockNumber())
+    );
+
+    await sale.start();
+
+    const desiredUnits0 = totalTokenSupply.div(10);
+    const expectedPrice0 = basePrice.add(
+      (await ethers.provider.getBlockNumber()) + 3
+    ); // 2 blocks from now
+    const expectedCost0 = expectedPrice0.mul(desiredUnits0).div(Util.ONE);
+
+    // give signer1 reserve to cover cost + fee
+    await reserve.transfer(signer1.address, expectedCost0.add(fee));
+
+    await reserve
+      .connect(signer1)
+      .approve(sale.address, expectedCost0.add(fee));
+
+    // buy 1 unit
+    const txBuy0 = await sale.connect(signer1).buy({
+      feeRecipient: feeRecipient.address,
+      fee,
+      minimumUnits: desiredUnits0,
+      desiredUnits: desiredUnits0,
+      maximumPrice: expectedPrice0,
+    });
+
+    const { receipt: receipt0 } = (await Util.getEventArgs(
+      txBuy0,
+      "Buy",
+      sale
+    )) as BuyEvent["args"];
+
+    assert(
+      receipt0.price.eq(expectedPrice0),
+      `wrong dynamic price
+      expected  ${expectedPrice0}
+      got       ${receipt0.price}`
+    );
+
+    const desiredUnits1 = totalTokenSupply.div(10);
+    const expectedPrice1 = basePrice.add(
+      (await ethers.provider.getBlockNumber()) + 3
+    ); // 2 blocks from now
+    const expectedCost1 = expectedPrice1.mul(desiredUnits1).div(Util.ONE);
+
+    await reserve.transfer(signer1.address, expectedCost1.add(fee));
+
+    await reserve
+      .connect(signer1)
+      .approve(sale.address, expectedCost1.add(fee));
+
+    // buy 1 unit
+    const txBuy1 = await sale.connect(signer1).buy({
+      feeRecipient: feeRecipient.address,
+      fee,
+      minimumUnits: desiredUnits1,
+      desiredUnits: desiredUnits1,
+      maximumPrice: expectedPrice1,
+    });
+
+    const { receipt: receipt1 } = (await Util.getEventArgs(
+      txBuy1,
+      "Buy",
+      sale
+    )) as BuyEvent["args"];
+
+    assert(
+      receipt1.price.eq(expectedPrice1),
+      `wrong subsequent dynamic price
+      expected  ${expectedPrice1}
+      got       ${receipt1.price}`
+    );
+  });
+
+  it("should prevent recipient claiming fees on failed raise, allowing buyers to refund their tokens", async function () {
+    this.timeout(0);
+
+    const signers = await ethers.getSigners();
+    const deployer = signers[0];
+    const recipient = signers[1];
+    const feeRecipient = signers[2];
+    const signer1 = signers[3];
+
+    // 5 blocks from now
+    const startBlock = (await ethers.provider.getBlockNumber()) + 5;
+    const saleTimeout = 30;
+    const minimumRaise = ethers.BigNumber.from("100000").mul(Util.RESERVE_ONE);
+
+    const totalTokenSupply = ethers.BigNumber.from("2000").mul(Util.ONE);
+    const redeemableERC20Config = {
+      name: "Token",
+      symbol: "TKN",
+      distributor: Util.zeroAddress,
+      initialSupply: totalTokenSupply,
+    };
+
+    const staticPrice = ethers.BigNumber.from("75").mul(Util.RESERVE_ONE);
+
+    const constants = [staticPrice];
+    const vBasePrice = op(Opcode.VAL, 0);
+
+    const sources = [concat([vBasePrice])];
+
+    const [sale, token] = await saleDeploy(
+      signers,
+      deployer,
+      saleFactory,
+      {
+        canStartStateConfig: afterBlockNumberConfig(startBlock),
+        canEndStateConfig: afterBlockNumberConfig(startBlock + saleTimeout),
+        calculatePriceStateConfig: {
+          sources,
+          constants,
+          stackLength: 1,
+          argumentsLength: 0,
+        },
+        recipient: recipient.address,
+        reserve: reserve.address,
+        cooldownDuration: 1,
+        minimumRaise,
+        dustSize: 0,
+        saleTimeout: 100,
+      },
+      {
+        erc20Config: redeemableERC20Config,
+        tier: readWriteTier.address,
+        minimumTier: Tier.ZERO,
+        distributionEndForwardingAddress: ethers.constants.AddressZero,
+      }
+    );
+
+    const fee = ethers.BigNumber.from("1").mul(Util.RESERVE_ONE);
+
+    // wait until sale start
+    await Util.createEmptyBlock(
+      startBlock - (await ethers.provider.getBlockNumber())
+    );
+
+    await sale.start();
+
+    const desiredUnits = totalTokenSupply.div(10);
+    const cost = staticPrice.mul(desiredUnits).div(Util.ONE);
+
+    // give signer1 reserve to cover cost + fee
+    await reserve.transfer(signer1.address, cost.add(fee));
+
+    await reserve
+      .connect(signer1)
+      .approve(sale.address, staticPrice.mul(desiredUnits).add(fee));
+
+    const initialBalance = await reserve.balanceOf(signer1.address);
+
+    // buy _some_ units; insufficient raise amount
+    const txBuy = await sale.connect(signer1).buy({
+      feeRecipient: feeRecipient.address,
+      fee,
+      minimumUnits: desiredUnits,
+      desiredUnits,
+      maximumPrice: staticPrice,
+    });
+
+    const { receipt } = (await Util.getEventArgs(
+      txBuy,
+      "Buy",
+      sale
+    )) as BuyEvent["args"];
+
+    // wait until sale can end
+    await Util.createEmptyBlock(
+      saleTimeout + startBlock - (await ethers.provider.getBlockNumber())
+    );
+
+    // recipient cannot claim before sale ended with status of success
+    await Util.assertError(
+      async () =>
+        await sale.connect(feeRecipient).claimFees(feeRecipient.address),
+      "NOT_SUCCESS",
+      "fees were claimed before sale ended with status of success"
+    );
+
+    await sale.end();
+
+    const saleStatusFail = await sale.saleStatus();
+
+    assert(
+      saleStatusFail === Status.FAIL,
+      `wrong status
+      expected  ${Status.FAIL}
+      got       ${saleStatusFail}`
+    );
+
+    // recipient cannot claim after sale ended with status of fail
+    await Util.assertError(
+      async () =>
+        await sale.connect(feeRecipient).claimFees(feeRecipient.address),
+      "NOT_SUCCESS",
+      "fees were claimed after sale ended with status of fail"
+    );
+
+    await token.connect(signer1).approve(sale.address, receipt.units);
+
+    await Util.assertError(
+      async () => await sale.connect(signer1).refund({ ...receipt, id: 123 }),
+      "reverted with panic code 0x11",
+      "wrongly processed refund with invalid receipt"
+    );
+
+    const balanceBeforeRefund = await reserve.balanceOf(signer1.address);
+
+    // signer1 gets refund
+    const refundTx = await sale.connect(signer1).refund(receipt);
+
+    const balanceAfterRefund = await reserve.balanceOf(signer1.address);
+
+    const { sender, receipt: eventReceipt } = (await Util.getEventArgs(
+      refundTx,
+      "Refund",
+      sale
+    )) as RefundEvent["args"];
+
+    assert(
+      balanceAfterRefund.sub(balanceBeforeRefund).eq(initialBalance),
+      "wrong refund amount"
+    );
+    assert(sender === signer1.address, "wrong sender in Refund event");
+    assert(
+      JSON.stringify(eventReceipt) === JSON.stringify(receipt),
+      "wrong receipt in Refund event"
+    );
+
+    await Util.assertError(
+      async () => await sale.connect(signer1).refund(receipt),
+      "reverted with panic code 0x11",
+      "sender1 refunded same receipt twice"
+    );
+  });
+
+  it("should allow only token admin (Sale) to set senders/receivers", async () => {
+    // At the time of writing this test, Sale does not currently implement any logic which grants sender or receiver roles.
+    // However, it is still important that only the token admin can grant these roles.
+
+    this.timeout(0);
+
+    const signers = await ethers.getSigners();
+    const deployer = signers[0];
+    const recipient = signers[1];
+    const signer1 = signers[2];
+
+    // 5 blocks from now
+    const startBlock = (await ethers.provider.getBlockNumber()) + 5;
     const saleTimeout = 30;
     const minimumRaise = ethers.BigNumber.from("150000").mul(Util.RESERVE_ONE);
-=======
+
+    const totalTokenSupply = ethers.BigNumber.from("2000").mul(Util.ONE);
+    const redeemableERC20Config = {
+      name: "Token",
+      symbol: "TKN",
+      distributor: Util.zeroAddress,
+      initialSupply: totalTokenSupply,
+    };
+
+    const staticPrice = ethers.BigNumber.from("75").mul(Util.RESERVE_ONE);
+
+    const constants = [staticPrice];
+    const vBasePrice = op(Opcode.VAL, 0);
+
+    const sources = [concat([vBasePrice])];
+
+    const [, token] = await saleDeploy(
+      signers,
+      deployer,
+      saleFactory,
+      {
+        canStartStateConfig: afterBlockNumberConfig(startBlock),
+        canEndStateConfig: afterBlockNumberConfig(startBlock + saleTimeout),
+        calculatePriceStateConfig: {
+          sources,
+          constants,
+          stackLength: 1,
+          argumentsLength: 0,
+        },
+        recipient: recipient.address,
+        reserve: reserve.address,
+        cooldownDuration: 1,
+        minimumRaise,
+        dustSize: 0,
+        saleTimeout: 100,
+      },
+      {
+        erc20Config: redeemableERC20Config,
+        tier: readWriteTier.address,
+        minimumTier: Tier.ZERO,
+        distributionEndForwardingAddress: ethers.constants.AddressZero,
+      }
+    );
+
+    // deployer cannot add receiver
+    await Util.assertError(
+      async () => await token.connect(deployer).grantReceiver(deployer.address),
+      "ONLY_ADMIN",
+      "deployer added receiver, despite not being token admin"
+    );
+    // deployer cannot add sender
+    await Util.assertError(
+      async () => await token.connect(deployer).grantSender(deployer.address),
+      "ONLY_ADMIN",
+      "deployer added sender, despite not being token admin"
+    );
+
+    // anon cannot add receiver
+    await Util.assertError(
+      async () => await token.connect(signer1).grantReceiver(signer1.address),
+      "ONLY_ADMIN",
+      "anon added receiver, despite not being token admin"
+    );
+    // anon cannot add sender
+    await Util.assertError(
+      async () => await token.connect(signer1).grantSender(signer1.address),
+      "ONLY_ADMIN",
+      "anon added sender, despite not being token admin"
+    );
+  });
+
+  it("should transfer correct value to all stakeholders after successful sale (with forward address)", async () => {
+    this.timeout(0);
+
+    const signers = await ethers.getSigners();
+    const deployer = signers[0];
+    const recipient = signers[1];
+    const signer1 = signers[2];
+    const feeRecipient = signers[3];
+    const forwardingAddress = signers[4];
+
+    // 5 blocks from now
+    const startBlock = (await ethers.provider.getBlockNumber()) + 5;
+    const saleTimeout = 30;
+    const minimumRaise = ethers.BigNumber.from("150000").mul(Util.RESERVE_ONE);
+
+    const totalTokenSupply = ethers.BigNumber.from("2000").mul(Util.ONE);
+    const redeemableERC20Config = {
+      name: "Token",
+      symbol: "TKN",
+      distributor: Util.zeroAddress,
+      initialSupply: totalTokenSupply,
+    };
+
+    const staticPrice = ethers.BigNumber.from("75").mul(Util.RESERVE_ONE);
+
+    const constants = [staticPrice];
+    const vBasePrice = op(Opcode.VAL, 0);
+
+    const sources = [concat([vBasePrice])];
+
+    const [sale, token] = await saleDeploy(
+      signers,
+      deployer,
+      saleFactory,
+      {
+        canStartStateConfig: afterBlockNumberConfig(startBlock),
+        canEndStateConfig: afterBlockNumberConfig(startBlock + saleTimeout),
+        calculatePriceStateConfig: {
+          sources,
+          constants,
+          stackLength: 1,
+          argumentsLength: 0,
+        },
+        recipient: recipient.address,
+        reserve: reserve.address,
+        cooldownDuration: 1,
+        minimumRaise,
+        dustSize: 0,
+        saleTimeout: 100,
+      },
+      {
+        erc20Config: redeemableERC20Config,
+        tier: readWriteTier.address,
+        minimumTier: Tier.ZERO,
+        distributionEndForwardingAddress: forwardingAddress.address,
+      }
+    );
+
+    const fee = ethers.BigNumber.from("1").mul(Util.RESERVE_ONE);
+
+    // wait until sale start
+    await Util.createEmptyBlock(
+      startBlock - (await ethers.provider.getBlockNumber())
+    );
+
+    await sale.start();
+
+    const desiredUnits = totalTokenSupply; // all
+    const cost = staticPrice.mul(desiredUnits).div(Util.ONE);
+
+    // give signer1 reserve to cover cost + fee
+    await reserve.transfer(signer1.address, cost.add(fee));
+
+    await reserve
+      .connect(signer1)
+      .approve(sale.address, staticPrice.mul(desiredUnits).add(fee));
+
+    const tokenSupply0 = await token.totalSupply();
+    const saleTokenBalance0 = await token.balanceOf(sale.address);
+    const signer1TokenBalance0 = await token.balanceOf(signer1.address);
+    const saleReserveBalance0 = await reserve.balanceOf(sale.address);
+    const recipientReserveBalance0 = await reserve.balanceOf(recipient.address);
+    const feeRecipientReserveBalance0 = await reserve.balanceOf(
+      feeRecipient.address
+    );
+
+    assert(tokenSupply0.eq(totalTokenSupply));
+    assert(
+      saleTokenBalance0.eq(tokenSupply0),
+      "sale should initially hold all rTKN"
+    );
+    assert(signer1TokenBalance0.isZero());
+    assert(saleReserveBalance0.isZero());
+    assert(recipientReserveBalance0.isZero());
+    assert(feeRecipientReserveBalance0.isZero());
+
+    // buy all units
+    await sale.connect(signer1).buy({
+      feeRecipient: feeRecipient.address,
+      fee,
+      minimumUnits: desiredUnits,
+      desiredUnits,
+      maximumPrice: staticPrice,
+    });
+
+    // sale should have ended
+    const saleStatusSuccess = await sale.saleStatus();
+
+    assert(
+      saleStatusSuccess === Status.SUCCESS,
+      `wrong status in getter
+      expected  ${Status.SUCCESS}
+      got       ${saleStatusSuccess}`
+    );
+
+    // if distributionEndForwardingAddress, should forward distributor (sale) rTKN balance
+    //// else, should burn distributor (sale) rTKN balance
+
+    // if successful sale, transfer all reserve to recipient
+
+    const tokenSupply1 = await token.totalSupply();
+    const saleTokenBalance1 = await token.balanceOf(sale.address);
+    const signer1TokenBalance1 = await token.balanceOf(signer1.address);
+    const saleReserveBalance1 = await reserve.balanceOf(sale.address);
+    const recipientReserveBalance1 = await reserve.balanceOf(recipient.address);
+    const feeRecipientReserveBalance1 = await reserve.balanceOf(
+      feeRecipient.address
+    );
+
+    assert(
+      tokenSupply1.eq(tokenSupply0),
+      "total rTKN supply should be unchanged as signer1 bought all units, hence none was transferred to forwarding address"
+    );
+    assert(saleTokenBalance1.isZero(), "all rTKN units should have been sold");
+    assert(
+      signer1TokenBalance1.eq(saleTokenBalance0),
+      "signer1 should hold all sold rTKN units"
+    );
+    assert(saleReserveBalance1.eq(fee));
+    assert(recipientReserveBalance1.eq(cost));
+    assert(
+      feeRecipientReserveBalance1.isZero(),
+      "fee recipient should not have received fees before claiming"
+    );
+
+    await sale.claimFees(feeRecipient.address);
+
+    const saleReserveBalance2 = await reserve.balanceOf(sale.address);
+    const feeRecipientReserveBalance2 = await reserve.balanceOf(
+      feeRecipient.address
+    );
+
+    assert(
+      saleReserveBalance2.isZero(),
+      "sale should have transferred all claimed reserve to fee recipient"
+    );
+    assert(
+      feeRecipientReserveBalance2.eq(fee),
+      "fee recipient should have received fees after claiming"
+    );
+  });
+
+  it("should transfer correct value to all stakeholders after successful sale (no forward address)", async () => {
+    this.timeout(0);
+
+    const signers = await ethers.getSigners();
+    const deployer = signers[0];
+    const recipient = signers[1];
+    const signer1 = signers[2];
+    const feeRecipient = signers[3];
+
+    // 5 blocks from now
+    const startBlock = (await ethers.provider.getBlockNumber()) + 5;
     const saleDuration = 30;
     const minimumRaise = ethers.BigNumber.from("100000").mul(Util.RESERVE_ONE);
->>>>>>> 2dd7102e
 
     const totalTokenSupply = ethers.BigNumber.from("2000").mul(Util.ONE);
     const redeemableERC20Config = {
@@ -1593,104 +3533,122 @@
 
     const fee = ethers.BigNumber.from("1").mul(Util.RESERVE_ONE);
 
-    const desiredUnits = totalTokenSupply;
-    const cost = staticPrice.mul(desiredUnits).div(Util.ONE);
-
-    // give signers reserve to cover cost + fee
-    await reserve.transfer(signer1.address, cost.add(fee));
-    await reserve.transfer(signer2.address, cost.add(fee));
-
-    const signer1ReserveBalance = await reserve.balanceOf(signer1.address);
-    const signer2ReserveBalance = await reserve.balanceOf(signer2.address);
-
     // wait until sale start
     await Util.createEmptyBlock(
       startBlock - (await ethers.provider.getBlockNumber())
     );
 
-    const saleStatusPending = await sale.saleStatus();
-
-    assert(
-      saleStatusPending === Status.PENDING,
-      `wrong status
-      expected  ${Status.PENDING}
-      got       ${saleStatusPending}`
-    );
-
     await sale.start();
 
-    const saleStatusActive = await sale.saleStatus();
-
-    assert(
-      saleStatusActive === Status.ACTIVE,
-      `wrong status
-      expected  ${Status.ACTIVE}
-      got       ${saleStatusActive}`
-    );
-
-    await reserve.connect(signer1).approve(sale.address, signer1ReserveBalance);
-    await reserve.connect(signer2).approve(sale.address, signer2ReserveBalance);
-
-    // buy some units
-    const txBuy1 = await sale.connect(signer1).buy({
+    const desiredUnits = totalTokenSupply; // all
+    const cost = staticPrice.mul(desiredUnits).div(Util.ONE);
+
+    // give signer1 reserve to cover cost + fee
+    await reserve.transfer(signer1.address, cost.add(fee));
+
+    await reserve
+      .connect(signer1)
+      .approve(sale.address, staticPrice.mul(desiredUnits).add(fee));
+
+    const tokenSupply0 = await token.totalSupply();
+    const saleTokenBalance0 = await token.balanceOf(sale.address);
+    const signer1TokenBalance0 = await token.balanceOf(signer1.address);
+    const saleReserveBalance0 = await reserve.balanceOf(sale.address);
+    const recipientReserveBalance0 = await reserve.balanceOf(recipient.address);
+    const feeRecipientReserveBalance0 = await reserve.balanceOf(
+      feeRecipient.address
+    );
+
+    assert(tokenSupply0.eq(totalTokenSupply));
+    assert(
+      saleTokenBalance0.eq(tokenSupply0),
+      "sale should initially hold all rTKN"
+    );
+    assert(signer1TokenBalance0.isZero());
+    assert(saleReserveBalance0.isZero());
+    assert(recipientReserveBalance0.isZero());
+    assert(feeRecipientReserveBalance0.isZero());
+
+    // buy all units
+    await sale.connect(signer1).buy({
       feeRecipient: feeRecipient.address,
       fee,
-      minimumUnits: 10,
-      desiredUnits: 10,
+      minimumUnits: desiredUnits,
+      desiredUnits,
       maximumPrice: staticPrice,
     });
-    const txBuy2 = await sale.connect(signer2).buy({
-      feeRecipient: feeRecipient.address,
-      fee,
-      minimumUnits: 10,
-      desiredUnits: 10,
-      maximumPrice: staticPrice,
-    });
-
-    const { receipt: receipt1 } = (await Util.getEventArgs(
-      txBuy1,
-      "Buy",
-      sale
-    )) as BuyEvent["args"];
-    const { receipt: receipt2 } = (await Util.getEventArgs(
-      txBuy2,
-      "Buy",
-      sale
-    )) as BuyEvent["args"];
-
-    await token.connect(signer1).approve(sale.address, receipt2.units);
-    await token.connect(signer2).approve(sale.address, receipt1.units);
-
-    await Util.assertError(
-      async () => await sale.connect(signer1).refund(receipt2),
-      "reverted with panic code 0x11",
-      "wrongly allowed signer1 to use signer2's receipt for refund"
-    );
-    await Util.assertError(
-      async () => await sale.connect(signer2).refund(receipt1),
-      "reverted with panic code 0x11",
-      "wrongly allowed signer2 to use signer1's receipt for refund"
+
+    // sale should have ended
+    const saleStatusSuccess = await sale.saleStatus();
+
+    assert(
+      saleStatusSuccess === Status.SUCCESS,
+      `wrong status in getter
+      expected  ${Status.SUCCESS}
+      got       ${saleStatusSuccess}`
+    );
+
+    //// if distributionEndForwardingAddress, should forward distributor (sale) rTKN balance
+    // else, should burn distributor (sale) rTKN balance
+
+    // if successful sale, transfer all reserve to recipient
+
+    const tokenSupply1 = await token.totalSupply();
+    const saleTokenBalance1 = await token.balanceOf(sale.address);
+    const signer1TokenBalance1 = await token.balanceOf(signer1.address);
+    const saleReserveBalance1 = await reserve.balanceOf(sale.address);
+    const recipientReserveBalance1 = await reserve.balanceOf(recipient.address);
+    const feeRecipientReserveBalance1 = await reserve.balanceOf(
+      feeRecipient.address
+    );
+
+    assert(
+      tokenSupply1.eq(tokenSupply0),
+      "total rTKN supply should be unchanged as signer1 bought all units, hence none was burned"
+    );
+    assert(saleTokenBalance1.isZero(), "all rTKN units should have been sold");
+    assert(
+      signer1TokenBalance1.eq(saleTokenBalance0),
+      "signer1 should hold all sold rTKN units"
+    );
+    assert(saleReserveBalance1.eq(fee));
+    assert(recipientReserveBalance1.eq(cost));
+    assert(
+      feeRecipientReserveBalance1.isZero(),
+      "fee recipient should not have received fees before claiming"
+    );
+
+    await sale.claimFees(feeRecipient.address);
+
+    const saleReserveBalance2 = await reserve.balanceOf(sale.address);
+    const feeRecipientReserveBalance2 = await reserve.balanceOf(
+      feeRecipient.address
+    );
+
+    assert(
+      saleReserveBalance2.isZero(),
+      "sale should have transferred all claimed reserve to fee recipient"
+    );
+    assert(
+      feeRecipientReserveBalance2.eq(fee),
+      "fee recipient should have received fees after claiming"
     );
   });
 
-  it("should prevent refunding twice with same receipt", async function () {
+  it("should transfer correct value to all stakeholders after failed sale (with forward address)", async () => {
     this.timeout(0);
 
     const signers = await ethers.getSigners();
     const deployer = signers[0];
     const recipient = signers[1];
-    const feeRecipient = signers[2];
-    const signer1 = signers[3];
+    const signer1 = signers[2];
+    const feeRecipient = signers[3];
+    const forwardingAddress = signers[4];
 
     // 5 blocks from now
     const startBlock = (await ethers.provider.getBlockNumber()) + 5;
-<<<<<<< HEAD
-    const saleTimeout = 30;
-    const minimumRaise = ethers.BigNumber.from("150000").mul(Util.RESERVE_ONE);
-=======
     const saleDuration = 30;
     const minimumRaise = ethers.BigNumber.from("100000").mul(Util.RESERVE_ONE);
->>>>>>> 2dd7102e
 
     const totalTokenSupply = ethers.BigNumber.from("2000").mul(Util.ONE);
     const redeemableERC20Config = {
@@ -1731,1949 +3689,20 @@
         erc20Config: redeemableERC20Config,
         tier: readWriteTier.address,
         minimumTier: Tier.ZERO,
-        distributionEndForwardingAddress: ethers.constants.AddressZero,
+        distributionEndForwardingAddress: forwardingAddress.address,
       }
     );
 
     const fee = ethers.BigNumber.from("1").mul(Util.RESERVE_ONE);
-
-    const desiredUnits = totalTokenSupply;
-    const cost = staticPrice.mul(desiredUnits).div(Util.ONE);
-
-    // give signer1 reserve to cover cost + fee
-    await reserve.transfer(signer1.address, cost.add(fee));
-
-    const signer1ReserveBalance = await reserve.balanceOf(signer1.address);
 
     // wait until sale start
     await Util.createEmptyBlock(
       startBlock - (await ethers.provider.getBlockNumber())
     );
 
-    const saleStatusPending = await sale.saleStatus();
-
-    assert(
-      saleStatusPending === Status.PENDING,
-      `wrong status
-      expected  ${Status.PENDING}
-      got       ${saleStatusPending}`
-    );
-
     await sale.start();
 
-    const saleStatusActive = await sale.saleStatus();
-
-    assert(
-      saleStatusActive === Status.ACTIVE,
-      `wrong status
-      expected  ${Status.ACTIVE}
-      got       ${saleStatusActive}`
-    );
-
-    await reserve.connect(signer1).approve(sale.address, signer1ReserveBalance);
-
-    // buy some units
-    const txBuy = await sale.connect(signer1).buy({
-      feeRecipient: feeRecipient.address,
-      fee,
-      minimumUnits: 10,
-      desiredUnits: 10,
-      maximumPrice: staticPrice,
-    });
-
-    const { receipt } = (await Util.getEventArgs(
-      txBuy,
-      "Buy",
-      sale
-    )) as BuyEvent["args"];
-
-<<<<<<< HEAD
-    await token.connect(signer1).approve(sale.address, receipt.units);
-=======
-    assert(
-      receipt1.price.eq(expectedPrice1),
-      `wrong dynamic price1
-      expected  ${expectedPrice1}
-      got       ${receipt1.price}`
-    );
-  });
-
-  it("should prevent out of bounds opcode call", async function () {
-    this.timeout(0);
-
-    const signers = await ethers.getSigners();
-    const deployer = signers[0];
-    const recipient = signers[1];
-
-    // 5 blocks from now
-    const startBlock = (await ethers.provider.getBlockNumber()) + 5;
-    const saleDuration = 30;
-    const minimumRaise = ethers.BigNumber.from("100000").mul(Util.RESERVE_ONE);
-
-    const totalTokenSupply = ethers.BigNumber.from("2000").mul(Util.ONE);
-    const dustSize = totalTokenSupply.div(10 ** 7); // arbitrary value
-    const redeemableERC20Config = {
-      name: "Token",
-      symbol: "TKN",
-      distributor: Util.zeroAddress,
-      initialSupply: totalTokenSupply,
-    };
-
-    const constants = [];
-
-    const sources = [concat([op(99)])]; // bad source
-
-    const [sale] = await saleDeploy(
-      signers,
-      deployer,
-      saleFactory,
-      {
-        canStartStateConfig: afterBlockNumberConfig(startBlock),
-        canEndStateConfig: afterBlockNumberConfig(startBlock + saleDuration),
-        calculatePriceStateConfig: {
-          sources,
-          constants,
-          stackLength: 3,
-          argumentsLength: 0,
-        },
-        recipient: recipient.address,
-        reserve: reserve.address,
-        cooldownDuration: 1,
-        minimumRaise,
-        dustSize,
-        saleTimeout: 100,
-      },
-      {
-        erc20Config: redeemableERC20Config,
-        tier: readWriteTier.address,
-        minimumTier: Tier.ZERO,
-        distributionEndForwardingAddress: ethers.constants.AddressZero,
-      }
-    );
->>>>>>> 2dd7102e
-
-    await sale.connect(signer1).refund(receipt);
-
-    await Util.assertError(
-      async () => await sale.connect(signer1).refund(receipt),
-      "reverted with panic code 0x11",
-      "wrongly allowed same receipt to be used twice for refund"
-    );
-  });
-
-  it("should respect refund cooldown when sale is active, and bypass refund cooldown when sale is fail", async function () {
-    this.timeout(0);
-
-    const signers = await ethers.getSigners();
-    const deployer = signers[0];
-    const recipient = signers[1];
-    const feeRecipient = signers[2];
-    const signer1 = signers[3];
-
-    // 5 blocks from now
-    const startBlock = (await ethers.provider.getBlockNumber()) + 5;
-<<<<<<< HEAD
-    const saleTimeout = 30;
-    const minimumRaise = ethers.BigNumber.from("150000").mul(Util.RESERVE_ONE);
-=======
-    const saleDuration = 30;
-    const minimumRaise = ethers.BigNumber.from("100000").mul(Util.RESERVE_ONE);
->>>>>>> 2dd7102e
-
-    const totalTokenSupply = ethers.BigNumber.from("2000").mul(Util.ONE);
-    const redeemableERC20Config = {
-      name: "Token",
-      symbol: "TKN",
-      distributor: Util.zeroAddress,
-      initialSupply: totalTokenSupply,
-    };
-
-    const staticPrice = ethers.BigNumber.from("75").mul(Util.RESERVE_ONE);
-
-    const constants = [staticPrice];
-    const vBasePrice = op(Opcode.VAL, 0);
-
-    const sources = [concat([vBasePrice])];
-
-    const cooldownDuration = 5;
-
-    const [sale, token] = await saleDeploy(
-      signers,
-      deployer,
-      saleFactory,
-      {
-        canStartStateConfig: afterBlockNumberConfig(startBlock),
-        canEndStateConfig: afterBlockNumberConfig(startBlock + saleDuration),
-        calculatePriceStateConfig: {
-          sources,
-          constants,
-          stackLength: 1,
-          argumentsLength: 0,
-        },
-        recipient: recipient.address,
-        reserve: reserve.address,
-        cooldownDuration,
-        minimumRaise,
-<<<<<<< HEAD
-        dustSize: 0,
-=======
-        dustSize,
-        saleTimeout: 100,
->>>>>>> 2dd7102e
-      },
-      {
-        erc20Config: redeemableERC20Config,
-        tier: readWriteTier.address,
-        minimumTier: Tier.ZERO,
-        distributionEndForwardingAddress: ethers.constants.AddressZero,
-      }
-    );
-
-    const fee = ethers.BigNumber.from("1").mul(Util.RESERVE_ONE);
-
-    const desiredUnits = totalTokenSupply;
-    const cost = staticPrice.mul(desiredUnits).div(Util.ONE);
-
-    // give signer1 reserve to cover cost + fee
-    await reserve.transfer(signer1.address, cost.add(fee));
-
-    const signer1ReserveBalance = await reserve.balanceOf(signer1.address);
-
-    // wait until sale start
-    await Util.createEmptyBlock(
-      startBlock - (await ethers.provider.getBlockNumber())
-    );
-
-    const saleStatusPending = await sale.saleStatus();
-
-    assert(
-      saleStatusPending === Status.PENDING,
-      `wrong status
-      expected  ${Status.PENDING}
-      got       ${saleStatusPending}`
-    );
-
-    await sale.start();
-
-    const saleStatusActive = await sale.saleStatus();
-
-<<<<<<< HEAD
-    assert(
-      saleStatusActive === Status.ACTIVE,
-      `wrong status
-      expected  ${Status.ACTIVE}
-      got       ${saleStatusActive}`
-=======
-    // attempt to leave remaining units
-    await Util.assertError(
-      async () =>
-        await sale.connect(signer1).buy({
-          feeRecipient: feeRecipient.address,
-          fee,
-          minimumUnits: 1, // user configures ANY minimum
-          desiredUnits: desiredUnits,
-          maximumPrice: expectedPrice,
-        }),
-      "DUST",
-      "wrongly purchased number of units which leaves less than `dustSize` units remaining"
->>>>>>> 2dd7102e
-    );
-
-<<<<<<< HEAD
-    await reserve.connect(signer1).approve(sale.address, signer1ReserveBalance);
-    await token.connect(signer1).approve(sale.address, Util.max_uint256); // infinite approve for refunds
-=======
-  it("should dynamically calculate price (based on number of units being bought)", async function () {
-    this.timeout(0);
-
-    const signers = await ethers.getSigners();
-    const deployer = signers[0];
-    const recipient = signers[1];
-    const feeRecipient = signers[2];
-    const signer1 = signers[3];
-
-    // 5 blocks from now
-    const startBlock = (await ethers.provider.getBlockNumber()) + 5;
-    const saleDuration = 30;
-    const minimumRaise = ethers.BigNumber.from("100000").mul(Util.RESERVE_ONE);
-
-    const totalTokenSupply = ethers.BigNumber.from("2000").mul(Util.ONE);
-    const redeemableERC20Config = {
-      name: "Token",
-      symbol: "TKN",
-      distributor: Util.zeroAddress,
-      initialSupply: totalTokenSupply,
-    };
->>>>>>> 2dd7102e
-
-    // buy some units
-    const txBuy0 = await sale.connect(signer1).buy({
-      feeRecipient: feeRecipient.address,
-      fee,
-      minimumUnits: 10,
-      desiredUnits: 10,
-      maximumPrice: staticPrice,
-    });
-
-    const { receipt: receipt0 } = (await Util.getEventArgs(
-      txBuy0,
-      "Buy",
-      sale
-    )) as BuyEvent["args"];
-
-    await Util.createEmptyBlock(cooldownDuration);
-
-    // buy some more units
-    const txBuy1 = await sale.connect(signer1).buy({
-      feeRecipient: feeRecipient.address,
-      fee,
-      minimumUnits: 10,
-      desiredUnits: 10,
-      maximumPrice: staticPrice,
-    });
-
-<<<<<<< HEAD
-    const { receipt: receipt1 } = (await Util.getEventArgs(
-      txBuy1,
-      "Buy",
-      sale
-    )) as BuyEvent["args"];
-=======
-    const [sale] = await saleDeploy(
-      signers,
-      deployer,
-      saleFactory,
-      {
-        canStartStateConfig: afterBlockNumberConfig(startBlock),
-        canEndStateConfig: afterBlockNumberConfig(startBlock + saleDuration),
-        calculatePriceStateConfig: {
-          sources,
-          constants,
-          stackLength: 3,
-          argumentsLength: 0,
-        },
-        recipient: recipient.address,
-        reserve: reserve.address,
-        cooldownDuration: 1,
-        minimumRaise,
-        dustSize: 0,
-        saleTimeout: 100,
-      },
-      {
-        erc20Config: redeemableERC20Config,
-        tier: readWriteTier.address,
-        minimumTier: Tier.ZERO,
-        distributionEndForwardingAddress: ethers.constants.AddressZero,
-      }
-    );
->>>>>>> 2dd7102e
-
-    await Util.createEmptyBlock(cooldownDuration); // same cooldown applies across buy and refund functions, i.e. buying also triggers cooldown for refund, and vice versa
-
-    // attempt to refund receipt0 and receipt1 consecutively
-    await sale.connect(signer1).refund(receipt0);
-    await Util.assertError(
-      async () => await sale.connect(signer1).refund(receipt1),
-      "COOLDOWN",
-      "did not respect refund cooldown while sale was active"
-    );
-
-    await Util.createEmptyBlock(cooldownDuration);
-
-    // only now can second refund go ahead
-    await sale.connect(signer1).refund(receipt1);
-
-    // prepare more receipts for after sale ends with fail
-
-    await Util.createEmptyBlock(cooldownDuration);
-
-    // buy some more units
-    const txBuy2 = await sale.connect(signer1).buy({
-      feeRecipient: feeRecipient.address,
-      fee,
-      minimumUnits: 10,
-      desiredUnits: 10,
-      maximumPrice: staticPrice,
-    });
-
-    const { receipt: receipt2 } = (await Util.getEventArgs(
-      txBuy2,
-      "Buy",
-      sale
-    )) as BuyEvent["args"];
-
-    await Util.createEmptyBlock(cooldownDuration);
-
-    // buy some more units
-    const txBuy3 = await sale.connect(signer1).buy({
-      feeRecipient: feeRecipient.address,
-      fee,
-      minimumUnits: 10,
-      desiredUnits: 10,
-      maximumPrice: staticPrice,
-    });
-
-    const { receipt: receipt3 } = (await Util.getEventArgs(
-      txBuy3,
-      "Buy",
-      sale
-    )) as BuyEvent["args"];
-
-    await sale.end();
-
-    const saleStatusFail = await sale.saleStatus();
-
-    assert(
-      saleStatusFail === Status.FAIL,
-      `wrong status
-      expected  ${Status.FAIL}
-      got       ${saleStatusFail}`
-    );
-
-    // should be able to refund receipt2 and receipt3 consecutively, as cooldown is bypassed on failed sale
-    await sale.connect(signer1).refund(receipt2);
-    await sale.connect(signer1).refund(receipt3);
-  });
-
-  it("should respect buy cooldown when sale is active", async function () {
-    this.timeout(0);
-
-    const signers = await ethers.getSigners();
-    const deployer = signers[0];
-    const recipient = signers[1];
-    const feeRecipient = signers[2];
-    const signer1 = signers[3];
-
-    // 5 blocks from now
-    const startBlock = (await ethers.provider.getBlockNumber()) + 5;
-<<<<<<< HEAD
-    const saleTimeout = 30;
-    const minimumRaise = ethers.BigNumber.from("150000").mul(Util.RESERVE_ONE);
-=======
-    const saleDuration = 30;
-    const minimumRaise = ethers.BigNumber.from("100000").mul(Util.RESERVE_ONE);
->>>>>>> 2dd7102e
-
-    const totalTokenSupply = ethers.BigNumber.from("2000").mul(Util.ONE);
-    const redeemableERC20Config = {
-      name: "Token",
-      symbol: "TKN",
-      distributor: Util.zeroAddress,
-      initialSupply: totalTokenSupply,
-    };
-
-    const staticPrice = ethers.BigNumber.from("75").mul(Util.RESERVE_ONE);
-
-    const constants = [staticPrice];
-    const vBasePrice = op(Opcode.VAL, 0);
-
-    const sources = [concat([vBasePrice])];
-
-    const [sale] = await saleDeploy(
-      signers,
-      deployer,
-      saleFactory,
-      {
-        canStartStateConfig: afterBlockNumberConfig(startBlock),
-        canEndStateConfig: afterBlockNumberConfig(startBlock + saleDuration),
-        calculatePriceStateConfig: {
-          sources,
-          constants,
-          stackLength: 1,
-          argumentsLength: 0,
-        },
-        recipient: recipient.address,
-        reserve: reserve.address,
-        cooldownDuration: 5,
-        minimumRaise,
-        dustSize: 0,
-        saleTimeout: 100,
-      },
-      {
-        erc20Config: redeemableERC20Config,
-        tier: readWriteTier.address,
-        minimumTier: Tier.ZERO,
-        distributionEndForwardingAddress: ethers.constants.AddressZero,
-      }
-    );
-
-    const fee = ethers.BigNumber.from("1").mul(Util.RESERVE_ONE);
-
-    const desiredUnits = totalTokenSupply;
-    const cost = staticPrice.mul(desiredUnits).div(Util.ONE);
-
-    // give signer1 reserve to cover cost + fee
-    await reserve.transfer(signer1.address, cost.add(fee));
-
-    const signer1ReserveBalance = await reserve.balanceOf(signer1.address);
-
-    // wait until sale start
-    await Util.createEmptyBlock(
-      startBlock - (await ethers.provider.getBlockNumber())
-    );
-
-    const saleStatusPending = await sale.saleStatus();
-
-    assert(
-      saleStatusPending === Status.PENDING,
-      `wrong status
-      expected  ${Status.PENDING}
-      got       ${saleStatusPending}`
-    );
-
-    await sale.start();
-
-    const saleStatusActive = await sale.saleStatus();
-
-    assert(
-      saleStatusActive === Status.ACTIVE,
-      `wrong status
-      expected  ${Status.ACTIVE}
-      got       ${saleStatusActive}`
-    );
-
-    await reserve.connect(signer1).approve(sale.address, signer1ReserveBalance);
-
-    // buy some units
-    await sale.connect(signer1).buy({
-      feeRecipient: feeRecipient.address,
-      fee,
-      minimumUnits: 10,
-      desiredUnits: 10,
-      maximumPrice: staticPrice,
-    });
-
-    // immediately buy some more units before cooldown end
-    await Util.assertError(
-      async () =>
-        await sale.connect(signer1).buy({
-          feeRecipient: feeRecipient.address,
-          fee,
-          minimumUnits: 10,
-          desiredUnits: 10,
-          maximumPrice: staticPrice,
-        }),
-      "COOLDOWN",
-      "successive buy did not trigger cooldown while Sale was Active"
-    );
-  });
-
-  it("should limit maximum cooldown duration in the factory", async function () {
-    const signers = await ethers.getSigners();
-    const basePrice = ethers.BigNumber.from("100").mul(Util.RESERVE_ONE);
-    const constants = [basePrice];
-    const sources = [concat([op(Opcode.VAL, 0)])];
-    await Util.assertError(
-      async () =>
-        await saleDeploy(
-          signers,
-          signers[0],
-          saleFactory,
-          {
-            canStartStateConfig: afterBlockNumberConfig(50),
-            canEndStateConfig: afterBlockNumberConfig(50 + 1000000),
-            calculatePriceStateConfig: {
-              sources,
-              constants,
-              stackLength: 1,
-              argumentsLength: 0,
-            },
-            recipient: signers[1].address,
-            reserve: reserve.address,
-            cooldownDuration: 1000000,
-            minimumRaise: 100,
-            dustSize: 0,
-          },
-          {
-            erc20Config: {
-              name: "foo",
-              symbol: "FOO",
-              distributor: Util.zeroAddress,
-              initialSupply: 100,
-            },
-            tier: readWriteTier.address,
-            minimumTier: Tier.ZERO,
-            distributionEndForwardingAddress: ethers.constants.AddressZero,
-          }
-        ),
-      "MAX_COOLDOWN",
-      "did not prevent maximum cooldown on deploy"
-    );
-  });
-
-  it("should dynamically calculate price (discount off base price based on proportion of ERC20 token currently held by buyer)", async function () {
-    this.timeout(0);
-
-    const signers = await ethers.getSigners();
-    const deployer = signers[0];
-    const recipient = signers[1];
-    const feeRecipient = signers[2];
-    const signer1 = signers[3];
-
-    // 5 blocks from now
-    const startBlock = (await ethers.provider.getBlockNumber()) + 5;
-    const saleTimeout = 30;
-    const minimumRaise = ethers.BigNumber.from("100000").mul(Util.RESERVE_ONE);
-
-    const totalTokenSupply = ethers.BigNumber.from("2000").mul(Util.ONE);
-    const redeemableERC20Config = {
-      name: "Token",
-      symbol: "TKN",
-      distributor: Util.zeroAddress,
-      initialSupply: totalTokenSupply,
-    };
-
-    const basePrice = ethers.BigNumber.from("100").mul(Util.RESERVE_ONE);
-    const balanceMultiplier = ethers.BigNumber.from("100").mul(
-      Util.RESERVE_ONE
-    );
-
-    const constants = [basePrice, balanceMultiplier];
-    const vBasePrice = op(Opcode.VAL, 0);
-    const vFractionMultiplier = op(Opcode.VAL, 1);
-
-    // prettier-ignore
-    const sources = [
-      concat([
-          vBasePrice,
-              vFractionMultiplier,
-                op(Opcode.TOKEN_ADDRESS),
-                op(Opcode.SENDER),
-              op(Opcode.IERC20_BALANCE_OF),
-            op(Opcode.MUL, 2),
-              op(Opcode.TOKEN_ADDRESS),
-            op(Opcode.IERC20_TOTAL_SUPPLY),
-          op(Opcode.DIV, 2),
-        op(Opcode.SUB, 2),
-      ]),
-    ];
-
-    const [sale, token] = await saleDeploy(
-      signers,
-      deployer,
-      saleFactory,
-      {
-        canStartStateConfig: afterBlockNumberConfig(startBlock),
-        canEndStateConfig: afterBlockNumberConfig(startBlock + saleTimeout),
-        calculatePriceStateConfig: {
-          sources,
-          constants,
-          stackLength: 6,
-          argumentsLength: 0,
-        },
-        recipient: recipient.address,
-        reserve: reserve.address,
-        cooldownDuration: 1,
-        minimumRaise,
-        dustSize: 0,
-      },
-      {
-        erc20Config: redeemableERC20Config,
-        tier: readWriteTier.address,
-        minimumTier: Tier.ZERO,
-        distributionEndForwardingAddress: ethers.constants.AddressZero,
-      }
-    );
-
-    const fee = ethers.BigNumber.from("1").mul(Util.RESERVE_ONE);
-
-    // wait until sale start
-    await Util.createEmptyBlock(
-      startBlock - (await ethers.provider.getBlockNumber())
-    );
-
-    await sale.start();
-
-    const signer1Balance0 = await token.balanceOf(signer1.address);
-
-    const desiredUnits0 = totalTokenSupply.div(10);
-    const expectedPrice0 = basePrice.sub(
-      signer1Balance0.mul(balanceMultiplier).div(totalTokenSupply)
-    );
-
-    const expectedCost0 = expectedPrice0.mul(desiredUnits0).div(Util.ONE);
-
-    // give signer1 reserve to cover cost + fee
-    await reserve.transfer(signer1.address, expectedCost0.add(fee));
-
-    await reserve
-      .connect(signer1)
-      .approve(sale.address, expectedCost0.add(fee));
-
-    // buy 10% of total supply
-    const txBuy0 = await sale.connect(signer1).buy({
-      feeRecipient: feeRecipient.address,
-      fee,
-      minimumUnits: desiredUnits0,
-      desiredUnits: desiredUnits0,
-      maximumPrice: expectedPrice0,
-    });
-
-    const { receipt: receipt0 } = (await Util.getEventArgs(
-      txBuy0,
-      "Buy",
-      sale
-    )) as BuyEvent["args"];
-
-    assert(
-      receipt0.price.eq(expectedPrice0),
-      `wrong dynamic price0
-      expected  ${expectedPrice0}
-      got       ${receipt0.price}`
-    );
-
-    const signer1Balance1 = await token.balanceOf(signer1.address);
-
-    const desiredUnits1 = totalTokenSupply.div(10);
-    const expectedPrice1 = basePrice.sub(
-      signer1Balance1.mul(balanceMultiplier).div(totalTokenSupply)
-    );
-    const expectedCost1 = expectedPrice1.mul(desiredUnits1).div(Util.ONE);
-
-    // give signer1 reserve to cover cost + fee
-    await reserve.transfer(signer1.address, expectedCost1.add(fee));
-
-    await reserve
-      .connect(signer1)
-      .approve(sale.address, expectedCost1.add(fee));
-
-    // buy another 10% of total supply
-    const txBuy1 = await sale.connect(signer1).buy({
-      feeRecipient: feeRecipient.address,
-      fee,
-      minimumUnits: desiredUnits1,
-      desiredUnits: desiredUnits1,
-      maximumPrice: expectedPrice1,
-    });
-
-    const { receipt: receipt1 } = (await Util.getEventArgs(
-      txBuy1,
-      "Buy",
-      sale
-    )) as BuyEvent["args"];
-
-    assert(
-      receipt1.price.eq(expectedPrice1),
-      `wrong dynamic price1
-      expected  ${expectedPrice1}
-      got       ${receipt1.price}`
-    );
-  });
-
-  it("should dynamically calculate price (discount off base price based on proportion of ERC20 reserve currently held by buyer)", async function () {
-    this.timeout(0);
-
-    const signers = await ethers.getSigners();
-    const deployer = signers[0];
-    const recipient = signers[1];
-    const feeRecipient = signers[2];
-    const signer1 = signers[3];
-
-    // 5 blocks from now
-    const startBlock = (await ethers.provider.getBlockNumber()) + 5;
-    const saleTimeout = 30;
-    const minimumRaise = ethers.BigNumber.from("100000").mul(Util.RESERVE_ONE);
-
-    const totalTokenSupply = ethers.BigNumber.from("2000").mul(Util.ONE);
-    const redeemableERC20Config = {
-      name: "Token",
-      symbol: "TKN",
-      distributor: Util.zeroAddress,
-      initialSupply: totalTokenSupply,
-    };
-
-    const basePrice = ethers.BigNumber.from("100").mul(Util.RESERVE_ONE);
-    const balanceMultiplier = ethers.BigNumber.from("100").mul(
-      Util.RESERVE_ONE
-    );
-
-    const constants = [basePrice, balanceMultiplier];
-    const vBasePrice = op(Opcode.VAL, 0);
-    const vFractionMultiplier = op(Opcode.VAL, 1);
-
-    // prettier-ignore
-    const sources = [
-      concat([
-          vBasePrice,
-              vFractionMultiplier,
-                op(Opcode.RESERVE_ADDRESS),
-                op(Opcode.SENDER),
-              op(Opcode.IERC20_BALANCE_OF),
-            op(Opcode.MUL, 2),
-              op(Opcode.RESERVE_ADDRESS),
-            op(Opcode.IERC20_TOTAL_SUPPLY),
-          op(Opcode.DIV, 2),
-        op(Opcode.SUB, 2),
-      ]),
-    ];
-
-    const [sale] = await saleDeploy(
-      signers,
-      deployer,
-      saleFactory,
-      {
-        canStartStateConfig: afterBlockNumberConfig(startBlock),
-        canEndStateConfig: afterBlockNumberConfig(startBlock + saleTimeout),
-        calculatePriceStateConfig: {
-          sources,
-          constants,
-          stackLength: 6,
-          argumentsLength: 0,
-        },
-        recipient: recipient.address,
-        reserve: reserve.address,
-        cooldownDuration: 1,
-        minimumRaise,
-        dustSize: 0,
-      },
-      {
-        erc20Config: redeemableERC20Config,
-        tier: readWriteTier.address,
-        minimumTier: Tier.ZERO,
-        distributionEndForwardingAddress: ethers.constants.AddressZero,
-      }
-    );
-
-    const fee = ethers.BigNumber.from("1").mul(Util.RESERVE_ONE);
-
-    // wait until sale start
-    await Util.createEmptyBlock(
-      startBlock - (await ethers.provider.getBlockNumber())
-    );
-
-    await sale.start();
-
-    const totalReserve = await reserve.totalSupply();
-
-    // signer1 holds 10% of reserve, should get 10% off base price
-    await reserve.transfer(signer1.address, totalReserve.div(10));
-
-    const signer1Balance0 = await reserve.balanceOf(signer1.address);
-
-    const desiredUnits0 = totalTokenSupply.div(10);
-    const expectedPrice0 = basePrice.sub(
-      signer1Balance0.mul(balanceMultiplier).div(totalReserve)
-    );
-    const expectedCost0 = expectedPrice0.mul(desiredUnits0).div(Util.ONE);
-
-    await reserve
-      .connect(signer1)
-      .approve(sale.address, expectedCost0.add(fee));
-
-    // buy 10% of total supply
-    const txBuy0 = await sale.connect(signer1).buy({
-      feeRecipient: feeRecipient.address,
-      fee,
-      minimumUnits: desiredUnits0,
-      desiredUnits: desiredUnits0,
-      maximumPrice: expectedPrice0,
-    });
-
-    const { receipt: receipt0 } = (await Util.getEventArgs(
-      txBuy0,
-      "Buy",
-      sale
-    )) as BuyEvent["args"];
-
-    assert(
-      receipt0.price.eq(expectedPrice0),
-      `wrong dynamic price0
-      expected  ${expectedPrice0}
-      got       ${receipt0.price}`
-    );
-
-    const signer1Balance1 = await reserve.balanceOf(signer1.address);
-
-    const desiredUnits1 = totalTokenSupply.div(10);
-    const expectedPrice1 = basePrice.sub(
-      signer1Balance1.mul(balanceMultiplier).div(totalReserve)
-    );
-    const expectedCost1 = expectedPrice1.mul(desiredUnits1).div(Util.ONE);
-
-    await reserve
-      .connect(signer1)
-      .approve(sale.address, expectedCost1.add(fee));
-
-    // buy another 10% of total supply
-    const txBuy1 = await sale.connect(signer1).buy({
-      feeRecipient: feeRecipient.address,
-      fee,
-      minimumUnits: desiredUnits1,
-      desiredUnits: desiredUnits1,
-      maximumPrice: expectedPrice1,
-    });
-
-    const { receipt: receipt1 } = (await Util.getEventArgs(
-      txBuy1,
-      "Buy",
-      sale
-    )) as BuyEvent["args"];
-
-    assert(
-      receipt1.price.eq(expectedPrice1),
-      `wrong dynamic price1
-      expected  ${expectedPrice1}
-      got       ${receipt1.price}`
-    );
-  });
-
-  it("should prevent out of bounds opcode call", async function () {
-    this.timeout(0);
-
-    const signers = await ethers.getSigners();
-    const deployer = signers[0];
-    const recipient = signers[1];
-
-    // 5 blocks from now
-    const startBlock = (await ethers.provider.getBlockNumber()) + 5;
-    const saleTimeout = 30;
-    const minimumRaise = ethers.BigNumber.from("100000").mul(Util.RESERVE_ONE);
-
-    const totalTokenSupply = ethers.BigNumber.from("2000").mul(Util.ONE);
-    const dustSize = totalTokenSupply.div(10 ** 7); // arbitrary value
-    const redeemableERC20Config = {
-      name: "Token",
-      symbol: "TKN",
-      distributor: Util.zeroAddress,
-      initialSupply: totalTokenSupply,
-    };
-
-    const constants = [];
-
-    const sources = [concat([op(99)])]; // bad source
-
-    const [sale] = await saleDeploy(
-      signers,
-      deployer,
-      saleFactory,
-      {
-        canStartStateConfig: afterBlockNumberConfig(startBlock),
-        canEndStateConfig: afterBlockNumberConfig(startBlock + saleTimeout),
-        calculatePriceStateConfig: {
-          sources,
-          constants,
-          stackLength: 3,
-          argumentsLength: 0,
-        },
-        recipient: recipient.address,
-        reserve: reserve.address,
-        cooldownDuration: 1,
-        minimumRaise,
-        dustSize,
-      },
-      {
-        erc20Config: redeemableERC20Config,
-        tier: readWriteTier.address,
-        minimumTier: Tier.ZERO,
-        distributionEndForwardingAddress: ethers.constants.AddressZero,
-      }
-    );
-
-    const desiredUnits = totalTokenSupply.add(1).sub(dustSize);
-
-    await Util.assertError(
-      async () => await sale.calculatePrice(desiredUnits),
-      "MAX_OPCODE",
-      "did not prevent out of bounds opcode call"
-    );
-  });
-
-  it("should prevent a buy which leaves remaining units less than configured `dustSize`", async function () {
-    this.timeout(0);
-
-    const signers = await ethers.getSigners();
-    const deployer = signers[0];
-    const recipient = signers[1];
-    const feeRecipient = signers[2];
-    const signer1 = signers[3];
-
-    // 5 blocks from now
-    const startBlock = (await ethers.provider.getBlockNumber()) + 5;
-    const saleTimeout = 30;
-    const minimumRaise = ethers.BigNumber.from("100000").mul(Util.RESERVE_ONE);
-
-    const totalTokenSupply = ethers.BigNumber.from("2000").mul(Util.ONE);
-    const dustSize = totalTokenSupply.div(10 ** 7); // arbitrary value
-    const redeemableERC20Config = {
-      name: "Token",
-      symbol: "TKN",
-      distributor: Util.zeroAddress,
-      initialSupply: totalTokenSupply,
-    };
-
-    const staticPrice = ethers.BigNumber.from("75").mul(Util.RESERVE_ONE);
-
-    const constants = [staticPrice];
-    const vStaticPrice = op(Opcode.VAL, 0);
-
-    const sources = [concat([vStaticPrice])];
-
-    const [sale] = await saleDeploy(
-      signers,
-      deployer,
-      saleFactory,
-      {
-        canStartStateConfig: afterBlockNumberConfig(startBlock),
-        canEndStateConfig: afterBlockNumberConfig(startBlock + saleTimeout),
-        calculatePriceStateConfig: {
-          sources,
-          constants,
-          stackLength: 3,
-          argumentsLength: 0,
-        },
-        recipient: recipient.address,
-        reserve: reserve.address,
-        cooldownDuration: 1,
-        minimumRaise,
-        dustSize,
-      },
-      {
-        erc20Config: redeemableERC20Config,
-        tier: readWriteTier.address,
-        minimumTier: Tier.ZERO,
-        distributionEndForwardingAddress: ethers.constants.AddressZero,
-      }
-    );
-
-    const fee = ethers.BigNumber.from("1").mul(Util.RESERVE_ONE);
-
-    // wait until sale start
-    await Util.createEmptyBlock(
-      startBlock - (await ethers.provider.getBlockNumber())
-    );
-
-    await sale.start();
-
-    const desiredUnits = totalTokenSupply.add(1).sub(dustSize);
-    const expectedPrice = staticPrice;
-    const expectedCost = expectedPrice.mul(desiredUnits).div(Util.ONE);
-
-    // give signer1 reserve to cover cost + fee
-    await reserve.transfer(signer1.address, expectedCost.add(fee));
-
-    await reserve.connect(signer1).approve(sale.address, expectedCost.add(fee));
-
-    // attempt to leave remaining units
-    await Util.assertError(
-      async () =>
-        await sale.connect(signer1).buy({
-          feeRecipient: feeRecipient.address,
-          fee,
-          minimumUnits: 0, // user configures ANY minimum
-          desiredUnits: desiredUnits,
-          maximumPrice: expectedPrice,
-        }),
-      "DUST",
-      "wrongly purchased number of units which leaves less than `dustSize` units remaining"
-    );
-  });
-
-  it("should dynamically calculate price (based on number of units being bought)", async function () {
-    this.timeout(0);
-
-    const signers = await ethers.getSigners();
-    const deployer = signers[0];
-    const recipient = signers[1];
-    const feeRecipient = signers[2];
-    const signer1 = signers[3];
-
-    // 5 blocks from now
-    const startBlock = (await ethers.provider.getBlockNumber()) + 5;
-    const saleTimeout = 30;
-    const minimumRaise = ethers.BigNumber.from("100000").mul(Util.RESERVE_ONE);
-
-    const totalTokenSupply = ethers.BigNumber.from("2000").mul(Util.ONE);
-    const redeemableERC20Config = {
-      name: "Token",
-      symbol: "TKN",
-      distributor: Util.zeroAddress,
-      initialSupply: totalTokenSupply,
-    };
-
-    const basePrice = ethers.BigNumber.from("75").mul(Util.RESERVE_ONE);
-
-    const supplyDivisor = ethers.BigNumber.from("1" + Util.sixteenZeros);
-
-    const constants = [basePrice, supplyDivisor];
-    const vBasePrice = op(Opcode.VAL, 0);
-    const vSupplyDivisor = op(Opcode.VAL, 1);
-
-    const sources = [
-      concat([
-        // ((CURRENT_BUY_UNITS priceDivisor /) 75 +)
-        op(Opcode.CURRENT_BUY_UNITS),
-        vSupplyDivisor,
-        op(Opcode.DIV, 2),
-        vBasePrice,
-        op(Opcode.ADD, 2),
-      ]),
-    ];
-
-    const [sale] = await saleDeploy(
-      signers,
-      deployer,
-      saleFactory,
-      {
-        canStartStateConfig: afterBlockNumberConfig(startBlock),
-        canEndStateConfig: afterBlockNumberConfig(startBlock + saleTimeout),
-        calculatePriceStateConfig: {
-          sources,
-          constants,
-          stackLength: 3,
-          argumentsLength: 0,
-        },
-        recipient: recipient.address,
-        reserve: reserve.address,
-        cooldownDuration: 1,
-        minimumRaise,
-        dustSize: 0,
-      },
-      {
-        erc20Config: redeemableERC20Config,
-        tier: readWriteTier.address,
-        minimumTier: Tier.ZERO,
-        distributionEndForwardingAddress: ethers.constants.AddressZero,
-      }
-    );
-
-    const fee = ethers.BigNumber.from("1").mul(Util.RESERVE_ONE);
-
-    // wait until sale start
-    await Util.createEmptyBlock(
-      startBlock - (await ethers.provider.getBlockNumber())
-    );
-
-    await sale.start();
-
-    const desiredUnits0 = totalTokenSupply.div(10);
-    const expectedPrice0 = basePrice.add(desiredUnits0.div(supplyDivisor));
-    const expectedCost0 = expectedPrice0.mul(desiredUnits0).div(Util.ONE);
-
-    // give signer1 reserve to cover cost + fee
-    await reserve.transfer(signer1.address, expectedCost0.add(fee));
-
-    await reserve
-      .connect(signer1)
-      .approve(sale.address, expectedCost0.add(fee));
-
-    // buy 10% of total supply
-    const txBuy0 = await sale.connect(signer1).buy({
-      feeRecipient: feeRecipient.address,
-      fee,
-      minimumUnits: desiredUnits0,
-      desiredUnits: desiredUnits0,
-      maximumPrice: expectedPrice0,
-    });
-
-    const { receipt: receipt0 } = (await Util.getEventArgs(
-      txBuy0,
-      "Buy",
-      sale
-    )) as BuyEvent["args"];
-
-    assert(
-      receipt0.price.eq(expectedPrice0),
-      `wrong dynamic price0
-      expected  ${expectedPrice0}
-      got       ${receipt0.price}`
-    );
-
-    const desiredUnits1 = totalTokenSupply.div(10);
-    const expectedPrice1 = basePrice.add(desiredUnits1.div(supplyDivisor));
-    const expectedCost1 = expectedPrice1.mul(desiredUnits1).div(Util.ONE);
-
-    // give signer1 reserve to cover cost + fee
-    await reserve.transfer(signer1.address, expectedCost1.add(fee));
-
-    await reserve
-      .connect(signer1)
-      .approve(sale.address, expectedCost1.add(fee));
-
-    // buy another 10% of total supply
-    const txBuy1 = await sale.connect(signer1).buy({
-      feeRecipient: feeRecipient.address,
-      fee,
-      minimumUnits: desiredUnits1,
-      desiredUnits: desiredUnits1,
-      maximumPrice: expectedPrice1,
-    });
-
-    const { receipt: receipt1 } = (await Util.getEventArgs(
-      txBuy1,
-      "Buy",
-      sale
-    )) as BuyEvent["args"];
-
-    assert(
-      receipt1.price.eq(expectedPrice1),
-      `wrong dynamic price1
-      expected  ${expectedPrice1}
-      got       ${receipt1.price}`
-    );
-  });
-
-  it("should support multiple successive buys (same logic as the following total reserve in test)", async function () {
-    this.timeout(0);
-
-    const signers = await ethers.getSigners();
-    const deployer = signers[0];
-    const recipient = signers[1];
-    const feeRecipient = signers[2];
-    const signer1 = signers[3];
-
-    // 5 blocks from now
-    const startBlock = (await ethers.provider.getBlockNumber()) + 5;
-    const saleTimeout = 30;
-    const minimumRaise = ethers.BigNumber.from("100000").mul(Util.RESERVE_ONE);
-
-    const totalTokenSupply = ethers.BigNumber.from("2000").mul(Util.ONE);
-    const redeemableERC20Config = {
-      name: "Token",
-      symbol: "TKN",
-      distributor: Util.zeroAddress,
-      initialSupply: totalTokenSupply,
-    };
-
-    const basePrice = ethers.BigNumber.from("75").mul(Util.RESERVE_ONE);
-
-    const reserveDivisor = ethers.BigNumber.from("1" + Util.fourZeros);
-
-    const constants = [basePrice, reserveDivisor];
-    const vBasePrice = op(Opcode.VAL, 0);
-    const vReserveDivisor = op(Opcode.VAL, 1);
-
-    const sources = [
-      concat([
-        // ((TOTAL_RESERVE_IN reserveDivisor /) 75 +)
-        op(Opcode.TOTAL_RESERVE_IN),
-        vReserveDivisor,
-        op(Opcode.DIV, 2),
-        vBasePrice,
-        op(Opcode.ADD, 2),
-      ]),
-    ];
-
-    const [sale] = await saleDeploy(
-      signers,
-      deployer,
-      saleFactory,
-      {
-        canStartStateConfig: afterBlockNumberConfig(startBlock),
-        canEndStateConfig: afterBlockNumberConfig(startBlock + saleTimeout),
-        calculatePriceStateConfig: {
-          sources,
-          constants,
-          stackLength: 3,
-          argumentsLength: 0,
-        },
-        recipient: recipient.address,
-        reserve: reserve.address,
-        cooldownDuration: 1,
-        minimumRaise,
-        dustSize: 0,
-      },
-      {
-        erc20Config: redeemableERC20Config,
-        tier: readWriteTier.address,
-        minimumTier: Tier.ZERO,
-        distributionEndForwardingAddress: ethers.constants.AddressZero,
-      }
-    );
-
-    const fee = ethers.BigNumber.from("1").mul(Util.RESERVE_ONE);
-
-    // wait until sale start
-    await Util.createEmptyBlock(
-      startBlock - (await ethers.provider.getBlockNumber())
-    );
-
-    await sale.start();
-
-    const desiredUnits0 = totalTokenSupply.div(10);
-    const expectedPrice0 = basePrice.add(0);
-    const expectedCost0 = expectedPrice0.mul(desiredUnits0).div(Util.ONE);
-
-    // give signer1 reserve to cover cost + fee
-    await reserve.transfer(signer1.address, expectedCost0.add(fee));
-
-    await reserve
-      .connect(signer1)
-      .approve(sale.address, expectedCost0.add(fee));
-
-    // buy 10% of total supply
-    const txBuy0 = await sale.connect(signer1).buy({
-      feeRecipient: feeRecipient.address,
-      fee,
-      minimumUnits: desiredUnits0,
-      desiredUnits: desiredUnits0,
-      maximumPrice: expectedPrice0,
-    });
-
-    const { receipt: receipt0 } = (await Util.getEventArgs(
-      txBuy0,
-      "Buy",
-      sale
-    )) as BuyEvent["args"];
-
-    assert(
-      receipt0.price.eq(expectedPrice0),
-      `wrong dynamic price0
-      expected  ${expectedPrice0}
-      got       ${receipt0.price}`
-    );
-
-    const totalReserveIn1 = expectedCost0;
-
-    const desiredUnits1 = totalTokenSupply.div(10);
-    const expectedPrice1 = basePrice.add(totalReserveIn1.div(reserveDivisor));
-    const expectedCost1 = expectedPrice1.mul(desiredUnits1).div(Util.ONE);
-
-    // give signer1 reserve to cover cost + fee
-    await reserve.transfer(signer1.address, expectedCost1.add(fee));
-
-    await reserve
-      .connect(signer1)
-      .approve(sale.address, expectedCost1.add(fee));
-
-    // buy another 10% of total supply
-    const txBuy1 = await sale.connect(signer1).buy({
-      feeRecipient: feeRecipient.address,
-      fee,
-      minimumUnits: desiredUnits1,
-      desiredUnits: desiredUnits1,
-      maximumPrice: expectedPrice1,
-    });
-
-    const { receipt: receipt1 } = (await Util.getEventArgs(
-      txBuy1,
-      "Buy",
-      sale
-    )) as BuyEvent["args"];
-
-    assert(
-      receipt1.price.eq(expectedPrice1),
-      `wrong dynamic price1
-      expected  ${expectedPrice1}
-      got       ${receipt1.price}`
-    );
-
-    const totalReserveIn2 = expectedCost1.add(expectedCost0);
-
-    const desiredUnits2 = totalTokenSupply.div(10);
-    const expectedPrice2 = basePrice.add(totalReserveIn2.div(reserveDivisor));
-    const expectedCost2 = expectedPrice2.mul(desiredUnits2).div(Util.ONE);
-
-    // give signer1 reserve to cover cost + fee
-    await reserve.transfer(signer1.address, expectedCost2.add(fee));
-
-    await reserve
-      .connect(signer1)
-      .approve(sale.address, expectedCost2.add(fee));
-
-    // buy another 10% of total supply
-    const txBuy2 = await sale.connect(signer1).buy({
-      feeRecipient: feeRecipient.address,
-      fee,
-      minimumUnits: desiredUnits2,
-      desiredUnits: desiredUnits2,
-      maximumPrice: expectedPrice2,
-    });
-
-    const { receipt: receipt2 } = (await Util.getEventArgs(
-      txBuy2,
-      "Buy",
-      sale
-    )) as BuyEvent["args"];
-
-    assert(
-      receipt2.price.eq(expectedPrice2),
-      `wrong dynamic price2
-      expected  ${expectedPrice2}
-      got       ${receipt2.price}`
-    );
-
-    const totalReserveIn3 = expectedCost2.add(expectedCost1).add(expectedCost0);
-
-    const desiredUnits3 = totalTokenSupply.div(10);
-    const expectedPrice3 = basePrice.add(totalReserveIn3.div(reserveDivisor));
-    const expectedCost3 = expectedPrice3.mul(desiredUnits3).div(Util.ONE);
-
-    // give signer1 reserve to cover cost + fee
-    await reserve.transfer(signer1.address, expectedCost3.add(fee));
-
-    await reserve
-      .connect(signer1)
-      .approve(sale.address, expectedCost3.add(fee));
-
-    // buy another 10% of total supply
-    const txBuy3 = await sale.connect(signer1).buy({
-      feeRecipient: feeRecipient.address,
-      fee,
-      minimumUnits: desiredUnits3,
-      desiredUnits: desiredUnits3,
-      maximumPrice: expectedPrice3,
-    });
-
-    const { receipt: receipt3 } = (await Util.getEventArgs(
-      txBuy3,
-      "Buy",
-      sale
-    )) as BuyEvent["args"];
-
-    assert(
-      receipt3.price.eq(expectedPrice3),
-      `wrong dynamic price3
-      expected  ${expectedPrice3}
-      got       ${receipt3.price}`
-    );
-
-    const totalReserveIn4 = expectedCost3
-      .add(expectedCost2)
-      .add(expectedCost1)
-      .add(expectedCost0);
-
-    const desiredUnits4 = totalTokenSupply.div(10);
-    const expectedPrice4 = basePrice.add(totalReserveIn4.div(reserveDivisor));
-    const expectedCost4 = expectedPrice4.mul(desiredUnits4).div(Util.ONE);
-
-    // give signer1 reserve to cover cost + fee
-    await reserve.transfer(signer1.address, expectedCost4.add(fee));
-
-    await reserve
-      .connect(signer1)
-      .approve(sale.address, expectedCost4.add(fee));
-
-    // buy another 10% of total supply
-    const txBuy4 = await sale.connect(signer1).buy({
-      feeRecipient: feeRecipient.address,
-      fee,
-      minimumUnits: desiredUnits4,
-      desiredUnits: desiredUnits4,
-      maximumPrice: expectedPrice4,
-    });
-
-    const { receipt: receipt4 } = (await Util.getEventArgs(
-      txBuy4,
-      "Buy",
-      sale
-    )) as BuyEvent["args"];
-
-    assert(
-      receipt4.price.eq(expectedPrice4),
-      `wrong dynamic price4
-      expected  ${expectedPrice4}
-      got       ${receipt4.price}`
-    );
-
-    const totalReserveIn5 = expectedCost4
-      .add(expectedCost3)
-      .add(expectedCost2)
-      .add(expectedCost1)
-      .add(expectedCost0);
-
-    const desiredUnits5 = totalTokenSupply.div(10);
-    const expectedPrice5 = basePrice.add(totalReserveIn5.div(reserveDivisor));
-    const expectedCost5 = expectedPrice5.mul(desiredUnits5).div(Util.ONE);
-
-    // give signer1 reserve to cover cost + fee
-    await reserve.transfer(signer1.address, expectedCost5.add(fee));
-
-    await reserve
-      .connect(signer1)
-      .approve(sale.address, expectedCost5.add(fee));
-
-    // buy another 10% of total supply
-    const txBuy5 = await sale.connect(signer1).buy({
-      feeRecipient: feeRecipient.address,
-      fee,
-      minimumUnits: desiredUnits5,
-      desiredUnits: desiredUnits5,
-      maximumPrice: expectedPrice5,
-    });
-
-    const { receipt: receipt5 } = (await Util.getEventArgs(
-      txBuy5,
-      "Buy",
-      sale
-    )) as BuyEvent["args"];
-
-    assert(
-      receipt5.price.eq(expectedPrice5),
-      `wrong dynamic price5
-      expected  ${expectedPrice5}
-      got       ${receipt5.price}`
-    );
-  });
-
-  it("should dynamically calculate price (based on total reserve in)", async function () {
-    this.timeout(0);
-
-    const signers = await ethers.getSigners();
-    const deployer = signers[0];
-    const recipient = signers[1];
-    const feeRecipient = signers[2];
-    const signer1 = signers[3];
-
-    // 5 blocks from now
-    const startBlock = (await ethers.provider.getBlockNumber()) + 5;
-    const saleTimeout = 30;
-    const minimumRaise = ethers.BigNumber.from("100000").mul(Util.RESERVE_ONE);
-
-    const totalTokenSupply = ethers.BigNumber.from("2000").mul(Util.ONE);
-    const redeemableERC20Config = {
-      name: "Token",
-      symbol: "TKN",
-      distributor: Util.zeroAddress,
-      initialSupply: totalTokenSupply,
-    };
-
-    const basePrice = ethers.BigNumber.from("75").mul(Util.RESERVE_ONE);
-
-    const reserveDivisor = ethers.BigNumber.from("1" + Util.fourZeros);
-
-    const constants = [basePrice, reserveDivisor];
-    const vBasePrice = op(Opcode.VAL, 0);
-    const vReserveDivisor = op(Opcode.VAL, 1);
-
-    const sources = [
-      concat([
-        // ((TOTAL_RESERVE_IN reserveDivisor /) 75 +)
-        op(Opcode.TOTAL_RESERVE_IN),
-        vReserveDivisor,
-        op(Opcode.DIV, 2),
-        vBasePrice,
-        op(Opcode.ADD, 2),
-      ]),
-    ];
-
-    const [sale] = await saleDeploy(
-      signers,
-      deployer,
-      saleFactory,
-      {
-        canStartStateConfig: afterBlockNumberConfig(startBlock),
-        canEndStateConfig: afterBlockNumberConfig(startBlock + saleTimeout),
-        calculatePriceStateConfig: {
-          sources,
-          constants,
-          stackLength: 3,
-          argumentsLength: 0,
-        },
-        recipient: recipient.address,
-        reserve: reserve.address,
-        cooldownDuration: 1,
-        minimumRaise,
-        dustSize: 0,
-      },
-      {
-        erc20Config: redeemableERC20Config,
-        tier: readWriteTier.address,
-        minimumTier: Tier.ZERO,
-        distributionEndForwardingAddress: ethers.constants.AddressZero,
-      }
-    );
-
-    const fee = ethers.BigNumber.from("1").mul(Util.RESERVE_ONE);
-
-    // wait until sale start
-    await Util.createEmptyBlock(
-      startBlock - (await ethers.provider.getBlockNumber())
-    );
-
-    await sale.start();
-
-    const desiredUnits0 = totalTokenSupply.div(10);
-    const expectedPrice0 = basePrice.add(0);
-    const expectedCost0 = expectedPrice0.mul(desiredUnits0).div(Util.ONE);
-
-    // give signer1 reserve to cover cost + fee
-    await reserve.transfer(signer1.address, expectedCost0.add(fee));
-
-    await reserve
-      .connect(signer1)
-      .approve(sale.address, expectedCost0.add(fee));
-
-    // buy 10% of total supply
-    const txBuy0 = await sale.connect(signer1).buy({
-      feeRecipient: feeRecipient.address,
-      fee,
-      minimumUnits: desiredUnits0,
-      desiredUnits: desiredUnits0,
-      maximumPrice: expectedPrice0,
-    });
-
-    const { receipt: receipt0 } = (await Util.getEventArgs(
-      txBuy0,
-      "Buy",
-      sale
-    )) as BuyEvent["args"];
-
-    assert(
-      receipt0.price.eq(expectedPrice0),
-      `wrong dynamic price0
-      expected  ${expectedPrice0}
-      got       ${receipt0.price}`
-    );
-
-    const totalReserveIn1 = expectedCost0;
-
-    const desiredUnits1 = totalTokenSupply.div(10);
-    const expectedPrice1 = basePrice.add(totalReserveIn1.div(reserveDivisor));
-    const expectedCost1 = expectedPrice1.mul(desiredUnits1).div(Util.ONE);
-
-    // give signer1 reserve to cover cost + fee
-    await reserve.transfer(signer1.address, expectedCost1.add(fee));
-
-    await reserve
-      .connect(signer1)
-      .approve(sale.address, expectedCost1.add(fee));
-
-    // buy another 10% of total supply
-    const txBuy1 = await sale.connect(signer1).buy({
-      feeRecipient: feeRecipient.address,
-      fee,
-      minimumUnits: desiredUnits1,
-      desiredUnits: desiredUnits1,
-      maximumPrice: expectedPrice1,
-    });
-
-    const { receipt: receipt1 } = (await Util.getEventArgs(
-      txBuy1,
-      "Buy",
-      sale
-    )) as BuyEvent["args"];
-
-    assert(
-      receipt1.price.eq(expectedPrice1),
-      `wrong dynamic price1
-      expected  ${expectedPrice1}
-      got       ${receipt1.price}`
-    );
-  });
-
-  it("should dynamically calculate price (based on remaining supply)", async function () {
-    this.timeout(0);
-
-    const signers = await ethers.getSigners();
-    const deployer = signers[0];
-    const recipient = signers[1];
-    const feeRecipient = signers[2];
-    const signer1 = signers[3];
-
-    // 5 blocks from now
-    const startBlock = (await ethers.provider.getBlockNumber()) + 5;
-    const saleTimeout = 30;
-    const minimumRaise = ethers.BigNumber.from("100000").mul(Util.RESERVE_ONE);
-
-    const totalTokenSupply = ethers.BigNumber.from("2000").mul(Util.ONE);
-    const redeemableERC20Config = {
-      name: "Token",
-      symbol: "TKN",
-      distributor: Util.zeroAddress,
-      initialSupply: totalTokenSupply,
-    };
-
-    const basePrice = ethers.BigNumber.from("75").mul(Util.RESERVE_ONE);
-
-    const supplyDivisor = ethers.BigNumber.from("1" + Util.sixteenZeros);
-
-    const constants = [basePrice, supplyDivisor];
-    const vBasePrice = op(Opcode.VAL, 0);
-    const vSupplyDivisor = op(Opcode.VAL, 1);
-
-    const sources = [
-      concat([
-        // ((REMAINING_UNITS 10000000000000000 /) 75 +)
-        op(Opcode.REMAINING_UNITS),
-        vSupplyDivisor,
-        op(Opcode.DIV, 2),
-        vBasePrice,
-        op(Opcode.ADD, 2),
-      ]),
-    ];
-
-    const [sale] = await saleDeploy(
-      signers,
-      deployer,
-      saleFactory,
-      {
-        canStartStateConfig: afterBlockNumberConfig(startBlock),
-        canEndStateConfig: afterBlockNumberConfig(startBlock + saleTimeout),
-        calculatePriceStateConfig: {
-          sources,
-          constants,
-          stackLength: 3,
-          argumentsLength: 0,
-        },
-        recipient: recipient.address,
-        reserve: reserve.address,
-        cooldownDuration: 1,
-        minimumRaise,
-        dustSize: 0,
-      },
-      {
-        erc20Config: redeemableERC20Config,
-        tier: readWriteTier.address,
-        minimumTier: Tier.ZERO,
-        distributionEndForwardingAddress: ethers.constants.AddressZero,
-      }
-    );
-
-    const fee = ethers.BigNumber.from("1").mul(Util.RESERVE_ONE);
-
-    // wait until sale start
-    await Util.createEmptyBlock(
-      startBlock - (await ethers.provider.getBlockNumber())
-    );
-
-    await sale.start();
-
-    const remainingSupplySummand = totalTokenSupply.div(supplyDivisor);
-
-    const desiredUnits = totalTokenSupply.div(10);
-    const expectedPrice = basePrice.add(remainingSupplySummand);
-    const expectedCost = expectedPrice.mul(desiredUnits).div(Util.ONE);
-
-    const actualPrice = await sale.calculatePrice(desiredUnits);
-
-    assert(actualPrice.eq(expectedPrice), "wrong calculated price");
-
-    // give signer1 reserve to cover cost + fee
-    await reserve.transfer(signer1.address, expectedCost.add(fee));
-
-    await reserve.connect(signer1).approve(sale.address, expectedCost.add(fee));
-
-    // buy 1 unit
-    const txBuy = await sale.connect(signer1).buy({
-      feeRecipient: feeRecipient.address,
-      fee,
-      minimumUnits: desiredUnits,
-      desiredUnits,
-      maximumPrice: expectedPrice,
-    });
-
-    const { receipt } = (await Util.getEventArgs(
-      txBuy,
-      "Buy",
-      sale
-    )) as BuyEvent["args"];
-
-    assert(
-      receipt.price.eq(expectedPrice),
-      `wrong dynamic price
-      expected  ${expectedPrice}
-      got       ${receipt.price}`
-    );
-  });
-
-  it("should dynamically calculate price (based on the current block number)", async function () {
-    this.timeout(0);
-
-    const signers = await ethers.getSigners();
-    const deployer = signers[0];
-    const recipient = signers[1];
-    const feeRecipient = signers[2];
-    const signer1 = signers[3];
-
-    // 5 blocks from now
-    const startBlock = (await ethers.provider.getBlockNumber()) + 5;
-    const saleTimeout = 30;
-    const minimumRaise = ethers.BigNumber.from("100000").mul(Util.RESERVE_ONE);
-
-    const totalTokenSupply = ethers.BigNumber.from("2000").mul(Util.ONE);
-    const redeemableERC20Config = {
-      name: "Token",
-      symbol: "TKN",
-      distributor: Util.zeroAddress,
-      initialSupply: totalTokenSupply,
-    };
-
-    const basePrice = ethers.BigNumber.from("75").mul(Util.RESERVE_ONE);
-
-    const constants = [basePrice];
-    const vBasePrice = op(Opcode.VAL, 0);
-
-    const sources = [
-      concat([
-        // (BLOCK_NUMBER 75 +)
-        op(Opcode.BLOCK_NUMBER),
-        vBasePrice,
-        op(Opcode.ADD, 2),
-      ]),
-    ];
-
-    const [sale] = await saleDeploy(
-      signers,
-      deployer,
-      saleFactory,
-      {
-        canStartStateConfig: afterBlockNumberConfig(startBlock),
-        canEndStateConfig: afterBlockNumberConfig(startBlock + saleTimeout),
-        calculatePriceStateConfig: {
-          sources,
-          constants,
-          stackLength: 3,
-          argumentsLength: 0,
-        },
-        recipient: recipient.address,
-        reserve: reserve.address,
-        cooldownDuration: 1,
-        minimumRaise,
-        dustSize: 0,
-      },
-      {
-        erc20Config: redeemableERC20Config,
-        tier: readWriteTier.address,
-        minimumTier: Tier.ZERO,
-        distributionEndForwardingAddress: ethers.constants.AddressZero,
-      }
-    );
-
-    const fee = ethers.BigNumber.from("1").mul(Util.RESERVE_ONE);
-
-    // wait until sale start
-    await Util.createEmptyBlock(
-      startBlock - (await ethers.provider.getBlockNumber())
-    );
-
-    await sale.start();
-
-    const desiredUnits0 = totalTokenSupply.div(10);
-    const expectedPrice0 = basePrice.add(
-      (await ethers.provider.getBlockNumber()) + 3
-    ); // 2 blocks from now
-    const expectedCost0 = expectedPrice0.mul(desiredUnits0).div(Util.ONE);
-
-    // give signer1 reserve to cover cost + fee
-    await reserve.transfer(signer1.address, expectedCost0.add(fee));
-
-    await reserve
-      .connect(signer1)
-      .approve(sale.address, expectedCost0.add(fee));
-
-    // buy 1 unit
-    const txBuy0 = await sale.connect(signer1).buy({
-      feeRecipient: feeRecipient.address,
-      fee,
-      minimumUnits: desiredUnits0,
-      desiredUnits: desiredUnits0,
-      maximumPrice: expectedPrice0,
-    });
-
-    const { receipt: receipt0 } = (await Util.getEventArgs(
-      txBuy0,
-      "Buy",
-      sale
-    )) as BuyEvent["args"];
-
-    assert(
-      receipt0.price.eq(expectedPrice0),
-      `wrong dynamic price
-      expected  ${expectedPrice0}
-      got       ${receipt0.price}`
-    );
-
-    const desiredUnits1 = totalTokenSupply.div(10);
-    const expectedPrice1 = basePrice.add(
-      (await ethers.provider.getBlockNumber()) + 3
-    ); // 2 blocks from now
-    const expectedCost1 = expectedPrice1.mul(desiredUnits1).div(Util.ONE);
-
-    await reserve.transfer(signer1.address, expectedCost1.add(fee));
-
-    await reserve
-      .connect(signer1)
-      .approve(sale.address, expectedCost1.add(fee));
-
-    // buy 1 unit
-    const txBuy1 = await sale.connect(signer1).buy({
-      feeRecipient: feeRecipient.address,
-      fee,
-      minimumUnits: desiredUnits1,
-      desiredUnits: desiredUnits1,
-      maximumPrice: expectedPrice1,
-    });
-
-    const { receipt: receipt1 } = (await Util.getEventArgs(
-      txBuy1,
-      "Buy",
-      sale
-    )) as BuyEvent["args"];
-
-    assert(
-      receipt1.price.eq(expectedPrice1),
-      `wrong subsequent dynamic price
-      expected  ${expectedPrice1}
-      got       ${receipt1.price}`
-    );
-  });
-
-  it("should prevent recipient claiming fees on failed raise, allowing buyers to refund their tokens", async function () {
-    this.timeout(0);
-
-    const signers = await ethers.getSigners();
-    const deployer = signers[0];
-    const recipient = signers[1];
-    const feeRecipient = signers[2];
-    const signer1 = signers[3];
-
-    // 5 blocks from now
-    const startBlock = (await ethers.provider.getBlockNumber()) + 5;
-    const saleTimeout = 30;
-    const minimumRaise = ethers.BigNumber.from("100000").mul(Util.RESERVE_ONE);
-
-    const totalTokenSupply = ethers.BigNumber.from("2000").mul(Util.ONE);
-    const redeemableERC20Config = {
-      name: "Token",
-      symbol: "TKN",
-      distributor: Util.zeroAddress,
-      initialSupply: totalTokenSupply,
-    };
-
-    const staticPrice = ethers.BigNumber.from("75").mul(Util.RESERVE_ONE);
-
-    const constants = [staticPrice];
-    const vBasePrice = op(Opcode.VAL, 0);
-
-    const sources = [concat([vBasePrice])];
-
-    const [sale, token] = await saleDeploy(
-      signers,
-      deployer,
-      saleFactory,
-      {
-        canStartStateConfig: afterBlockNumberConfig(startBlock),
-        canEndStateConfig: afterBlockNumberConfig(startBlock + saleTimeout),
-        calculatePriceStateConfig: {
-          sources,
-          constants,
-          stackLength: 1,
-          argumentsLength: 0,
-        },
-        recipient: recipient.address,
-        reserve: reserve.address,
-        cooldownDuration: 1,
-        minimumRaise,
-        dustSize: 0,
-      },
-      {
-        erc20Config: redeemableERC20Config,
-        tier: readWriteTier.address,
-        minimumTier: Tier.ZERO,
-        distributionEndForwardingAddress: ethers.constants.AddressZero,
-      }
-    );
-
-    const fee = ethers.BigNumber.from("1").mul(Util.RESERVE_ONE);
-
-    // wait until sale start
-    await Util.createEmptyBlock(
-      startBlock - (await ethers.provider.getBlockNumber())
-    );
-
-    await sale.start();
-
-    const desiredUnits = totalTokenSupply.div(10);
+    const desiredUnits = totalTokenSupply.div(2); // not all
     const cost = staticPrice.mul(desiredUnits).div(Util.ONE);
 
     // give signer1 reserve to cover cost + fee
@@ -3683,9 +3712,7 @@
       .connect(signer1)
       .approve(sale.address, staticPrice.mul(desiredUnits).add(fee));
 
-    const initialBalance = await reserve.balanceOf(signer1.address);
-
-    // buy _some_ units; insufficient raise amount
+    // buy some units
     const txBuy = await sale.connect(signer1).buy({
       feeRecipient: feeRecipient.address,
       fee,
@@ -3702,160 +3729,107 @@
 
     // wait until sale can end
     await Util.createEmptyBlock(
-      saleTimeout + startBlock - (await ethers.provider.getBlockNumber())
-    );
-
-    // recipient cannot claim before sale ended with status of success
-    await Util.assertError(
-      async () =>
-        await sale.connect(feeRecipient).claimFees(feeRecipient.address),
+      saleDuration + startBlock - (await ethers.provider.getBlockNumber())
+    );
+
+    const tokenSupply0 = await token.totalSupply();
+    const saleTokenBalance0 = await token.balanceOf(sale.address);
+    const saleReserveBalance0 = await reserve.balanceOf(sale.address);
+    const recipientReserveBalance0 = await reserve.balanceOf(recipient.address);
+    const feeRecipientReserveBalance0 = await reserve.balanceOf(
+      feeRecipient.address
+    );
+    const forwardingAddressTokenBalance0 = await token.balanceOf(
+      forwardingAddress.address
+    );
+
+    assert(
+      saleReserveBalance0.eq(cost.add(fee)),
+      "sale should only hold reserve that signer1 transferred during buy"
+    );
+    assert(
+      recipientReserveBalance0.isZero(),
+      "recipient should have no initial reserve balance"
+    );
+    assert(
+      feeRecipientReserveBalance0.isZero(),
+      "fee recipient should not hold any reserve until claiming fees"
+    );
+    assert(
+      forwardingAddressTokenBalance0.isZero(),
+      "forwarding address should have no initial reserve balance"
+    );
+
+    await sale.end();
+
+    // if distributionEndForwardingAddress, should forward distributor (sale) rTKN balance to distributionEndForwardingAddress
+    //// else, should burn distributor (sale) rTKN balance
+
+    // if failed sale, do not transfer all reserve to recipient
+
+    const tokenSupply1 = await token.totalSupply();
+    const saleTokenBalance1 = await token.balanceOf(sale.address);
+    const saleReserveBalance1 = await reserve.balanceOf(sale.address);
+    const recipientReserveBalance1 = await reserve.balanceOf(recipient.address);
+    const feeRecipientReserveBalance1 = await reserve.balanceOf(
+      feeRecipient.address
+    );
+    const forwardingAddressTokenBalance1 = await token.balanceOf(
+      forwardingAddress.address
+    );
+
+    assert(
+      tokenSupply0.eq(tokenSupply1),
+      "no rTKN supply should have been burned"
+    );
+    assert(
+      saleTokenBalance1.isZero(),
+      "sale did not transfer entire rTKN balance"
+    );
+    assert(
+      forwardingAddressTokenBalance1.eq(saleTokenBalance0),
+      "forwarding address did not receive sale rTKN balance"
+    );
+
+    assert(
+      saleReserveBalance1.eq(saleReserveBalance0),
+      "sale reserve balance should remain the same on failed sale, ready to be refunded"
+    );
+    assert(
+      recipientReserveBalance1.isZero(),
+      "sale should not transfer reserve to recipient on failed sale"
+    );
+    assert(
+      feeRecipientReserveBalance1.isZero(),
+      "fee recipient should still not hold any reserve until claiming fees"
+    );
+
+    await Util.assertError(
+      async () => await sale.claimFees(feeRecipient.address),
       "NOT_SUCCESS",
-      "fees were claimed before sale ended with status of success"
-    );
-
-    await sale.end();
-
-    const saleStatusFail = await sale.saleStatus();
-
-    assert(
-      saleStatusFail === Status.FAIL,
-      `wrong status
-      expected  ${Status.FAIL}
-      got       ${saleStatusFail}`
-    );
-
-    // recipient cannot claim after sale ended with status of fail
-    await Util.assertError(
-      async () =>
-        await sale.connect(feeRecipient).claimFees(feeRecipient.address),
-      "NOT_SUCCESS",
-      "fees were claimed after sale ended with status of fail"
-    );
-
-    await token.connect(signer1).approve(sale.address, receipt.units);
-
-    await Util.assertError(
-      async () => await sale.connect(signer1).refund({ ...receipt, id: 123 }),
-      "reverted with panic code 0x11",
-      "wrongly processed refund with invalid receipt"
-    );
-
-    const balanceBeforeRefund = await reserve.balanceOf(signer1.address);
-
-    // signer1 gets refund
-    const refundTx = await sale.connect(signer1).refund(receipt);
-
-    const balanceAfterRefund = await reserve.balanceOf(signer1.address);
-
-    const { sender, receipt: eventReceipt } = (await Util.getEventArgs(
-      refundTx,
-      "Refund",
-      sale
-    )) as RefundEvent["args"];
-
-    assert(
-      balanceAfterRefund.sub(balanceBeforeRefund).eq(initialBalance),
-      "wrong refund amount"
-    );
-    assert(sender === signer1.address, "wrong sender in Refund event");
-    assert(
-      JSON.stringify(eventReceipt) === JSON.stringify(receipt),
-      "wrong receipt in Refund event"
-    );
-
-    await Util.assertError(
-      async () => await sale.connect(signer1).refund(receipt),
-      "reverted with panic code 0x11",
-      "sender1 refunded same receipt twice"
+      "should not allow fee recipient to claim fees"
+    );
+
+    const signer1ReserveBalance0 = await reserve.balanceOf(signer1.address);
+
+    assert(
+      signer1ReserveBalance0.isZero(),
+      "signer1 should not automatically receive any refund at end of sale"
+    );
+
+    // signer1 refund
+    await token.connect(signer1).approve(sale.address, desiredUnits);
+    await sale.connect(signer1).refund(receipt);
+
+    const signer1ReserveBalance1 = await reserve.balanceOf(signer1.address);
+
+    assert(
+      signer1ReserveBalance1.eq(cost.add(fee)),
+      "signer1 should receive full refund on failed raise"
     );
   });
 
-  it("should allow only token admin (Sale) to set senders/receivers", async () => {
-    // At the time of writing this test, Sale does not currently implement any logic which grants sender or receiver roles.
-    // However, it is still important that only the token admin can grant these roles.
-
-    this.timeout(0);
-
-    const signers = await ethers.getSigners();
-    const deployer = signers[0];
-    const recipient = signers[1];
-    const signer1 = signers[2];
-
-    // 5 blocks from now
-    const startBlock = (await ethers.provider.getBlockNumber()) + 5;
-    const saleTimeout = 30;
-    const minimumRaise = ethers.BigNumber.from("150000").mul(Util.RESERVE_ONE);
-
-    const totalTokenSupply = ethers.BigNumber.from("2000").mul(Util.ONE);
-    const redeemableERC20Config = {
-      name: "Token",
-      symbol: "TKN",
-      distributor: Util.zeroAddress,
-      initialSupply: totalTokenSupply,
-    };
-
-    const staticPrice = ethers.BigNumber.from("75").mul(Util.RESERVE_ONE);
-
-    const constants = [staticPrice];
-    const vBasePrice = op(Opcode.VAL, 0);
-
-    const sources = [concat([vBasePrice])];
-
-    const [, token] = await saleDeploy(
-      signers,
-      deployer,
-      saleFactory,
-      {
-        canStartStateConfig: afterBlockNumberConfig(startBlock),
-        canEndStateConfig: afterBlockNumberConfig(startBlock + saleTimeout),
-        calculatePriceStateConfig: {
-          sources,
-          constants,
-          stackLength: 1,
-          argumentsLength: 0,
-        },
-        recipient: recipient.address,
-        reserve: reserve.address,
-        cooldownDuration: 1,
-        minimumRaise,
-        dustSize: 0,
-      },
-      {
-        erc20Config: redeemableERC20Config,
-        tier: readWriteTier.address,
-        minimumTier: Tier.ZERO,
-        distributionEndForwardingAddress: ethers.constants.AddressZero,
-      }
-    );
-
-    // deployer cannot add receiver
-    await Util.assertError(
-      async () => await token.connect(deployer).grantReceiver(deployer.address),
-      "ONLY_ADMIN",
-      "deployer added receiver, despite not being token admin"
-    );
-    // deployer cannot add sender
-    await Util.assertError(
-      async () => await token.connect(deployer).grantSender(deployer.address),
-      "ONLY_ADMIN",
-      "deployer added sender, despite not being token admin"
-    );
-
-    // anon cannot add receiver
-    await Util.assertError(
-      async () => await token.connect(signer1).grantReceiver(signer1.address),
-      "ONLY_ADMIN",
-      "anon added receiver, despite not being token admin"
-    );
-    // anon cannot add sender
-    await Util.assertError(
-      async () => await token.connect(signer1).grantSender(signer1.address),
-      "ONLY_ADMIN",
-      "anon added sender, despite not being token admin"
-    );
-  });
-
-  it("should transfer correct value to all stakeholders after successful sale (with forward address)", async () => {
+  it("should transfer correct value to all stakeholders after failed sale (no forward address)", async () => {
     this.timeout(0);
 
     const signers = await ethers.getSigners();
@@ -3863,177 +3837,11 @@
     const recipient = signers[1];
     const signer1 = signers[2];
     const feeRecipient = signers[3];
-    const forwardingAddress = signers[4];
 
     // 5 blocks from now
     const startBlock = (await ethers.provider.getBlockNumber()) + 5;
-    const saleTimeout = 30;
-    const minimumRaise = ethers.BigNumber.from("150000").mul(Util.RESERVE_ONE);
-
-    const totalTokenSupply = ethers.BigNumber.from("2000").mul(Util.ONE);
-    const redeemableERC20Config = {
-      name: "Token",
-      symbol: "TKN",
-      distributor: Util.zeroAddress,
-      initialSupply: totalTokenSupply,
-    };
-
-    const staticPrice = ethers.BigNumber.from("75").mul(Util.RESERVE_ONE);
-
-    const constants = [staticPrice];
-    const vBasePrice = op(Opcode.VAL, 0);
-
-    const sources = [concat([vBasePrice])];
-
-    const [sale, token] = await saleDeploy(
-      signers,
-      deployer,
-      saleFactory,
-      {
-        canStartStateConfig: afterBlockNumberConfig(startBlock),
-        canEndStateConfig: afterBlockNumberConfig(startBlock + saleTimeout),
-        calculatePriceStateConfig: {
-          sources,
-          constants,
-          stackLength: 1,
-          argumentsLength: 0,
-        },
-        recipient: recipient.address,
-        reserve: reserve.address,
-        cooldownDuration: 1,
-        minimumRaise,
-        dustSize: 0,
-      },
-      {
-        erc20Config: redeemableERC20Config,
-        tier: readWriteTier.address,
-        minimumTier: Tier.ZERO,
-        distributionEndForwardingAddress: forwardingAddress.address,
-      }
-    );
-
-    const fee = ethers.BigNumber.from("1").mul(Util.RESERVE_ONE);
-
-    // wait until sale start
-    await Util.createEmptyBlock(
-      startBlock - (await ethers.provider.getBlockNumber())
-    );
-
-    await sale.start();
-
-    const desiredUnits = totalTokenSupply; // all
-    const cost = staticPrice.mul(desiredUnits).div(Util.ONE);
-
-    // give signer1 reserve to cover cost + fee
-    await reserve.transfer(signer1.address, cost.add(fee));
-
-    await reserve
-      .connect(signer1)
-      .approve(sale.address, staticPrice.mul(desiredUnits).add(fee));
-
-    const tokenSupply0 = await token.totalSupply();
-    const saleTokenBalance0 = await token.balanceOf(sale.address);
-    const signer1TokenBalance0 = await token.balanceOf(signer1.address);
-    const saleReserveBalance0 = await reserve.balanceOf(sale.address);
-    const recipientReserveBalance0 = await reserve.balanceOf(recipient.address);
-    const feeRecipientReserveBalance0 = await reserve.balanceOf(
-      feeRecipient.address
-    );
-
-    assert(tokenSupply0.eq(totalTokenSupply));
-    assert(
-      saleTokenBalance0.eq(tokenSupply0),
-      "sale should initially hold all rTKN"
-    );
-    assert(signer1TokenBalance0.isZero());
-    assert(saleReserveBalance0.isZero());
-    assert(recipientReserveBalance0.isZero());
-    assert(feeRecipientReserveBalance0.isZero());
-
-    // buy all units
-    await sale.connect(signer1).buy({
-      feeRecipient: feeRecipient.address,
-      fee,
-      minimumUnits: desiredUnits,
-      desiredUnits,
-      maximumPrice: staticPrice,
-    });
-
-    // sale should have ended
-    const saleStatusSuccess = await sale.saleStatus();
-
-    assert(
-      saleStatusSuccess === Status.SUCCESS,
-      `wrong status in getter
-      expected  ${Status.SUCCESS}
-      got       ${saleStatusSuccess}`
-    );
-
-    // if distributionEndForwardingAddress, should forward distributor (sale) rTKN balance
-    //// else, should burn distributor (sale) rTKN balance
-
-    // if successful sale, transfer all reserve to recipient
-
-    const tokenSupply1 = await token.totalSupply();
-    const saleTokenBalance1 = await token.balanceOf(sale.address);
-    const signer1TokenBalance1 = await token.balanceOf(signer1.address);
-    const saleReserveBalance1 = await reserve.balanceOf(sale.address);
-    const recipientReserveBalance1 = await reserve.balanceOf(recipient.address);
-    const feeRecipientReserveBalance1 = await reserve.balanceOf(
-      feeRecipient.address
-    );
-
-    assert(
-      tokenSupply1.eq(tokenSupply0),
-      "total rTKN supply should be unchanged as signer1 bought all units, hence none was transferred to forwarding address"
-    );
-    assert(saleTokenBalance1.isZero(), "all rTKN units should have been sold");
-    assert(
-      signer1TokenBalance1.eq(saleTokenBalance0),
-      "signer1 should hold all sold rTKN units"
-    );
-    assert(saleReserveBalance1.eq(fee));
-    assert(recipientReserveBalance1.eq(cost));
-    assert(
-      feeRecipientReserveBalance1.isZero(),
-      "fee recipient should not have received fees before claiming"
-    );
-
-    await sale.claimFees(feeRecipient.address);
-
-    const saleReserveBalance2 = await reserve.balanceOf(sale.address);
-    const feeRecipientReserveBalance2 = await reserve.balanceOf(
-      feeRecipient.address
-    );
-
-    assert(
-      saleReserveBalance2.isZero(),
-      "sale should have transferred all claimed reserve to fee recipient"
-    );
-    assert(
-      feeRecipientReserveBalance2.eq(fee),
-      "fee recipient should have received fees after claiming"
-    );
-  });
-
-  it("should transfer correct value to all stakeholders after successful sale (no forward address)", async () => {
-    this.timeout(0);
-
-    const signers = await ethers.getSigners();
-    const deployer = signers[0];
-    const recipient = signers[1];
-    const signer1 = signers[2];
-    const feeRecipient = signers[3];
-
-    // 5 blocks from now
-    const startBlock = (await ethers.provider.getBlockNumber()) + 5;
-<<<<<<< HEAD
-    const saleTimeout = 30;
-    const minimumRaise = ethers.BigNumber.from("150000").mul(Util.RESERVE_ONE);
-=======
     const saleDuration = 30;
     const minimumRaise = ethers.BigNumber.from("100000").mul(Util.RESERVE_ONE);
->>>>>>> 2dd7102e
 
     const totalTokenSupply = ethers.BigNumber.from("2000").mul(Util.ONE);
     const redeemableERC20Config = {
@@ -4087,7 +3895,7 @@
 
     await sale.start();
 
-    const desiredUnits = totalTokenSupply; // all
+    const desiredUnits = totalTokenSupply.div(2); // not all
     const cost = staticPrice.mul(desiredUnits).div(Util.ONE);
 
     // give signer1 reserve to cover cost + fee
@@ -4097,27 +3905,8 @@
       .connect(signer1)
       .approve(sale.address, staticPrice.mul(desiredUnits).add(fee));
 
-    const tokenSupply0 = await token.totalSupply();
-    const saleTokenBalance0 = await token.balanceOf(sale.address);
-    const signer1TokenBalance0 = await token.balanceOf(signer1.address);
-    const saleReserveBalance0 = await reserve.balanceOf(sale.address);
-    const recipientReserveBalance0 = await reserve.balanceOf(recipient.address);
-    const feeRecipientReserveBalance0 = await reserve.balanceOf(
-      feeRecipient.address
-    );
-
-    assert(tokenSupply0.eq(totalTokenSupply));
-    assert(
-      saleTokenBalance0.eq(tokenSupply0),
-      "sale should initially hold all rTKN"
-    );
-    assert(signer1TokenBalance0.isZero());
-    assert(saleReserveBalance0.isZero());
-    assert(recipientReserveBalance0.isZero());
-    assert(feeRecipientReserveBalance0.isZero());
-
-    // buy all units
-    await sale.connect(signer1).buy({
+    // buy some units
+    const txBuy = await sale.connect(signer1).buy({
       feeRecipient: feeRecipient.address,
       fee,
       minimumUnits: desiredUnits,
@@ -4125,24 +3914,47 @@
       maximumPrice: staticPrice,
     });
 
-    // sale should have ended
-    const saleStatusSuccess = await sale.saleStatus();
-
-    assert(
-      saleStatusSuccess === Status.SUCCESS,
-      `wrong status in getter
-      expected  ${Status.SUCCESS}
-      got       ${saleStatusSuccess}`
-    );
+    const { receipt } = (await Util.getEventArgs(
+      txBuy,
+      "Buy",
+      sale
+    )) as BuyEvent["args"];
+
+    // wait until sale can end
+    await Util.createEmptyBlock(
+      saleDuration + startBlock - (await ethers.provider.getBlockNumber())
+    );
+
+    const tokenSupply0 = await token.totalSupply();
+    const saleTokenBalance0 = await token.balanceOf(sale.address);
+    const saleReserveBalance0 = await reserve.balanceOf(sale.address);
+    const recipientReserveBalance0 = await reserve.balanceOf(recipient.address);
+    const feeRecipientReserveBalance0 = await reserve.balanceOf(
+      feeRecipient.address
+    );
+
+    assert(
+      saleReserveBalance0.eq(cost.add(fee)),
+      "sale should only hold reserve that signer1 transferred during buy"
+    );
+    assert(
+      recipientReserveBalance0.isZero(),
+      "recipient should have no initial reserve balance"
+    );
+    assert(
+      feeRecipientReserveBalance0.isZero(),
+      "fee recipient should not hold any reserve until claiming fees"
+    );
+
+    await sale.end();
 
     //// if distributionEndForwardingAddress, should forward distributor (sale) rTKN balance
     // else, should burn distributor (sale) rTKN balance
 
-    // if successful sale, transfer all reserve to recipient
+    // if failed sale, do not transfer all reserve to recipient
 
     const tokenSupply1 = await token.totalSupply();
     const saleTokenBalance1 = await token.balanceOf(sale.address);
-    const signer1TokenBalance1 = await token.balanceOf(signer1.address);
     const saleReserveBalance1 = await reserve.balanceOf(sale.address);
     const recipientReserveBalance1 = await reserve.balanceOf(recipient.address);
     const feeRecipientReserveBalance1 = await reserve.balanceOf(
@@ -4150,57 +3962,61 @@
     );
 
     assert(
-      tokenSupply1.eq(tokenSupply0),
-      "total rTKN supply should be unchanged as signer1 bought all units, hence none was burned"
-    );
-    assert(saleTokenBalance1.isZero(), "all rTKN units should have been sold");
-    assert(
-      signer1TokenBalance1.eq(saleTokenBalance0),
-      "signer1 should hold all sold rTKN units"
-    );
-    assert(saleReserveBalance1.eq(fee));
-    assert(recipientReserveBalance1.eq(cost));
+      tokenSupply0.sub(tokenSupply1).eq(saleTokenBalance0),
+      "wrong amount of rTKN supply burned"
+    );
+    assert(saleTokenBalance1.isZero(), "sale did not burn entire rTKN balance");
+
+    assert(
+      saleReserveBalance1.eq(saleReserveBalance0),
+      "sale reserve balance should remain the same on failed sale, ready to be refunded"
+    );
+    assert(
+      recipientReserveBalance1.isZero(),
+      "sale should not transfer reserve to recipient on failed sale"
+    );
     assert(
       feeRecipientReserveBalance1.isZero(),
-      "fee recipient should not have received fees before claiming"
-    );
-
-    await sale.claimFees(feeRecipient.address);
-
-    const saleReserveBalance2 = await reserve.balanceOf(sale.address);
-    const feeRecipientReserveBalance2 = await reserve.balanceOf(
-      feeRecipient.address
-    );
-
-    assert(
-      saleReserveBalance2.isZero(),
-      "sale should have transferred all claimed reserve to fee recipient"
-    );
-    assert(
-      feeRecipientReserveBalance2.eq(fee),
-      "fee recipient should have received fees after claiming"
+      "fee recipient should still not hold any reserve until claiming fees"
+    );
+
+    await Util.assertError(
+      async () => await sale.claimFees(feeRecipient.address),
+      "NOT_SUCCESS",
+      "should not allow fee recipient to claim fees"
+    );
+
+    const signer1ReserveBalance0 = await reserve.balanceOf(signer1.address);
+
+    assert(
+      signer1ReserveBalance0.isZero(),
+      "signer1 should not automatically receive any refund at end of sale"
+    );
+
+    // signer1 refund
+    await token.connect(signer1).approve(sale.address, desiredUnits);
+    await sale.connect(signer1).refund(receipt);
+
+    const signer1ReserveBalance1 = await reserve.balanceOf(signer1.address);
+
+    assert(
+      signer1ReserveBalance1.eq(cost.add(fee)),
+      "signer1 should receive full refund on failed raise"
     );
   });
 
-  it("should transfer correct value to all stakeholders after failed sale (with forward address)", async () => {
+  it("should be able to end failed sale if creator does not end it", async () => {
     this.timeout(0);
 
     const signers = await ethers.getSigners();
     const deployer = signers[0];
     const recipient = signers[1];
     const signer1 = signers[2];
-    const feeRecipient = signers[3];
-    const forwardingAddress = signers[4];
 
     // 5 blocks from now
     const startBlock = (await ethers.provider.getBlockNumber()) + 5;
-<<<<<<< HEAD
-    const saleTimeout = 30;
-    const minimumRaise = ethers.BigNumber.from("150000").mul(Util.RESERVE_ONE);
-=======
     const saleDuration = 30;
     const minimumRaise = ethers.BigNumber.from("100000").mul(Util.RESERVE_ONE);
->>>>>>> 2dd7102e
 
     const totalTokenSupply = ethers.BigNumber.from("2000").mul(Util.ONE);
     const redeemableERC20Config = {
@@ -4217,7 +4033,7 @@
 
     const sources = [concat([vBasePrice])];
 
-    const [sale, token] = await saleDeploy(
+    const [sale] = await saleDeploy(
       signers,
       deployer,
       saleFactory,
@@ -4241,11 +4057,9 @@
         erc20Config: redeemableERC20Config,
         tier: readWriteTier.address,
         minimumTier: Tier.ZERO,
-        distributionEndForwardingAddress: forwardingAddress.address,
+        distributionEndForwardingAddress: ethers.constants.AddressZero,
       }
     );
-
-    const fee = ethers.BigNumber.from("1").mul(Util.RESERVE_ONE);
 
     // wait until sale start
     await Util.createEmptyBlock(
@@ -4254,151 +4068,56 @@
 
     await sale.start();
 
-    const desiredUnits = totalTokenSupply.div(2); // not all
-    const cost = staticPrice.mul(desiredUnits).div(Util.ONE);
-
-    // give signer1 reserve to cover cost + fee
-    await reserve.transfer(signer1.address, cost.add(fee));
-
-    await reserve
-      .connect(signer1)
-      .approve(sale.address, staticPrice.mul(desiredUnits).add(fee));
-
-    // buy some units
-    const txBuy = await sale.connect(signer1).buy({
-      feeRecipient: feeRecipient.address,
-      fee,
-      minimumUnits: desiredUnits,
-      desiredUnits,
-      maximumPrice: staticPrice,
-    });
-
-    const { receipt } = (await Util.getEventArgs(
-      txBuy,
-      "Buy",
-      sale
-    )) as BuyEvent["args"];
+    await Util.assertError(
+      async () => await sale.connect(signer1).end(),
+      "CANT_END",
+      "wrongly ended before configured block number"
+    );
 
     // wait until sale can end
     await Util.createEmptyBlock(
-      saleTimeout + startBlock - (await ethers.provider.getBlockNumber())
-    );
-
-    const tokenSupply0 = await token.totalSupply();
-    const saleTokenBalance0 = await token.balanceOf(sale.address);
-    const saleReserveBalance0 = await reserve.balanceOf(sale.address);
-    const recipientReserveBalance0 = await reserve.balanceOf(recipient.address);
-    const feeRecipientReserveBalance0 = await reserve.balanceOf(
-      feeRecipient.address
-    );
-    const forwardingAddressTokenBalance0 = await token.balanceOf(
-      forwardingAddress.address
-    );
-
-    assert(
-      saleReserveBalance0.eq(cost.add(fee)),
-      "sale should only hold reserve that signer1 transferred during buy"
-    );
-    assert(
-      recipientReserveBalance0.isZero(),
-      "recipient should have no initial reserve balance"
-    );
-    assert(
-      feeRecipientReserveBalance0.isZero(),
-      "fee recipient should not hold any reserve until claiming fees"
-    );
-    assert(
-      forwardingAddressTokenBalance0.isZero(),
-      "forwarding address should have no initial reserve balance"
-    );
-
-    await sale.end();
-
-    // if distributionEndForwardingAddress, should forward distributor (sale) rTKN balance to distributionEndForwardingAddress
-    //// else, should burn distributor (sale) rTKN balance
-
-    // if failed sale, do not transfer all reserve to recipient
-
-    const tokenSupply1 = await token.totalSupply();
-    const saleTokenBalance1 = await token.balanceOf(sale.address);
-    const saleReserveBalance1 = await reserve.balanceOf(sale.address);
-    const recipientReserveBalance1 = await reserve.balanceOf(recipient.address);
-    const feeRecipientReserveBalance1 = await reserve.balanceOf(
-      feeRecipient.address
-    );
-    const forwardingAddressTokenBalance1 = await token.balanceOf(
-      forwardingAddress.address
-    );
-
-    assert(
-      tokenSupply0.eq(tokenSupply1),
-      "no rTKN supply should have been burned"
-    );
-    assert(
-      saleTokenBalance1.isZero(),
-      "sale did not transfer entire rTKN balance"
-    );
-    assert(
-      forwardingAddressTokenBalance1.eq(saleTokenBalance0),
-      "forwarding address did not receive sale rTKN balance"
-    );
-
-    assert(
-      saleReserveBalance1.eq(saleReserveBalance0),
-      "sale reserve balance should remain the same on failed sale, ready to be refunded"
-    );
-    assert(
-      recipientReserveBalance1.isZero(),
-      "sale should not transfer reserve to recipient on failed sale"
-    );
-    assert(
-      feeRecipientReserveBalance1.isZero(),
-      "fee recipient should still not hold any reserve until claiming fees"
-    );
-
-    await Util.assertError(
-      async () => await sale.claimFees(feeRecipient.address),
-      "NOT_SUCCESS",
-      "should not allow fee recipient to claim fees"
-    );
-
-    const signer1ReserveBalance0 = await reserve.balanceOf(signer1.address);
-
-    assert(
-      signer1ReserveBalance0.isZero(),
-      "signer1 should not automatically receive any refund at end of sale"
-    );
-
-    // signer1 refund
-    await token.connect(signer1).approve(sale.address, desiredUnits);
-    await sale.connect(signer1).refund(receipt);
-
-    const signer1ReserveBalance1 = await reserve.balanceOf(signer1.address);
-
-    assert(
-      signer1ReserveBalance1.eq(cost.add(fee)),
-      "signer1 should receive full refund on failed raise"
+      saleDuration + startBlock - (await ethers.provider.getBlockNumber())
+    );
+
+    const canEnd = await sale.canEnd();
+    assert(canEnd);
+
+    const endTx = await sale.connect(signer1).end();
+
+    const { sender: senderEnd, saleStatus: saleStatusEnd } =
+      (await Util.getEventArgs(endTx, "End", sale)) as EndEvent["args"];
+
+    assert(senderEnd === signer1.address, "wrong End sender");
+    assert(
+      saleStatusEnd === Status.FAIL,
+      `wrong status in event
+      expected  ${Status.FAIL}
+      got       ${saleStatusEnd}`
+    );
+
+    const saleStatusFail = await sale.saleStatus();
+
+    assert(
+      saleStatusFail === Status.FAIL,
+      `wrong status in getter
+      expected  ${Status.FAIL}
+      got       ${saleStatusFail}`
     );
   });
 
-  it("should transfer correct value to all stakeholders after failed sale (no forward address)", async () => {
+  it("should allow fees recipient to claim fees on successful raise, and prevent buyers from refunding their tokens", async function () {
     this.timeout(0);
 
     const signers = await ethers.getSigners();
     const deployer = signers[0];
     const recipient = signers[1];
-    const signer1 = signers[2];
-    const feeRecipient = signers[3];
+    const feeRecipient = signers[2];
+    const signer1 = signers[3];
 
     // 5 blocks from now
     const startBlock = (await ethers.provider.getBlockNumber()) + 5;
-<<<<<<< HEAD
-    const saleTimeout = 30;
-    const minimumRaise = ethers.BigNumber.from("150000").mul(Util.RESERVE_ONE);
-=======
     const saleDuration = 30;
     const minimumRaise = ethers.BigNumber.from("100000").mul(Util.RESERVE_ONE);
->>>>>>> 2dd7102e
 
     const totalTokenSupply = ethers.BigNumber.from("2000").mul(Util.ONE);
     const redeemableERC20Config = {
@@ -4415,7 +4134,7 @@
 
     const sources = [concat([vBasePrice])];
 
-    const [sale, token] = await saleDeploy(
+    const [sale] = await saleDeploy(
       signers,
       deployer,
       saleFactory,
@@ -4452,7 +4171,7 @@
 
     await sale.start();
 
-    const desiredUnits = totalTokenSupply.div(2); // not all
+    const desiredUnits = totalTokenSupply;
     const cost = staticPrice.mul(desiredUnits).div(Util.ONE);
 
     // give signer1 reserve to cover cost + fee
@@ -4462,7 +4181,7 @@
       .connect(signer1)
       .approve(sale.address, staticPrice.mul(desiredUnits).add(fee));
 
-    // buy some units
+    // buy all units to meet minimum raise amount
     const txBuy = await sale.connect(signer1).buy({
       feeRecipient: feeRecipient.address,
       fee,
@@ -4477,108 +4196,51 @@
       sale
     )) as BuyEvent["args"];
 
-    // wait until sale can end
-    await Util.createEmptyBlock(
-      saleTimeout + startBlock - (await ethers.provider.getBlockNumber())
-    );
-
-    const tokenSupply0 = await token.totalSupply();
-    const saleTokenBalance0 = await token.balanceOf(sale.address);
-    const saleReserveBalance0 = await reserve.balanceOf(sale.address);
-    const recipientReserveBalance0 = await reserve.balanceOf(recipient.address);
-    const feeRecipientReserveBalance0 = await reserve.balanceOf(
-      feeRecipient.address
-    );
-
-    assert(
-      saleReserveBalance0.eq(cost.add(fee)),
-      "sale should only hold reserve that signer1 transferred during buy"
-    );
-    assert(
-      recipientReserveBalance0.isZero(),
-      "recipient should have no initial reserve balance"
-    );
-    assert(
-      feeRecipientReserveBalance0.isZero(),
-      "fee recipient should not hold any reserve until claiming fees"
-    );
-
-    await sale.end();
-
-    //// if distributionEndForwardingAddress, should forward distributor (sale) rTKN balance
-    // else, should burn distributor (sale) rTKN balance
-
-    // if failed sale, do not transfer all reserve to recipient
-
-    const tokenSupply1 = await token.totalSupply();
-    const saleTokenBalance1 = await token.balanceOf(sale.address);
-    const saleReserveBalance1 = await reserve.balanceOf(sale.address);
-    const recipientReserveBalance1 = await reserve.balanceOf(recipient.address);
-    const feeRecipientReserveBalance1 = await reserve.balanceOf(
-      feeRecipient.address
-    );
-
-    assert(
-      tokenSupply0.sub(tokenSupply1).eq(saleTokenBalance0),
-      "wrong amount of rTKN supply burned"
-    );
-    assert(saleTokenBalance1.isZero(), "sale did not burn entire rTKN balance");
-
-    assert(
-      saleReserveBalance1.eq(saleReserveBalance0),
-      "sale reserve balance should remain the same on failed sale, ready to be refunded"
-    );
-    assert(
-      recipientReserveBalance1.isZero(),
-      "sale should not transfer reserve to recipient on failed sale"
-    );
-    assert(
-      feeRecipientReserveBalance1.isZero(),
-      "fee recipient should still not hold any reserve until claiming fees"
-    );
-
-    await Util.assertError(
-      async () => await sale.claimFees(feeRecipient.address),
-      "NOT_SUCCESS",
-      "should not allow fee recipient to claim fees"
-    );
-
-    const signer1ReserveBalance0 = await reserve.balanceOf(signer1.address);
-
-    assert(
-      signer1ReserveBalance0.isZero(),
-      "signer1 should not automatically receive any refund at end of sale"
-    );
-
-    // signer1 refund
-    await token.connect(signer1).approve(sale.address, desiredUnits);
-    await sale.connect(signer1).refund(receipt);
-
-    const signer1ReserveBalance1 = await reserve.balanceOf(signer1.address);
-
-    assert(
-      signer1ReserveBalance1.eq(cost.add(fee)),
-      "signer1 should receive full refund on failed raise"
-    );
+    // sale should automatically have ended after all units bought
+    const saleStatusSuccess = await sale.saleStatus();
+
+    assert(
+      saleStatusSuccess === Status.SUCCESS,
+      `wrong status
+      expected  ${Status.SUCCESS}
+      got       ${saleStatusSuccess}`
+    );
+
+    await Util.assertError(
+      async () => await sale.connect(signer1).refund(receipt),
+      "REFUND_SUCCESS",
+      "signer1 wrongly refunded when raise was Successful"
+    );
+
+    const feeRecipientBalance0 = await reserve.balanceOf(feeRecipient.address);
+
+    await sale.connect(feeRecipient).claimFees(feeRecipient.address);
+
+    const feeRecipientBalance1 = await reserve.balanceOf(feeRecipient.address);
+
+    // claiming again should not change feeRecipient balance as `fees[recipient_]` was deleted
+    await sale.connect(feeRecipient).claimFees(feeRecipient.address);
+
+    const feeRecipientBalance2 = await reserve.balanceOf(feeRecipient.address);
+
+    assert(feeRecipientBalance0.eq(0));
+    assert(feeRecipientBalance1.eq(fee));
+    assert(feeRecipientBalance2.eq(feeRecipientBalance1));
   });
 
-  it("should be able to end failed sale if creator does not end it", async () => {
+  it("should have status of Success if minimum raise met, and also ensure that refunding is disallowed", async function () {
     this.timeout(0);
 
     const signers = await ethers.getSigners();
     const deployer = signers[0];
     const recipient = signers[1];
-    const signer1 = signers[2];
+    const feeRecipient = signers[2];
+    const signer1 = signers[3];
 
     // 5 blocks from now
     const startBlock = (await ethers.provider.getBlockNumber()) + 5;
-<<<<<<< HEAD
-    const saleTimeout = 30;
+    const saleDuration = 30;
     const minimumRaise = ethers.BigNumber.from("150000").mul(Util.RESERVE_ONE);
-=======
-    const saleDuration = 30;
-    const minimumRaise = ethers.BigNumber.from("100000").mul(Util.RESERVE_ONE);
->>>>>>> 2dd7102e
 
     const totalTokenSupply = ethers.BigNumber.from("2000").mul(Util.ONE);
     const redeemableERC20Config = {
@@ -4595,7 +4257,504 @@
 
     const sources = [concat([vBasePrice])];
 
+    const saleTimeout = 100;
+
+    const [sale, token] = await saleDeploy(
+      signers,
+      deployer,
+      saleFactory,
+      {
+        canStartStateConfig: afterBlockNumberConfig(startBlock),
+        canEndStateConfig: afterBlockNumberConfig(startBlock + saleDuration),
+        calculatePriceStateConfig: {
+          sources,
+          constants,
+          stackLength: 1,
+          argumentsLength: 0,
+        },
+        recipient: recipient.address,
+        reserve: reserve.address,
+        cooldownDuration: 1,
+        minimumRaise,
+        dustSize: 0,
+        saleTimeout,
+      },
+      {
+        erc20Config: redeemableERC20Config,
+        tier: readWriteTier.address,
+        minimumTier: Tier.ZERO,
+        distributionEndForwardingAddress: ethers.constants.AddressZero,
+      }
+    );
+
+    const afterInitializeBlock = await ethers.provider.getBlockNumber();
+
+    const saleToken = await sale.token();
+    const saleReserve = await sale.reserve();
+    const saleStatusPending = await sale.saleStatus();
+
+    assert(await redeemableERC20Factory.isChild(saleToken));
+    assert(saleReserve === reserve.address);
+    assert(saleStatusPending === Status.PENDING);
+
+    const fee = ethers.BigNumber.from("1").mul(Util.RESERVE_ONE);
+
+    const desiredUnits = totalTokenSupply;
+    const cost = staticPrice.mul(desiredUnits).div(Util.ONE);
+
+    const price = await sale.calculatePrice(desiredUnits);
+
+    assert(price.eq(75000000), "wrong price");
+
+    // give signer1 reserve to cover cost + fee
+    await reserve.transfer(signer1.address, cost.add(fee));
+
+    const signer1ReserveBalance = await reserve.balanceOf(signer1.address);
+
+    await Util.assertError(
+      async () => {
+        await sale.connect(signer1).buy({
+          feeRecipient: feeRecipient.address,
+          fee,
+          minimumUnits: desiredUnits,
+          desiredUnits,
+          maximumPrice: staticPrice,
+        });
+      },
+      "NOT_ACTIVE",
+      "bought tokens before sale start"
+    );
+
+    // wait until sale start
+    await Util.createEmptyBlock(
+      startBlock - (await ethers.provider.getBlockNumber())
+    );
+
+    await sale.start();
+
+    await reserve.connect(signer1).approve(sale.address, signer1ReserveBalance);
+
+    await Util.assertError(
+      async () => {
+        await sale.connect(signer1).buy({
+          feeRecipient: feeRecipient.address,
+          fee,
+          minimumUnits: 0,
+          desiredUnits: desiredUnits,
+          maximumPrice: staticPrice,
+        });
+      },
+      "0_MINIMUM",
+      "bought with 0 minimum units"
+    );
+
+    await Util.assertError(
+      async () => {
+        await sale.connect(signer1).buy({
+          feeRecipient: feeRecipient.address,
+          fee,
+          minimumUnits: desiredUnits,
+          desiredUnits: 1,
+          maximumPrice: staticPrice,
+        });
+      },
+      "MINIMUM_OVER_DESIRED",
+      "bought greater than minimum desired number of units"
+    );
+
+    await Util.assertError(
+      async () => {
+        await sale.connect(signer1).buy({
+          feeRecipient: feeRecipient.address,
+          fee,
+          minimumUnits: desiredUnits.mul(10),
+          desiredUnits: desiredUnits.mul(20),
+          maximumPrice: staticPrice,
+        });
+      },
+      "INSUFFICIENT_STOCK",
+      "bought more units than available"
+    );
+
+    await Util.assertError(
+      async () => {
+        await sale.connect(signer1).buy({
+          feeRecipient: feeRecipient.address,
+          fee,
+          minimumUnits: desiredUnits,
+          desiredUnits,
+          maximumPrice: staticPrice.sub(1),
+        });
+      },
+      "MAXIMUM_PRICE",
+      "bought at price less than desired maximum price"
+    );
+
+    // ACTUALLY buy all units to meet minimum raise amount
+    const txBuy = await sale.connect(signer1).buy({
+      feeRecipient: feeRecipient.address,
+      fee,
+      minimumUnits: desiredUnits,
+      desiredUnits,
+      maximumPrice: staticPrice,
+    });
+
+    const { receipt } = (await Util.getEventArgs(
+      txBuy,
+      "Buy",
+      sale
+    )) as BuyEvent["args"];
+
+    await Util.assertError(
+      async () => {
+        await sale.connect(signer1).buy({
+          feeRecipient: feeRecipient.address,
+          fee,
+          minimumUnits: desiredUnits,
+          desiredUnits,
+          maximumPrice: staticPrice,
+        });
+      },
+      "NOT_ACTIVE",
+      "bought after all units sold"
+    );
+
+    const saleStatusSuccess = await sale.saleStatus();
+
+    assert(
+      saleStatusSuccess === Status.SUCCESS,
+      `wrong status
+      expected  ${Status.SUCCESS}
+      got       ${saleStatusSuccess}`
+    );
+
+    const recipientFinalReserveBalance = await reserve.balanceOf(
+      recipient.address
+    );
+
+    assert(
+      recipientFinalReserveBalance.eq(minimumRaise),
+      `recipient did not receive correct funds at end of successful raise
+      expected  ${minimumRaise}
+      got       ${recipientFinalReserveBalance}`
+    );
+
+    // signer1 attempts refund
+    await token.connect(signer1).approve(sale.address, receipt.units);
+    await Util.assertError(
+      async () => await sale.connect(signer1).refund(receipt),
+      "REFUND_SUCCESS",
+      "signer1 wrongly refunded when raise was Successful"
+    );
+
+    await Util.createEmptyBlock(
+      saleTimeout +
+        afterInitializeBlock -
+        (await ethers.provider.getBlockNumber())
+    );
+
+    await Util.assertError(
+      async () => await sale.timeout(),
+      "ALREADY_ENDED",
+      "wrongly timed out sale with sale status of Success"
+    );
+
+    // Cannot start, end or buy from sale
+    await Util.assertError(
+      async () => await sale.start(),
+      "CANT_START",
+      "wrongly started in Success state"
+    );
+    await Util.assertError(
+      async () => await sale.end(),
+      "CANT_END",
+      "wrongly ended in Success state"
+    );
+    await Util.assertError(
+      async () => {
+        await sale.buy({
+          feeRecipient: feeRecipient.address,
+          fee,
+          minimumUnits: desiredUnits,
+          desiredUnits,
+          maximumPrice: staticPrice,
+        });
+      },
+      "NOT_ACTIVE",
+      "wrongly bought units when sale is in Success state"
+    );
+  });
+
+  it("should have status of Fail if minimum raise not met", async function () {
+    this.timeout(0);
+
+    const signers = await ethers.getSigners();
+    const deployer = signers[0];
+    const recipient = signers[1];
+    const signer1 = signers[2];
+    const feeRecipient = signers[3];
+
+    // 5 blocks from now
+    const startBlock = (await ethers.provider.getBlockNumber()) + 5;
+    const saleDuration = 30;
+    const minimumRaise = ethers.BigNumber.from("150000").mul(Util.RESERVE_ONE);
+
+    const totalTokenSupply = ethers.BigNumber.from("2000").mul(Util.ONE);
+    const redeemableERC20Config = {
+      name: "Token",
+      symbol: "TKN",
+      distributor: Util.zeroAddress,
+      initialSupply: totalTokenSupply,
+    };
+
+    const staticPrice = ethers.BigNumber.from("75").mul(Util.RESERVE_ONE);
+
+    const constants = [staticPrice];
+    const vBasePrice = op(Opcode.VAL, 0);
+
+    const sources = [concat([vBasePrice])];
+
+    const saleTimeout = 100;
+
     const [sale] = await saleDeploy(
+      signers,
+      deployer,
+      saleFactory,
+      {
+        canStartStateConfig: afterBlockNumberConfig(startBlock),
+        canEndStateConfig: afterBlockNumberConfig(startBlock + saleDuration),
+        calculatePriceStateConfig: {
+          sources,
+          constants,
+          stackLength: 1,
+          argumentsLength: 0,
+        },
+        recipient: recipient.address,
+        reserve: reserve.address,
+        cooldownDuration: 1,
+        minimumRaise,
+        dustSize: 0,
+        saleTimeout,
+      },
+      {
+        erc20Config: redeemableERC20Config,
+        tier: readWriteTier.address,
+        minimumTier: Tier.ZERO,
+        distributionEndForwardingAddress: ethers.constants.AddressZero,
+      }
+    );
+
+    const afterInitializeBlock = await ethers.provider.getBlockNumber();
+
+    const { sender, config, token } = (await Util.getEventArgs(
+      sale.deployTransaction,
+      "Initialize",
+      sale
+    )) as InitializeEvent["args"];
+
+    // TODO: Use compareStruct util fn to test equivalence
+    console.log({ initializeConfig: config }); // just eyeball the log I can't be bothered to test object equivalence
+
+    assert(sender === saleFactory.address, "wrong sender in Initialize event");
+
+    const saleToken = await sale.token();
+
+    assert(saleToken === token, "wrong token in Initialize event");
+
+    const saleReserve = await sale.reserve();
+    const saleStatusPending = await sale.saleStatus();
+
+    assert(await redeemableERC20Factory.isChild(saleToken));
+    assert(saleReserve === reserve.address);
+    assert(saleStatusPending === Status.PENDING);
+
+    const cantStart = await sale.canStart();
+    assert(!cantStart);
+
+    await Util.assertError(
+      async () => await sale.start(),
+      "CANT_START",
+      "wrongly started before configured block number"
+    );
+
+    // wait until sale start
+    await Util.createEmptyBlock(
+      startBlock - (await ethers.provider.getBlockNumber())
+    );
+
+    const canStart = await sale.canStart();
+    assert(canStart);
+
+    await Util.assertError(
+      async () => await sale.end(),
+      "CANT_END",
+      "wrongly ended before started"
+    );
+
+    // anon can start sale
+    const startTx = await sale.connect(signer1).start();
+
+    const { sender: senderStart } = (await Util.getEventArgs(
+      startTx,
+      "Start",
+      sale
+    )) as StartEvent["args"];
+
+    assert(senderStart === signer1.address, "wrong Start sender");
+
+    const saleStatusActive = await sale.saleStatus();
+    assert(saleStatusActive === Status.ACTIVE);
+
+    await Util.assertError(
+      async () => await sale.start(),
+      "CANT_START",
+      "wrongly re-started while with Status of ACTIVE"
+    );
+
+    const cantEnd = await sale.canEnd();
+    assert(!cantEnd);
+
+    await Util.assertError(
+      async () => await sale.end(),
+      "CANT_END",
+      "wrongly ended before configured block number"
+    );
+
+    // wait until sale can end
+    await Util.createEmptyBlock(
+      saleDuration + startBlock - (await ethers.provider.getBlockNumber())
+    );
+
+    const canEnd = await sale.canEnd();
+    assert(canEnd);
+
+    // anon can end sale
+    const endTx = await sale.connect(signer1).end();
+
+    const { sender: senderEnd, saleStatus: saleStatusEnd } =
+      (await Util.getEventArgs(endTx, "End", sale)) as EndEvent["args"];
+
+    assert(senderEnd === signer1.address, "wrong End sender");
+    assert(
+      saleStatusEnd === Status.FAIL,
+      `wrong status in event
+      expected  ${Status.FAIL}
+      got       ${saleStatusEnd}`
+    );
+
+    const saleStatusFail = await sale.saleStatus();
+
+    assert(
+      saleStatusFail === Status.FAIL,
+      `wrong status in getter
+      expected  ${Status.FAIL}
+      got       ${saleStatusFail}`
+    );
+
+    // Cannot start, end or buy from sale
+    await Util.assertError(
+      async () => await sale.start(),
+      "CANT_START",
+      "wrongly started in Fail state"
+    );
+    await Util.assertError(
+      async () => await sale.end(),
+      "CANT_END",
+      "wrongly ended in Fail state"
+    );
+    const fee = ethers.BigNumber.from("1").mul(Util.RESERVE_ONE);
+    const desiredUnits = totalTokenSupply;
+    await Util.assertError(
+      async () => {
+        await sale.buy({
+          feeRecipient: feeRecipient.address,
+          fee,
+          minimumUnits: desiredUnits,
+          desiredUnits,
+          maximumPrice: staticPrice,
+        });
+      },
+      "NOT_ACTIVE",
+      "wrongly bought units when sale is in Fail state"
+    );
+
+    await Util.createEmptyBlock(
+      saleTimeout +
+        afterInitializeBlock -
+        (await ethers.provider.getBlockNumber())
+    );
+
+    await Util.assertError(
+      async () => await sale.timeout(),
+      "ALREADY_ENDED",
+      "wrongly timed out sale with sale status of Fail"
+    );
+  });
+
+  it("should correctly timeout sale if it does not end naturally", async function () {
+    this.timeout(0);
+
+    const signers = await ethers.getSigners();
+    const deployer = signers[0];
+    const recipient = signers[1];
+    const feeRecipient = signers[2];
+
+    // 5 blocks from now
+    const startBlock = (await ethers.provider.getBlockNumber()) + 5;
+    const saleDuration = 30;
+    const minimumRaise = ethers.BigNumber.from("150000").mul(Util.RESERVE_ONE);
+
+    const totalTokenSupply = ethers.BigNumber.from("2000").mul(Util.ONE);
+    const redeemableERC20Config = {
+      name: "Token",
+      symbol: "TKN",
+      distributor: Util.zeroAddress,
+      initialSupply: totalTokenSupply,
+    };
+
+    const staticPrice = ethers.BigNumber.from("75").mul(Util.RESERVE_ONE);
+
+    const constants = [staticPrice];
+    const vBasePrice = op(Opcode.VAL, 0);
+
+    const sources = [concat([vBasePrice])];
+
+    await Util.assertError(
+      async () =>
+        await saleDeploy(
+          signers,
+          deployer,
+          saleFactory,
+          {
+            canStartStateConfig: afterBlockNumberConfig(startBlock),
+            canEndStateConfig: afterBlockNumberConfig(
+              startBlock + saleDuration
+            ),
+            calculatePriceStateConfig: {
+              sources,
+              constants,
+              stackLength: 1,
+              argumentsLength: 0,
+            },
+            recipient: recipient.address,
+            reserve: reserve.address,
+            cooldownDuration: 1,
+            minimumRaise,
+            dustSize: 0,
+            saleTimeout: 10001,
+          },
+          {
+            erc20Config: redeemableERC20Config,
+            tier: readWriteTier.address,
+            minimumTier: Tier.ZERO,
+            distributionEndForwardingAddress: ethers.constants.AddressZero,
+          }
+        ),
+      "MAX_TIMEOUT",
+      "did not prevent a sale timeout that exceeds maximum timeout, which was set by the sale factory"
+    );
+
+    const [sale, token] = await saleDeploy(
       signers,
       deployer,
       saleFactory,
@@ -4623,599 +4782,62 @@
       }
     );
 
-    // wait until sale start
-    await Util.createEmptyBlock(
-      startBlock - (await ethers.provider.getBlockNumber())
-    );
-
-    await sale.start();
-
-    await Util.assertError(
-      async () => await sale.connect(signer1).end(),
-      "CANT_END",
-      "wrongly ended before configured block number"
-    );
-
-    // wait until sale can end
-    await Util.createEmptyBlock(
-      saleDuration + startBlock - (await ethers.provider.getBlockNumber())
-    );
-
-    const canEnd = await sale.canEnd();
-    assert(canEnd);
-
-    const endTx = await sale.connect(signer1).end();
-
-    const { sender: senderEnd, saleStatus: saleStatusEnd } =
-      (await Util.getEventArgs(endTx, "End", sale)) as EndEvent["args"];
-
-    assert(senderEnd === signer1.address, "wrong End sender");
-    assert(
-      saleStatusEnd === Status.FAIL,
-      `wrong status in event
-      expected  ${Status.FAIL}
-      got       ${saleStatusEnd}`
-    );
-
-    const saleStatusFail = await sale.saleStatus();
-
-    assert(
-      saleStatusFail === Status.FAIL,
-      `wrong status in getter
-      expected  ${Status.FAIL}
-      got       ${saleStatusFail}`
-    );
-  });
-
-  it("should allow fees recipient to claim fees on successful raise, and prevent buyers from refunding their tokens", async function () {
-    this.timeout(0);
-
-    const signers = await ethers.getSigners();
-    const deployer = signers[0];
-    const recipient = signers[1];
-    const feeRecipient = signers[2];
-    const signer1 = signers[3];
-
-    // 5 blocks from now
-    const startBlock = (await ethers.provider.getBlockNumber()) + 5;
-    const saleDuration = 30;
-    const minimumRaise = ethers.BigNumber.from("100000").mul(Util.RESERVE_ONE);
-
-    const totalTokenSupply = ethers.BigNumber.from("2000").mul(Util.ONE);
-    const redeemableERC20Config = {
-      name: "Token",
-      symbol: "TKN",
-      distributor: Util.zeroAddress,
-      initialSupply: totalTokenSupply,
-    };
-
-    const staticPrice = ethers.BigNumber.from("75").mul(Util.RESERVE_ONE);
-
-    const constants = [staticPrice];
-    const vBasePrice = op(Opcode.VAL, 0);
-
-    const sources = [concat([vBasePrice])];
-
-    const [sale] = await saleDeploy(
-      signers,
-      deployer,
-      saleFactory,
-      {
-        canStartStateConfig: afterBlockNumberConfig(startBlock),
-        canEndStateConfig: afterBlockNumberConfig(startBlock + saleDuration),
-        calculatePriceStateConfig: {
-          sources,
-          constants,
-          stackLength: 1,
-          argumentsLength: 0,
-        },
-        recipient: recipient.address,
-        reserve: reserve.address,
-        cooldownDuration: 1,
-        minimumRaise,
-        dustSize: 0,
-        saleTimeout: 100,
-      },
-      {
-        erc20Config: redeemableERC20Config,
-        tier: readWriteTier.address,
-        minimumTier: Tier.ZERO,
-        distributionEndForwardingAddress: ethers.constants.AddressZero,
-      }
-    );
-
-    const fee = ethers.BigNumber.from("1").mul(Util.RESERVE_ONE);
-
-    // wait until sale start
-    await Util.createEmptyBlock(
-      startBlock - (await ethers.provider.getBlockNumber())
-    );
-
-    await sale.start();
-
-    const desiredUnits = totalTokenSupply;
-    const cost = staticPrice.mul(desiredUnits).div(Util.ONE);
-
-    // give signer1 reserve to cover cost + fee
-    await reserve.transfer(signer1.address, cost.add(fee));
-
-    await reserve
-      .connect(signer1)
-      .approve(sale.address, staticPrice.mul(desiredUnits).add(fee));
-
-    // buy all units to meet minimum raise amount
-    const txBuy = await sale.connect(signer1).buy({
-      feeRecipient: feeRecipient.address,
-      fee,
-      minimumUnits: desiredUnits,
-      desiredUnits,
-      maximumPrice: staticPrice,
-    });
-
-    const { receipt } = (await Util.getEventArgs(
-      txBuy,
-      "Buy",
+    await Util.assertError(
+      async () => await sale.timeout(),
+      "EARLY_TIMEOUT",
+      "wrongly timed out sale early"
+    );
+
+    // wait for sale timeout
+    // should be relative to initialise so we aren't even going to start the sale
+    await Util.createEmptyBlock(99);
+
+    await Util.assertError(
+      async () => await sale.timeout(),
+      "EARLY_TIMEOUT",
+      "wrongly timed out sale 1 block early"
+    );
+
+    await Util.createEmptyBlock();
+
+    assert((await sale.saleStatus()) === Status.PENDING);
+
+    const txTimeout = await sale.timeout();
+
+    // timeout should set status to Fail
+    assert((await sale.saleStatus()) === Status.FAIL);
+
+    const { sender: sender0 } = (await Util.getEventArgs(
+      txTimeout,
+      "Timeout",
       sale
-    )) as BuyEvent["args"];
-
-    // sale should automatically have ended after all units bought
-    const saleStatusSuccess = await sale.saleStatus();
-
-    assert(
-      saleStatusSuccess === Status.SUCCESS,
-      `wrong status
-      expected  ${Status.SUCCESS}
-      got       ${saleStatusSuccess}`
-    );
-
-    await Util.assertError(
-      async () => await sale.connect(signer1).refund(receipt),
-      "REFUND_SUCCESS",
-      "signer1 wrongly refunded when raise was Successful"
-    );
-
-    const feeRecipientBalance0 = await reserve.balanceOf(feeRecipient.address);
-
-    await sale.connect(feeRecipient).claimFees(feeRecipient.address);
-
-    const feeRecipientBalance1 = await reserve.balanceOf(feeRecipient.address);
-
-    // claiming again should not change feeRecipient balance as `fees[recipient_]` was deleted
-    await sale.connect(feeRecipient).claimFees(feeRecipient.address);
-
-    const feeRecipientBalance2 = await reserve.balanceOf(feeRecipient.address);
-
-    assert(feeRecipientBalance0.eq(0));
-    assert(feeRecipientBalance1.eq(fee));
-    assert(feeRecipientBalance2.eq(feeRecipientBalance1));
-  });
-
-  it("should have status of Success if minimum raise met, and also ensure that refunding is disallowed", async function () {
-    this.timeout(0);
-
-    const signers = await ethers.getSigners();
-    const deployer = signers[0];
-    const recipient = signers[1];
-    const feeRecipient = signers[2];
-    const signer1 = signers[3];
-
-    // 5 blocks from now
-    const startBlock = (await ethers.provider.getBlockNumber()) + 5;
-    const saleDuration = 30;
-    const minimumRaise = ethers.BigNumber.from("150000").mul(Util.RESERVE_ONE);
-
-    const totalTokenSupply = ethers.BigNumber.from("2000").mul(Util.ONE);
-    const redeemableERC20Config = {
-      name: "Token",
-      symbol: "TKN",
-      distributor: Util.zeroAddress,
-      initialSupply: totalTokenSupply,
-    };
-
-    const staticPrice = ethers.BigNumber.from("75").mul(Util.RESERVE_ONE);
-
-    const constants = [staticPrice];
-    const vBasePrice = op(Opcode.VAL, 0);
-
-    const sources = [concat([vBasePrice])];
-
-    const saleTimeout = 100;
-
-    const [sale, token] = await saleDeploy(
-      signers,
-      deployer,
-      saleFactory,
-      {
-        canStartStateConfig: afterBlockNumberConfig(startBlock),
-        canEndStateConfig: afterBlockNumberConfig(startBlock + saleDuration),
-        calculatePriceStateConfig: {
-          sources,
-          constants,
-          stackLength: 1,
-          argumentsLength: 0,
-        },
-        recipient: recipient.address,
-        reserve: reserve.address,
-        cooldownDuration: 1,
-        minimumRaise,
-        dustSize: 0,
-        saleTimeout,
-      },
-      {
-        erc20Config: redeemableERC20Config,
-        tier: readWriteTier.address,
-        minimumTier: Tier.ZERO,
-        distributionEndForwardingAddress: ethers.constants.AddressZero,
-      }
-    );
-
-    const afterInitializeBlock = await ethers.provider.getBlockNumber();
-
-    const saleToken = await sale.token();
-    const saleReserve = await sale.reserve();
-    const saleStatusPending = await sale.saleStatus();
-
-    assert(await redeemableERC20Factory.isChild(saleToken));
-    assert(saleReserve === reserve.address);
-    assert(saleStatusPending === Status.PENDING);
-
-    const fee = ethers.BigNumber.from("1").mul(Util.RESERVE_ONE);
-
-    const desiredUnits = totalTokenSupply;
-    const cost = staticPrice.mul(desiredUnits).div(Util.ONE);
-
-    const price = await sale.calculatePrice(desiredUnits);
-
-    assert(price.eq(75000000), "wrong price");
-
-    // give signer1 reserve to cover cost + fee
-    await reserve.transfer(signer1.address, cost.add(fee));
-
-    const signer1ReserveBalance = await reserve.balanceOf(signer1.address);
-
-    await Util.assertError(
-      async () => {
-        await sale.connect(signer1).buy({
-          feeRecipient: feeRecipient.address,
-          fee,
-          minimumUnits: desiredUnits,
-          desiredUnits,
-          maximumPrice: staticPrice,
-        });
-      },
-      "NOT_ACTIVE",
-      "bought tokens before sale start"
-    );
-
-    // wait until sale start
-    await Util.createEmptyBlock(
-      startBlock - (await ethers.provider.getBlockNumber())
-    );
-
-    await sale.start();
-
-    await reserve.connect(signer1).approve(sale.address, signer1ReserveBalance);
-
-    await Util.assertError(
-      async () => {
-        await sale.connect(signer1).buy({
-          feeRecipient: feeRecipient.address,
-          fee,
-          minimumUnits: 0,
-          desiredUnits: desiredUnits,
-          maximumPrice: staticPrice,
-        });
-      },
-      "0_MINIMUM",
-      "bought with 0 minimum units"
-    );
-
-    await Util.assertError(
-      async () => {
-        await sale.connect(signer1).buy({
-          feeRecipient: feeRecipient.address,
-          fee,
-          minimumUnits: desiredUnits,
-          desiredUnits: 1,
-          maximumPrice: staticPrice,
-        });
-      },
-      "MINIMUM_OVER_DESIRED",
-      "bought greater than minimum desired number of units"
-    );
-
-    await Util.assertError(
-      async () => {
-        await sale.connect(signer1).buy({
-          feeRecipient: feeRecipient.address,
-          fee,
-          minimumUnits: desiredUnits.mul(10),
-          desiredUnits: desiredUnits.mul(20),
-          maximumPrice: staticPrice,
-        });
-      },
-      "INSUFFICIENT_STOCK",
-      "bought more units than available"
-    );
-
-    await Util.assertError(
-      async () => {
-        await sale.connect(signer1).buy({
-          feeRecipient: feeRecipient.address,
-          fee,
-          minimumUnits: desiredUnits,
-          desiredUnits,
-          maximumPrice: staticPrice.sub(1),
-        });
-      },
-      "MAXIMUM_PRICE",
-      "bought at price less than desired maximum price"
-    );
-
-    // ACTUALLY buy all units to meet minimum raise amount
-    const txBuy = await sale.connect(signer1).buy({
-      feeRecipient: feeRecipient.address,
-      fee,
-      minimumUnits: desiredUnits,
-      desiredUnits,
-      maximumPrice: staticPrice,
-    });
-
-    const { receipt } = (await Util.getEventArgs(
-      txBuy,
-      "Buy",
-      sale
-    )) as BuyEvent["args"];
-
-    await Util.assertError(
-      async () => {
-        await sale.connect(signer1).buy({
-          feeRecipient: feeRecipient.address,
-          fee,
-          minimumUnits: desiredUnits,
-          desiredUnits,
-          maximumPrice: staticPrice,
-        });
-      },
-      "NOT_ACTIVE",
-      "bought after all units sold"
-    );
-
-    const saleStatusSuccess = await sale.saleStatus();
-
-    assert(
-      saleStatusSuccess === Status.SUCCESS,
-      `wrong status
-      expected  ${Status.SUCCESS}
-      got       ${saleStatusSuccess}`
-    );
-
-    const recipientFinalReserveBalance = await reserve.balanceOf(
-      recipient.address
-    );
-
-    assert(
-      recipientFinalReserveBalance.eq(minimumRaise),
-      `recipient did not receive correct funds at end of successful raise
-      expected  ${minimumRaise}
-      got       ${recipientFinalReserveBalance}`
-    );
-
-    // signer1 attempts refund
-    await token.connect(signer1).approve(sale.address, receipt.units);
-    await Util.assertError(
-      async () => await sale.connect(signer1).refund(receipt),
-      "REFUND_SUCCESS",
-      "signer1 wrongly refunded when raise was Successful"
-    );
-
-    await Util.createEmptyBlock(
-      saleTimeout +
-        afterInitializeBlock -
-        (await ethers.provider.getBlockNumber())
-    );
-
-    await Util.assertError(
-      async () => await sale.timeout(),
-      "ALREADY_ENDED",
-      "wrongly timed out sale with sale status of Success"
-    );
-
-    // Cannot start, end or buy from sale
-    await Util.assertError(
-      async () => await sale.start(),
-      "CANT_START",
-      "wrongly started in Success state"
-    );
-    await Util.assertError(
-      async () => await sale.end(),
-      "CANT_END",
-      "wrongly ended in Success state"
-    );
-    await Util.assertError(
-      async () => {
-        await sale.buy({
-          feeRecipient: feeRecipient.address,
-          fee,
-          minimumUnits: desiredUnits,
-          desiredUnits,
-          maximumPrice: staticPrice,
-        });
-      },
-      "NOT_ACTIVE",
-      "wrongly bought units when sale is in Success state"
-    );
-  });
-
-  it("should have status of Fail if minimum raise not met", async function () {
-    this.timeout(0);
-
-    const signers = await ethers.getSigners();
-    const deployer = signers[0];
-    const recipient = signers[1];
-<<<<<<< HEAD
-    const signer1 = signers[2];
-=======
-    const feeRecipient = signers[2];
->>>>>>> 2dd7102e
-
-    // 5 blocks from now
-    const startBlock = (await ethers.provider.getBlockNumber()) + 5;
-    const saleDuration = 30;
-    const minimumRaise = ethers.BigNumber.from("150000").mul(Util.RESERVE_ONE);
-
-    const totalTokenSupply = ethers.BigNumber.from("2000").mul(Util.ONE);
-    const redeemableERC20Config = {
-      name: "Token",
-      symbol: "TKN",
-      distributor: Util.zeroAddress,
-      initialSupply: totalTokenSupply,
-    };
-
-    const staticPrice = ethers.BigNumber.from("75").mul(Util.RESERVE_ONE);
-
-    const constants = [staticPrice];
-    const vBasePrice = op(Opcode.VAL, 0);
-
-    const sources = [concat([vBasePrice])];
-
-    const saleTimeout = 100;
-
-    const [sale] = await saleDeploy(
-      signers,
-      deployer,
-      saleFactory,
-      {
-        canStartStateConfig: afterBlockNumberConfig(startBlock),
-        canEndStateConfig: afterBlockNumberConfig(startBlock + saleDuration),
-        calculatePriceStateConfig: {
-          sources,
-          constants,
-          stackLength: 1,
-          argumentsLength: 0,
-        },
-        recipient: recipient.address,
-        reserve: reserve.address,
-        cooldownDuration: 1,
-        minimumRaise,
-        dustSize: 0,
-        saleTimeout,
-      },
-      {
-        erc20Config: redeemableERC20Config,
-        tier: readWriteTier.address,
-        minimumTier: Tier.ZERO,
-        distributionEndForwardingAddress: ethers.constants.AddressZero,
-      }
-    );
-
-    const afterInitializeBlock = await ethers.provider.getBlockNumber();
-
-    const { sender, config, token } = (await Util.getEventArgs(
-      sale.deployTransaction,
-      "Initialize",
-      sale
-    )) as InitializeEvent["args"];
-
-    // TODO: Use compareStruct util fn to test equivalence
-    console.log({ initializeConfig: config }); // just eyeball the log I can't be bothered to test object equivalence
-
-    assert(sender === saleFactory.address, "wrong sender in Initialize event");
-
-    const saleToken = await sale.token();
-
-    assert(saleToken === token, "wrong token in Initialize event");
-
-    const saleReserve = await sale.reserve();
-    const saleStatusPending = await sale.saleStatus();
-
-    assert(await redeemableERC20Factory.isChild(saleToken));
-    assert(saleReserve === reserve.address);
-    assert(saleStatusPending === Status.PENDING);
-
-    const cantStart = await sale.canStart();
-    assert(!cantStart);
-
-    await Util.assertError(
-      async () => await sale.start(),
-      "CANT_START",
-      "wrongly started before configured block number"
-    );
-
-    // wait until sale start
-    await Util.createEmptyBlock(
-      startBlock - (await ethers.provider.getBlockNumber())
-    );
-
-    const canStart = await sale.canStart();
-    assert(canStart);
-
-    await Util.assertError(
-      async () => await sale.end(),
-      "CANT_END",
-      "wrongly ended before started"
-    );
-
-    // anon can start sale
-    const startTx = await sale.connect(signer1).start();
-
-    const { sender: senderStart } = (await Util.getEventArgs(
-      startTx,
-      "Start",
-      sale
-    )) as StartEvent["args"];
-
-    assert(senderStart === signer1.address, "wrong Start sender");
-
-    const saleStatusActive = await sale.saleStatus();
-    assert(saleStatusActive === Status.ACTIVE);
-
-    await Util.assertError(
-      async () => await sale.start(),
-      "CANT_START",
-      "wrongly re-started while with Status of ACTIVE"
-    );
-
-    const cantEnd = await sale.canEnd();
-    assert(!cantEnd);
-
-    await Util.assertError(
-      async () => await sale.end(),
-      "CANT_END",
-      "wrongly ended before configured block number"
-    );
-
-    // wait until sale can end
-    await Util.createEmptyBlock(
-      saleDuration + startBlock - (await ethers.provider.getBlockNumber())
-    );
-
-    const canEnd = await sale.canEnd();
-    assert(canEnd);
-
-    // anon can end sale
-    const endTx = await sale.connect(signer1).end();
-
-    const { sender: senderEnd, saleStatus: saleStatusEnd } =
-      (await Util.getEventArgs(endTx, "End", sale)) as EndEvent["args"];
-
-    assert(senderEnd === signer1.address, "wrong End sender");
-    assert(
-      saleStatusEnd === Status.FAIL,
-      `wrong status in event
-      expected  ${Status.FAIL}
-      got       ${saleStatusEnd}`
-    );
-
-    const saleStatusFail = await sale.saleStatus();
-
-    assert(
-      saleStatusFail === Status.FAIL,
-      `wrong status in getter
-      expected  ${Status.FAIL}
-      got       ${saleStatusFail}`
-    );
-
+    )) as TimeoutEvent["args"];
+
+    assert(sender0 === signers[0].address, "wrong sender in Timeout event");
+
+    // Should have ended distribution via rTKN contract.
+    // A simple way to tell is that the rTKN phase should have changed to FROZEN.
+    const {
+      sender: sender1,
+      newPhase,
+      scheduledBlock,
+    } = (await Util.getEventArgs(
+      txTimeout,
+      "PhaseScheduled",
+      token
+    )) as PhaseScheduledEvent["args"];
+
+    assert(
+      sender1 === sale.address,
+      "wrong sender for endDistribution call, expected sale address"
+    );
+    assert(newPhase.eq(Phase.FROZEN), "wrong token phase after timeout");
+    assert(
+      scheduledBlock.eq(await ethers.provider.getBlockNumber()),
+      "expected scheduled block"
+    );
+
+    // Sale is now functionally in a Fail state
     // Cannot start, end or buy from sale
     await Util.assertError(
       async () => await sale.start(),
@@ -5242,17 +4864,5 @@
       "NOT_ACTIVE",
       "wrongly bought units when sale is in Fail state"
     );
-
-    await Util.createEmptyBlock(
-      saleTimeout +
-        afterInitializeBlock -
-        (await ethers.provider.getBlockNumber())
-    );
-
-    await Util.assertError(
-      async () => await sale.timeout(),
-      "ALREADY_ENDED",
-      "wrongly timed out sale with sale status of Fail"
-    );
   });
 });