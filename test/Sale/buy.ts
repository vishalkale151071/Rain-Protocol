import { assert } from "chai";
import { concat } from "ethers/lib/utils";
import { ethers } from "hardhat";
import {
  ReadWriteTier,
  ReserveToken,
  SaleFactory,
  SaleReentrant,
} from "../../typechain";
import { BuyEvent } from "../../typechain/contracts/sale/Sale";
import { zeroAddress } from "../../utils/constants/address";
import { ONE, RESERVE_ONE } from "../../utils/constants/bigNumber";
import {
  saleDependenciesDeploy,
  saleDeploy,
} from "../../utils/deploy/sale/deploy";
import { reserveDeploy } from "../../utils/deploy/test/reserve/deploy";
import { getEventArgs } from "../../utils/events";
import { createEmptyBlock } from "../../utils/hardhat";
import {
  generateEvaluableConfig,
  memoryOperand,
  MemoryType,
  op,
} from "../../utils/interpreter/interpreter";
import { AllStandardOps } from "../../utils/interpreter/ops/allStandardOps";
import { betweenBlockNumbersSource } from "../../utils/interpreter/sale";
import { assertError } from "../../utils/test/assertError";
import { Status } from "../../utils/types/sale";
import { Tier } from "../../utils/types/tier";

const Opcode = AllStandardOps;

describe("Sale buy", async function () {
  let reserve: ReserveToken,
    readWriteTier: ReadWriteTier,
    saleFactory: SaleFactory;
  before(async () => {
    ({ readWriteTier, saleFactory } = await saleDependenciesDeploy());
  });

  beforeEach(async () => {
    reserve = await reserveDeploy();
  });

  it("should correctly generate receipts", async function () {
    const signers = await ethers.getSigners();
    const deployer = signers[0];
    const recipient = signers[1];
    const feeRecipient = signers[2];
    const signer1 = signers[3];
    // 5 blocks from now
    const startBlock = (await ethers.provider.getBlockNumber()) + 5;
    const saleDuration = 30;
    const minimumRaise = ethers.BigNumber.from("150000").mul(RESERVE_ONE);
    const totalTokenSupply = ethers.BigNumber.from("2000").mul(ONE);
    const redeemableERC20Config = {
      name: "Token",
      symbol: "TKN",
      distributor: zeroAddress,
      initialSupply: totalTokenSupply,
    };
    const staticPrice = ethers.BigNumber.from("75").mul(RESERVE_ONE);
    const constants = [
      staticPrice,
      startBlock - 1,
      startBlock + saleDuration - 1,
    ];
    const vBasePrice = op(
      Opcode.readMemory,
      memoryOperand(MemoryType.Constant, 0)
    );
    const vStart = op(Opcode.readMemory, memoryOperand(MemoryType.Constant, 1));
    const vEnd = op(Opcode.readMemory, memoryOperand(MemoryType.Constant, 2));
    const sources = [
      betweenBlockNumbersSource(vStart, vEnd),
      concat([op(Opcode.context, 0x0001), vBasePrice]),
      concat([]),
    ];
    const evaluableConfig = await generateEvaluableConfig({
      sources,
      constants,
    });
    const [sale] = await saleDeploy(
      signers,
      deployer,
      saleFactory,
      {
        evaluableConfig: evaluableConfig,
        recipient: recipient.address,
        reserve: reserve.address,
        cooldownDuration: 1,
        minimumRaise,
        dustSize: 0,
        saleTimeout: 100,
      },
      {
        erc20Config: redeemableERC20Config,
        tier: readWriteTier.address,
        minimumTier: Tier.ZERO,
        distributionEndForwardingAddress: ethers.constants.AddressZero,
      }
    );
    const fee = ethers.BigNumber.from("1").mul(RESERVE_ONE);
    const desiredUnits = totalTokenSupply;
    const cost = staticPrice.mul(desiredUnits).div(ONE);
    // give signer1 reserve to cover cost + fee
    await reserve.transfer(signer1.address, cost.add(fee));
    const signer1ReserveBalance = await reserve.balanceOf(signer1.address);
    // wait until sale start
    await createEmptyBlock(
      startBlock - (await ethers.provider.getBlockNumber())
    );
    await sale.start();
    await reserve.connect(signer1).approve(sale.address, signer1ReserveBalance);
    // buy some units
    const txBuy0 = await sale.connect(signer1).buy({
      feeRecipient: feeRecipient.address,
      fee,
      minimumUnits: desiredUnits.div(10),
      desiredUnits: desiredUnits.div(10),
      maximumPrice: staticPrice,
    });
    const { receipt: receipt0 } = (await getEventArgs(
      txBuy0,
      "Buy",
      sale
    )) as BuyEvent["args"];
    assert(receipt0.id.eq(0), "wrong receipt0 id");
    assert(
      receipt0.feeRecipient === feeRecipient.address,
      "wrong receipt0 feeRecipient"
    );
    assert(receipt0.fee.eq(fee), "wrong receipt0 fee");
    assert(receipt0.units.eq(desiredUnits.div(10)), "wrong receipt0 units");
    assert(receipt0.price.eq(staticPrice), "wrong receipt0 price");
    // buy some units
    const txBuy1 = await sale.connect(signer1).buy({
      feeRecipient: feeRecipient.address,
      fee,
      minimumUnits: desiredUnits.div(10),
      desiredUnits: desiredUnits.div(10),
      maximumPrice: staticPrice,
    });
    const { receipt: receipt1 } = (await getEventArgs(
      txBuy1,
      "Buy",
      sale
    )) as BuyEvent["args"];
    assert(receipt1.id.eq(1), "wrong receipt1 id");
    assert(
      receipt1.feeRecipient === feeRecipient.address,
      "wrong receipt1 feeRecipient"
    );
    assert(receipt1.fee.eq(fee), "wrong receipt1 fee");
    assert(receipt1.units.eq(desiredUnits.div(10)), "wrong receipt1 units");
    assert(receipt1.price.eq(staticPrice), "wrong receipt1 price");
    // buy some units
    const txBuy2 = await sale.connect(signer1).buy({
      feeRecipient: feeRecipient.address,
      fee,
      minimumUnits: desiredUnits.div(10),
      desiredUnits: desiredUnits.div(10),
      maximumPrice: staticPrice,
    });
    const { receipt: receipt2 } = (await getEventArgs(
      txBuy2,
      "Buy",
      sale
    )) as BuyEvent["args"];
    assert(receipt2.id.eq(2), "wrong receipt2 id");
    assert(
      receipt2.feeRecipient === feeRecipient.address,
      "wrong receipt2 feeRecipient"
    );
    assert(receipt2.fee.eq(fee), "wrong receipt2 fee");
    assert(receipt2.units.eq(desiredUnits.div(10)), "wrong receipt2 units");
    assert(receipt2.price.eq(staticPrice), "wrong receipt2 price");
  });

  it("should use calculated maxUnits when processing buy if maxUnits is less than targetUnits", async () => {
    const signers = await ethers.getSigners();
    const deployer = signers[0];
    const recipient = signers[1];
    const feeRecipient = signers[2];
    const signer1 = signers[3];

    // 5 blocks from now
    const startBlock = (await ethers.provider.getBlockNumber()) + 5;

    const saleDuration = 30;
    const minimumRaise = ethers.BigNumber.from("100000").mul(RESERVE_ONE);
    const totalTokenSupply = ethers.BigNumber.from("2000").mul(ONE);
    const redeemableERC20Config = {
      name: "Token",
      symbol: "TKN",
      distributor: zeroAddress,
      initialSupply: totalTokenSupply,
    };

    const basePrice = ethers.BigNumber.from("75").mul(RESERVE_ONE);
    const maxUnits = ethers.BigNumber.from(3);
    const constants = [
      basePrice,
      startBlock - 1,
      startBlock + saleDuration - 1,
      maxUnits,
    ];
    const vBasePrice = op(
      Opcode.readMemory,
      memoryOperand(MemoryType.Constant, 0)
    );
    const vStart = op(Opcode.readMemory, memoryOperand(MemoryType.Constant, 1));
    const vEnd = op(Opcode.readMemory, memoryOperand(MemoryType.Constant, 2));
    const vMaxUnits = op(
      Opcode.readMemory,
      memoryOperand(MemoryType.Constant, 3)
    );
    const sources = [
      betweenBlockNumbersSource(vStart, vEnd),
      // prettier-ignore
      concat([
        // maxUnits
        vMaxUnits, // static amount
        // price
        vBasePrice,
      ]),
      concat([]),
    ];

    const evaluableConfig = await generateEvaluableConfig({
      sources,
      constants,
    });
    const [sale] = await saleDeploy(
      signers,
      deployer,
      saleFactory,
      {
        evaluableConfig: evaluableConfig,
        recipient: recipient.address,
        reserve: reserve.address,
        cooldownDuration: 1,
        minimumRaise,
        dustSize: 0,
        saleTimeout: 100,
      },
      {
        erc20Config: redeemableERC20Config,
        tier: readWriteTier.address,
        minimumTier: Tier.ZERO,
        distributionEndForwardingAddress: ethers.constants.AddressZero,
      }
    );

    const fee = ethers.BigNumber.from("1").mul(RESERVE_ONE);

    // wait until sale start
    await createEmptyBlock(
      startBlock - (await ethers.provider.getBlockNumber())
    );

    const desiredUnits0 = totalTokenSupply.div(10);

    const expectedPrice0 = basePrice;

    // Rounding up the cost by adding 1
    // Internally Cost is calculated using fixedPointMul with Rounding Up
    // Check FixedPointMath for refrence
    const expectedCost0 = expectedPrice0
      .mul(maxUnits)
      .div(ONE)
      .add(ethers.BigNumber.from(1));

    // give signer1 reserve to cover cost + fee
    await reserve.transfer(signer1.address, expectedCost0.add(fee));
    await reserve
      .connect(signer1)
      .approve(sale.address, expectedCost0.add(fee));

    const txBuy0 = await sale.connect(signer1).buy({
      feeRecipient: feeRecipient.address,
      fee,
      minimumUnits: 1,
      desiredUnits: desiredUnits0,
      maximumPrice: expectedPrice0,
    });
    const { receipt: receipt0 } = (await getEventArgs(
      txBuy0,
      "Buy",
      sale
    )) as BuyEvent["args"];
    assert(receipt0.id.eq(0), "wrong receipt0 id");
    assert(
      receipt0.feeRecipient === feeRecipient.address,
      "wrong receipt0 feeRecipient"
    );
    assert(receipt0.fee.eq(fee), "wrong receipt0 fee");
    assert(receipt0.units.eq(maxUnits), "wrong receipt0 units");
    assert(receipt0.price.eq(expectedPrice0), "wrong receipt0 price");
  });

  it("should prevent reentrant buys", async function () {
    const signers = await ethers.getSigners();
    const deployer = signers[0];
    const recipient = signers[1];
    const feeRecipient = signers[2];
    const signer1 = signers[3];
    // 5 blocks from now
    const startBlock = (await ethers.provider.getBlockNumber()) + 5;
    const saleDuration = 30;
    const minimumRaise = ethers.BigNumber.from("150000").mul(RESERVE_ONE);
    const totalTokenSupply = ethers.BigNumber.from("2000").mul(ONE);
    const redeemableERC20Config = {
      name: "Token",
      symbol: "TKN",
      distributor: zeroAddress,
      initialSupply: totalTokenSupply,
    };
    const staticPrice = ethers.BigNumber.from("75").mul(RESERVE_ONE);
    const constants = [
      staticPrice,
      startBlock - 1,
      startBlock + saleDuration - 1,
    ];
    const vBasePrice = op(
      Opcode.readMemory,
      memoryOperand(MemoryType.Constant, 0)
    );
    const vStart = op(Opcode.readMemory, memoryOperand(MemoryType.Constant, 1));
    const vEnd = op(Opcode.readMemory, memoryOperand(MemoryType.Constant, 2));
    const sources = [
      betweenBlockNumbersSource(vStart, vEnd),
      concat([op(Opcode.context, 0x0001), vBasePrice]),
      concat([]),
    ];
    const cooldownDuration = 5;
    const maliciousReserveFactory = await ethers.getContractFactory(
      "SaleReentrant"
    );
    const maliciousReserve =
      (await maliciousReserveFactory.deploy()) as SaleReentrant;
    await maliciousReserve.deployed();
    await maliciousReserve.initialize();
    // If cooldown could be set to zero, reentrant buy calls would be possible.
    const evaluableConfig1 = await generateEvaluableConfig({
      sources,
      constants,
    });

    await assertError(
      async () =>
        await saleDeploy(
          signers,
          deployer,
          saleFactory,
          {
            evaluableConfig: evaluableConfig1,
            recipient: recipient.address,
            reserve: maliciousReserve.address,
            cooldownDuration: 0, // zero
            minimumRaise,
            dustSize: 0,
            saleTimeout: 100,
          },
          {
            erc20Config: redeemableERC20Config,
            tier: readWriteTier.address,
            minimumTier: Tier.ZERO,
            distributionEndForwardingAddress: ethers.constants.AddressZero,
          }
        ),
      "COOLDOWN_0",
      "did not prevent configuring a cooldown of 0 blocks"
    );
    const evaluableConfig = await generateEvaluableConfig({
      sources,
      constants,
    });
    const [sale, token] = await saleDeploy(
      signers,
      deployer,
      saleFactory,
      {
        evaluableConfig: evaluableConfig,
        recipient: recipient.address,
        reserve: maliciousReserve.address,
        cooldownDuration,
        minimumRaise,
        dustSize: 0,
        saleTimeout: 100,
      },
      {
        erc20Config: redeemableERC20Config,
        tier: readWriteTier.address,
        minimumTier: Tier.ZERO,
        distributionEndForwardingAddress: ethers.constants.AddressZero,
      }
    );
    const fee = ethers.BigNumber.from("1").mul(RESERVE_ONE);
    const desiredUnits = totalTokenSupply;
    const cost = staticPrice.mul(desiredUnits).div(ONE);
    // give signer1 reserve to cover cost + fee
    await maliciousReserve.transfer(signer1.address, cost.add(fee));
    const signer1ReserveBalance = await maliciousReserve.balanceOf(
      signer1.address
    );
    // wait until sale start
    await createEmptyBlock(
      startBlock - (await ethers.provider.getBlockNumber())
    );
    const saleStatusPending = await sale.saleStatus();
    assert(
      saleStatusPending === Status.PENDING,
      `wrong status
      expected  ${Status.PENDING}
      got       ${saleStatusPending}`
    );
    await sale.start();
    const saleStatusActive = await sale.saleStatus();
    assert(
      saleStatusActive === Status.ACTIVE,
      `wrong status
      expected  ${Status.ACTIVE}
      got       ${saleStatusActive}`
    );
    await maliciousReserve
      .connect(signer1)
      .approve(sale.address, signer1ReserveBalance);
    await token.connect(signer1).approve(sale.address, signer1ReserveBalance);
    const buyConfig = {
      feeRecipient: feeRecipient.address,
      fee,
      minimumUnits: 10,
      desiredUnits: 10,
      maximumPrice: staticPrice,
    };
    await maliciousReserve.addReentrantTarget(sale.address, buyConfig);
    // buy some units
    await assertError(
      async () => await sale.connect(signer1).buy(buyConfig),
      "COOLDOWN",
      "Cooldown (with non-zero configured cooldown duration) did not revert reentrant buy call"
    );
  });

  it("should respect buy cooldown when sale is active", async function () {
    const signers = await ethers.getSigners();
    const deployer = signers[0];
    const recipient = signers[1];
    const feeRecipient = signers[2];
    const signer1 = signers[3];
    // 5 blocks from now
    const startBlock = (await ethers.provider.getBlockNumber()) + 5;
    const saleDuration = 30;
    const minimumRaise = ethers.BigNumber.from("100000").mul(RESERVE_ONE);
    const totalTokenSupply = ethers.BigNumber.from("2000").mul(ONE);
    const redeemableERC20Config = {
      name: "Token",
      symbol: "TKN",
      distributor: zeroAddress,
      initialSupply: totalTokenSupply,
    };
    const staticPrice = ethers.BigNumber.from("75").mul(RESERVE_ONE);
    const constants = [
      staticPrice,
      startBlock - 1,
      startBlock + saleDuration - 1,
    ];
    const vBasePrice = op(
      Opcode.readMemory,
      memoryOperand(MemoryType.Constant, 0)
    );
    const vStart = op(Opcode.readMemory, memoryOperand(MemoryType.Constant, 1));
    const vEnd = op(Opcode.readMemory, memoryOperand(MemoryType.Constant, 2));
    const sources = [
      betweenBlockNumbersSource(vStart, vEnd),
      concat([op(Opcode.context, 0x0001), vBasePrice]),
      concat([]),
    ];
    const evaluableConfig = await generateEvaluableConfig({
      sources,
      constants,
    });
    const [sale] = await saleDeploy(
      signers,
      deployer,
      saleFactory,
      {
        evaluableConfig: evaluableConfig,
        recipient: recipient.address,
        reserve: reserve.address,
        cooldownDuration: 5,
        minimumRaise,
        dustSize: 0,
        saleTimeout: 100,
      },
      {
        erc20Config: redeemableERC20Config,
        tier: readWriteTier.address,
        minimumTier: Tier.ZERO,
        distributionEndForwardingAddress: ethers.constants.AddressZero,
      }
    );
    const fee = ethers.BigNumber.from("1").mul(RESERVE_ONE);
    const desiredUnits = totalTokenSupply;
    const cost = staticPrice.mul(desiredUnits).div(ONE);
    // give signer1 reserve to cover cost + fee
    await reserve.transfer(signer1.address, cost.add(fee));
    const signer1ReserveBalance = await reserve.balanceOf(signer1.address);
    // wait until sale start
    await createEmptyBlock(
      startBlock - (await ethers.provider.getBlockNumber())
    );
    const saleStatusPending = await sale.saleStatus();
    assert(
      saleStatusPending === Status.PENDING,
      `wrong status
      expected  ${Status.PENDING}
      got       ${saleStatusPending}`
    );
    await sale.start();
    const saleStatusActive = await sale.saleStatus();
    assert(
      saleStatusActive === Status.ACTIVE,
      `wrong status
      expected  ${Status.ACTIVE}
      got       ${saleStatusActive}`
    );
    await reserve.connect(signer1).approve(sale.address, signer1ReserveBalance);
    // buy some units
    await sale.connect(signer1).buy({
      feeRecipient: feeRecipient.address,
      fee,
      minimumUnits: 10,
      desiredUnits: 10,
      maximumPrice: staticPrice,
    });
    // immediately buy some more units before cooldown end
    await assertError(
      async () =>
        await sale.connect(signer1).buy({
          feeRecipient: feeRecipient.address,
          fee,
          minimumUnits: 10,
          desiredUnits: 10,
          maximumPrice: staticPrice,
        }),
      "COOLDOWN",
      "successive buy did not trigger cooldown while Sale was Active"
    );
  });

  it("should prevent a buy which leaves remaining units less than configured `dustSize`", async function () {
    const signers = await ethers.getSigners();
    const deployer = signers[0];
    const recipient = signers[1];
    const feeRecipient = signers[2];
    const signer1 = signers[3];
    // 5 blocks from now
    const startBlock = (await ethers.provider.getBlockNumber()) + 5;
    const saleDuration = 30;
    const minimumRaise = ethers.BigNumber.from("100000").mul(RESERVE_ONE);
    const totalTokenSupply = ethers.BigNumber.from("2000").mul(ONE);
    const dustSize = totalTokenSupply.div(10 ** 7); // arbitrary value
    const redeemableERC20Config = {
      name: "Token",
      symbol: "TKN",
      distributor: zeroAddress,
      initialSupply: totalTokenSupply,
    };
    const staticPrice = ethers.BigNumber.from("75").mul(RESERVE_ONE);
    const constants = [
      staticPrice,
      startBlock - 1,
      startBlock + saleDuration - 1,
    ];
    const vBasePrice = op(
      Opcode.readMemory,
      memoryOperand(MemoryType.Constant, 0)
    );
    const vStart = op(Opcode.readMemory, memoryOperand(MemoryType.Constant, 1));
    const vEnd = op(Opcode.readMemory, memoryOperand(MemoryType.Constant, 2));
    const sources = [
      betweenBlockNumbersSource(vStart, vEnd),
      concat([op(Opcode.context, 0x0001), vBasePrice]),
      concat([]),
    ];
    const evaluableConfig = await generateEvaluableConfig({
      sources,
      constants,
    });
    const [sale] = await saleDeploy(
      signers,
      deployer,
      saleFactory,
      {
        evaluableConfig: evaluableConfig,
        recipient: recipient.address,
        reserve: reserve.address,
        cooldownDuration: 1,
        minimumRaise,
        dustSize,
        saleTimeout: 100,
      },
      {
        erc20Config: redeemableERC20Config,
        tier: readWriteTier.address,
        minimumTier: Tier.ZERO,
        distributionEndForwardingAddress: ethers.constants.AddressZero,
      }
    );
    const fee = ethers.BigNumber.from("1").mul(RESERVE_ONE);
    // wait until sale start
    await createEmptyBlock(
      startBlock - (await ethers.provider.getBlockNumber())
    );
    await sale.start();
    const desiredUnits = totalTokenSupply.add(1).sub(dustSize);
    const expectedPrice = staticPrice;
    const expectedCost = expectedPrice.mul(desiredUnits).div(ONE);
    // give signer1 reserve to cover cost + fee
    await reserve.transfer(signer1.address, expectedCost.add(fee));
    await reserve.connect(signer1).approve(sale.address, expectedCost.add(fee));
    // attempt to leave remaining units
    await assertError(
      async () =>
        await sale.connect(signer1).buy({
          feeRecipient: feeRecipient.address,
          fee,
          minimumUnits: 1, // user configures ANY minimum > 0
          desiredUnits: desiredUnits,
          maximumPrice: expectedPrice,
        }),
      "DUST",
      "wrongly purchased number of units which leaves less than `dustSize` units remaining"
    );
  });

  it("should support multiple successive buys", async function () {
    const signers = await ethers.getSigners();
    const deployer = signers[0];
    const recipient = signers[1];
    const feeRecipient = signers[2];
    const signer1 = signers[3];
    // 5 blocks from now
    const startBlock = (await ethers.provider.getBlockNumber()) + 5;
    const saleDuration = 30;
    const minimumRaise = ethers.BigNumber.from("100000").mul(RESERVE_ONE);
    const totalTokenSupply = ethers.BigNumber.from("2000").mul(ONE);
    const redeemableERC20Config = {
      name: "Token",
      symbol: "TKN",
      distributor: zeroAddress,
      initialSupply: totalTokenSupply,
    };
    const basePrice = ethers.BigNumber.from("75").mul(RESERVE_ONE);
    const constants = [
      basePrice,
      startBlock - 1,
      startBlock + saleDuration - 1,
    ];
    const vBasePrice = op(
      Opcode.readMemory,
      memoryOperand(MemoryType.Constant, 0)
    );
    const vStart = op(Opcode.readMemory, memoryOperand(MemoryType.Constant, 1));
    const vEnd = op(Opcode.readMemory, memoryOperand(MemoryType.Constant, 2));
    const sources = [
      betweenBlockNumbersSource(vStart, vEnd),
      // prettier-ignore
      concat([
        // maxUnits
        op(Opcode.context, 0x0001),

        // price
        vBasePrice,
      ]),
      concat([]),
    ];
    const evaluableConfig = await generateEvaluableConfig({
      sources,
      constants,
    });
    const [sale] = await saleDeploy(
      signers,
      deployer,
      saleFactory,
      {
        evaluableConfig: evaluableConfig,
        recipient: recipient.address,
        reserve: reserve.address,
        cooldownDuration: 1,
        minimumRaise,
        dustSize: 0,
        saleTimeout: 100,
      },
      {
        erc20Config: redeemableERC20Config,
        tier: readWriteTier.address,
        minimumTier: Tier.ZERO,
        distributionEndForwardingAddress: ethers.constants.AddressZero,
      }
    );
    const fee = ethers.BigNumber.from("1").mul(RESERVE_ONE);
    // wait until sale start
    await createEmptyBlock(
      startBlock - (await ethers.provider.getBlockNumber())
    );
    await sale.start();
    const desiredUnits0 = totalTokenSupply.div(10);
    const expectedPrice0 = basePrice.add(0);

    const [actualMaxUnits0_, actualPrice0_] = await sale.previewCalculateBuy(
      desiredUnits0
    );

    assert(
      expectedPrice0.eq(actualPrice0_),
      `wrong price returned from Sale._previewCalculateBuy()
      expected  ${expectedPrice0}
      got       ${actualPrice0_}
      -
      maxUnits      ${actualMaxUnits0_}
      desiredUnits  ${desiredUnits0}`
    );

    const expectedCost0 = expectedPrice0.mul(desiredUnits0).div(ONE);
    // give signer1 reserve to cover cost + fee
    await reserve.transfer(signer1.address, expectedCost0.add(fee));
    await reserve
      .connect(signer1)
      .approve(sale.address, expectedCost0.add(fee));
    // buy 10% of total supply
    const txBuy0 = await sale.connect(signer1).buy({
      feeRecipient: feeRecipient.address,
      fee,
      minimumUnits: desiredUnits0,
      desiredUnits: desiredUnits0,
      maximumPrice: expectedPrice0,
    });
    const { receipt: receipt0 } = (await getEventArgs(
      txBuy0,
      "Buy",
      sale
    )) as BuyEvent["args"];
    assert(
      receipt0.price.eq(expectedPrice0),
      `wrong dynamic price0
      expected  ${expectedPrice0}
      got       ${receipt0.price}`
    );
    const desiredUnits1 = totalTokenSupply.div(10);
    const expectedPrice1 = basePrice;
    const expectedCost1 = expectedPrice1.mul(desiredUnits1).div(ONE);
    // give signer1 reserve to cover cost + fee
    await reserve.transfer(signer1.address, expectedCost1.add(fee));
    await reserve
      .connect(signer1)
      .approve(sale.address, expectedCost1.add(fee));
    // buy another 10% of total supply
    const txBuy1 = await sale.connect(signer1).buy({
      feeRecipient: feeRecipient.address,
      fee,
      minimumUnits: desiredUnits1,
      desiredUnits: desiredUnits1,
      maximumPrice: expectedPrice1,
    });
    const { receipt: receipt1 } = (await getEventArgs(
      txBuy1,
      "Buy",
      sale
    )) as BuyEvent["args"];
    assert(
      receipt1.price.eq(expectedPrice1),
      `wrong dynamic price1
      expected  ${expectedPrice1}
      got       ${receipt1.price}`
    );
    const desiredUnits2 = totalTokenSupply.div(10);
    const expectedPrice2 = basePrice;
    const expectedCost2 = expectedPrice2.mul(desiredUnits2).div(ONE);
    // give signer1 reserve to cover cost + fee
    await reserve.transfer(signer1.address, expectedCost2.add(fee));
    await reserve
      .connect(signer1)
      .approve(sale.address, expectedCost2.add(fee));
    // buy another 10% of total supply
    const txBuy2 = await sale.connect(signer1).buy({
      feeRecipient: feeRecipient.address,
      fee,
      minimumUnits: desiredUnits2,
      desiredUnits: desiredUnits2,
      maximumPrice: expectedPrice2,
    });
    const { receipt: receipt2 } = (await getEventArgs(
      txBuy2,
      "Buy",
      sale
    )) as BuyEvent["args"];
    assert(
      receipt2.price.eq(expectedPrice2),
      `wrong dynamic price2
      expected  ${expectedPrice2}
      got       ${receipt2.price}`
    );
    const desiredUnits3 = totalTokenSupply.div(10);
    const expectedPrice3 = basePrice;
    const expectedCost3 = expectedPrice3.mul(desiredUnits3).div(ONE);
    // give signer1 reserve to cover cost + fee
    await reserve.transfer(signer1.address, expectedCost3.add(fee));
    await reserve
      .connect(signer1)
      .approve(sale.address, expectedCost3.add(fee));
    // buy another 10% of total supply
    const txBuy3 = await sale.connect(signer1).buy({
      feeRecipient: feeRecipient.address,
      fee,
      minimumUnits: desiredUnits3,
      desiredUnits: desiredUnits3,
      maximumPrice: expectedPrice3,
    });
    const { receipt: receipt3 } = (await getEventArgs(
      txBuy3,
      "Buy",
      sale
    )) as BuyEvent["args"];
    assert(
      receipt3.price.eq(expectedPrice3),
      `wrong dynamic price3
      expected  ${expectedPrice3}
      got       ${receipt3.price}`
    );
    const desiredUnits4 = totalTokenSupply.div(10);
    const expectedPrice4 = basePrice;
    const expectedCost4 = expectedPrice4.mul(desiredUnits4).div(ONE);
    // give signer1 reserve to cover cost + fee
    await reserve.transfer(signer1.address, expectedCost4.add(fee));
    await reserve
      .connect(signer1)
      .approve(sale.address, expectedCost4.add(fee));
    // buy another 10% of total supply
    const txBuy4 = await sale.connect(signer1).buy({
      feeRecipient: feeRecipient.address,
      fee,
      minimumUnits: desiredUnits4,
      desiredUnits: desiredUnits4,
      maximumPrice: expectedPrice4,
    });
    const { receipt: receipt4 } = (await getEventArgs(
      txBuy4,
      "Buy",
      sale
    )) as BuyEvent["args"];
    assert(
      receipt4.price.eq(expectedPrice4),
      `wrong dynamic price4
      expected  ${expectedPrice4}
      got       ${receipt4.price}`
    );
    const desiredUnits5 = totalTokenSupply.div(10);
    const expectedPrice5 = basePrice;
    const expectedCost5 = expectedPrice5.mul(desiredUnits5).div(ONE);
    // give signer1 reserve to cover cost + fee
    await reserve.transfer(signer1.address, expectedCost5.add(fee));
    await reserve
      .connect(signer1)
      .approve(sale.address, expectedCost5.add(fee));
    // buy another 10% of total supply
    const txBuy5 = await sale.connect(signer1).buy({
      feeRecipient: feeRecipient.address,
      fee,
      minimumUnits: desiredUnits5,
      desiredUnits: desiredUnits5,
      maximumPrice: expectedPrice5,
    });
    const { receipt: receipt5 } = (await getEventArgs(
      txBuy5,
      "Buy",
      sale
    )) as BuyEvent["args"];
    assert(
      receipt5.price.eq(expectedPrice5),
      `wrong dynamic price5
      expected  ${expectedPrice5}
      got       ${receipt5.price}`
    );
  });

  it("should set values from handleBuy entrypoint and accesses it across transactions", async function () {
    const signers = await ethers.getSigners();
    const deployer = signers[0];
    const recipient = signers[1];
    const feeRecipient = signers[2];
    const signer1 = signers[3];
    // 5 blocks from now
    const startBlock = (await ethers.provider.getBlockNumber()) + 5;
    const saleDuration = 30;
    const minimumRaise = ethers.BigNumber.from("100000").mul(RESERVE_ONE);
    const totalTokenSupply = ethers.BigNumber.from("2000").mul(ONE);
    const redeemableERC20Config = {
      name: "Token",
      symbol: "TKN",
      distributor: zeroAddress,
      initialSupply: totalTokenSupply,
    };
    const basePrice = ethers.BigNumber.from("75").mul(RESERVE_ONE);
    const discountedPrice = ethers.BigNumber.from("65").mul(RESERVE_ONE);
    const constants = [
      basePrice,
      startBlock - 1,
      startBlock + saleDuration - 1,
      discountedPrice,
      0,
    ];
    const vBasePrice = op(
      Opcode.readMemory,
      memoryOperand(MemoryType.Constant, 0)
    );
    const vDiscountedPrice = op(
      Opcode.readMemory,
      memoryOperand(MemoryType.Constant, 3)
    );
    const vStart = op(
      Opcode.readMemory,
      memoryOperand(MemoryType.Constant, 1)
    );
    const vEnd = op(Opcode.readMemory, memoryOperand(MemoryType.Constant, 2));
    const key = op(Opcode.context, 0x0000); // msg.sender
    const zero = op(Opcode.readMemory, memoryOperand(MemoryType.Constant, 4));

    const sources = [
      betweenBlockNumbersSource(vStart, vEnd),
      // prettier-ignore
      concat([
        // maxUnits
        op(Opcode.context, 0x0001),

            // price will be dynamic based on the value set for  msg.sender
            // (getValue == 0) ? vBasePrice : vDiscountedPrice
              key,
<<<<<<< HEAD
            op(Opcode.GET),
            zero,
          op(Opcode.GREATER_THAN),
=======
            op(Opcode.get),
            zero,
          op(Opcode.greaterThan),
>>>>>>> 8763bee4
          vDiscountedPrice,
          vBasePrice,
        op(Opcode.eagerIf),

      ]),
      concat([
        key, // setting blocknumber for msg.sender as the key
        op(Opcode.blockNumber),
        op(Opcode.set),
      ]),
    ];
    const evaluableConfig = await generateEvaluableConfig({
      sources,
      constants,
    });
    const [sale] = await saleDeploy(
      signers,
      deployer,
      saleFactory,
      {
        evaluableConfig: evaluableConfig,
        recipient: recipient.address,
        reserve: reserve.address,
        cooldownDuration: 1,
        minimumRaise,
        dustSize: 0,
        saleTimeout: 100,
      },
      {
        erc20Config: redeemableERC20Config,
        tier: readWriteTier.address,
        minimumTier: Tier.ZERO,
        distributionEndForwardingAddress: ethers.constants.AddressZero,
      }
    );
    const fee = ethers.BigNumber.from("1").mul(RESERVE_ONE);
    // wait until sale start
    await createEmptyBlock(
      startBlock - (await ethers.provider.getBlockNumber())
    );
    await sale.start();
    const desiredUnits0 = totalTokenSupply.div(10);
    const expectedPrice0 = basePrice.add(0);

    const [actualMaxUnits0_, actualPrice0_] = await sale.previewCalculateBuy(
      desiredUnits0
    );

    assert(
      expectedPrice0.eq(actualPrice0_),
      `wrong price returned from Sale._previewCalculateBuy()
      expected  ${expectedPrice0}
      got       ${actualPrice0_}
      -
      maxUnits      ${actualMaxUnits0_}
      desiredUnits  ${desiredUnits0}`
    );

    const expectedCost0 = expectedPrice0.mul(desiredUnits0).div(ONE);
    // give signer1 reserve to cover cost + fee
    await reserve.transfer(signer1.address, expectedCost0.add(fee));
    await reserve
      .connect(signer1)
      .approve(sale.address, expectedCost0.add(fee));
    // buy 10% of total supply
    const txBuy0 = await sale.connect(signer1).buy({
      feeRecipient: feeRecipient.address,
      fee,
      minimumUnits: desiredUnits0,
      desiredUnits: desiredUnits0,
      maximumPrice: expectedPrice0,
    });

    const { receipt: receipt0 } = (await getEventArgs(
      txBuy0,
      "Buy",
      sale
    )) as BuyEvent["args"];
    assert(
      receipt0.price.eq(expectedPrice0),
      `wrong dynamic price0
      expected  ${expectedPrice0}
      got       ${receipt0.price}`
    );
    const desiredUnits1 = totalTokenSupply.div(10);
    const expectedPrice1 = discountedPrice;
    const expectedCost1 = expectedPrice1.mul(desiredUnits1).div(ONE);
    // give signer1 reserve to cover cost + fee
    await reserve.transfer(signer1.address, expectedCost1.add(fee));
    await reserve
      .connect(signer1)
      .approve(sale.address, expectedCost1.add(fee));
    // buy another 10% of total supply
    const txBuy1 = await sale.connect(signer1).buy({
      feeRecipient: feeRecipient.address,
      fee,
      minimumUnits: desiredUnits1,
      desiredUnits: desiredUnits1,
      maximumPrice: expectedPrice1,
    });

    const { receipt: receipt1 } = (await getEventArgs(
      txBuy1,
      "Buy",
      sale
    )) as BuyEvent["args"];
    assert(
      receipt1.price.eq(expectedPrice1),
      `wrong dynamic price1
      expected  ${expectedPrice1}
      got       ${receipt1.price}`
    );
<<<<<<< HEAD
=======

>>>>>>> 8763bee4
  });
});<|MERGE_RESOLUTION|>--- conflicted
+++ resolved
@@ -939,15 +939,9 @@
             // price will be dynamic based on the value set for  msg.sender
             // (getValue == 0) ? vBasePrice : vDiscountedPrice
               key,
-<<<<<<< HEAD
-            op(Opcode.GET),
-            zero,
-          op(Opcode.GREATER_THAN),
-=======
             op(Opcode.get),
             zero,
           op(Opcode.greaterThan),
->>>>>>> 8763bee4
           vDiscountedPrice,
           vBasePrice,
         op(Opcode.eagerIf),
@@ -1060,9 +1054,5 @@
       expected  ${expectedPrice1}
       got       ${receipt1.price}`
     );
-<<<<<<< HEAD
-=======
-
->>>>>>> 8763bee4
   });
 });