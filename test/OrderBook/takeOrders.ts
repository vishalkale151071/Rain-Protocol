import { assert } from "chai";
import { ContractFactory } from "ethers";
import { concat } from "ethers/lib/utils";
import { ethers } from "hardhat";
import type {
  OrderBook,
  Rainterpreter,
  RainterpreterExpressionDeployer,
  ReserveToken18,
  ReserveTokenDecimals,
} from "../../typechain";
import {
  AddOrderEvent,
  DepositConfigStruct,
  DepositEvent,
  OrderConfigStruct,
  OrderExceedsMaxRatioEvent,
  OrderNotFoundEvent,
  OrderZeroAmountEvent,
  TakeOrderConfigStruct,
  TakeOrderEvent,
  TakeOrdersConfigStruct,
} from "../../typechain/contracts/orderbook/OrderBook";
import {
  AllStandardOps,
  assertError,
  fixedPointMul,
  randomUint256,
} from "../../utils";
import {
  eighteenZeros,
  max_uint256,
  ONE,
  sixZeros,
  twentyZeros,
} from "../../utils/constants/bigNumber";
import { basicDeploy } from "../../utils/deploy/basicDeploy";
import { rainterpreterDeploy } from "../../utils/deploy/interpreter/shared/rainterpreter/deploy";
import { rainterpreterExpressionDeployer } from "../../utils/deploy/interpreter/shared/rainterpreterExpressionDeployer/deploy";
import { getEventArgs, getEvents } from "../../utils/events";
import {
  memoryOperand,
  MemoryType,
  op,
} from "../../utils/interpreter/interpreter";
import { compareStructs } from "../../utils/test/compareStructs";

const Opcode = AllStandardOps;

describe("OrderBook take orders", async function () {
  let orderBookFactory: ContractFactory;
  let tokenA: ReserveToken18;
  let tokenB: ReserveToken18;
  let interpreter: Rainterpreter;
  let expressionDeployer: RainterpreterExpressionDeployer;

  beforeEach(async () => {
    tokenA = (await basicDeploy("ReserveToken18", {})) as ReserveToken18;
    tokenB = (await basicDeploy("ReserveToken18", {})) as ReserveToken18;
    await tokenA.initialize();
    await tokenB.initialize();
  });

  before(async () => {
    orderBookFactory = await ethers.getContractFactory("OrderBook", {});
    interpreter = await rainterpreterDeploy();
    expressionDeployer = await rainterpreterExpressionDeployer(interpreter);
  });

  it("should respect output maximum of a given order", async function () {
    const signers = await ethers.getSigners();

    const alice = signers[1];
    const bob = signers[2];
    const carol = signers[3];

    const orderBook = (await orderBookFactory.deploy()) as OrderBook;

    const aliceInputVault = ethers.BigNumber.from(randomUint256());
    const aliceOutputVault = ethers.BigNumber.from(randomUint256());
    const bobInputVault = ethers.BigNumber.from(randomUint256());
    const bobOutputVault = ethers.BigNumber.from(randomUint256());

    // ASK ORDERS

    const amountB = ethers.BigNumber.from("2" + eighteenZeros);

    const askOrderOutputMax = amountB.sub(1); // will only sell 999 tokenBs to each buyer
    const askRatio = ethers.BigNumber.from("90" + eighteenZeros);
    const askConstants = [askOrderOutputMax, askRatio];
    const vAskOutputMax = op(
      Opcode.READ_MEMORY,
      memoryOperand(MemoryType.Constant, 0)
    );
    const vAskRatio = op(
      Opcode.READ_MEMORY,
      memoryOperand(MemoryType.Constant, 1)
    );
    // prettier-ignore
    const askSource = concat([
      vAskOutputMax,
      vAskRatio,
    ]);
    const aliceAskOrder = ethers.utils.toUtf8Bytes("aliceAskOrder")


    const askOrderConfigAlice: OrderConfigStruct = {
      interpreter: interpreter.address,
      expressionDeployer: expressionDeployer.address,
      validInputs: [
        { token: tokenA.address, decimals: 18, vaultId: aliceInputVault },
      ],
      validOutputs: [
        { token: tokenB.address, decimals: 18, vaultId: aliceOutputVault },
      ],
      interpreterStateConfig: {
        sources: [askSource, []],
        constants: askConstants,
      },
      data : aliceAskOrder
    }; 
    const bobBidOrder = ethers.utils.toUtf8Bytes("bobBidOrder")

    const askOrderConfigBob: OrderConfigStruct = {
      interpreter: interpreter.address,
      expressionDeployer: expressionDeployer.address,
      validInputs: [
        { token: tokenA.address, decimals: 18, vaultId: bobInputVault },
      ],
      validOutputs: [
        { token: tokenB.address, decimals: 18, vaultId: bobOutputVault },
      ],
      interpreterStateConfig: {
        sources: [askSource, []],
        constants: askConstants,
      },
      data : bobBidOrder
    };

    const txAskAddOrderAlice = await orderBook
      .connect(alice)
      .addOrder(askOrderConfigAlice);
    const txAskAddOrderBob = await orderBook
      .connect(bob)
      .addOrder(askOrderConfigBob);

    const { order: askOrderAlice } = (await getEventArgs(
      txAskAddOrderAlice,
      "AddOrder",
      orderBook
    )) as AddOrderEvent["args"];
    const { order: askOrderBob } = (await getEventArgs(
      txAskAddOrderBob,
      "AddOrder",
      orderBook
    )) as AddOrderEvent["args"];

    // DEPOSIT

    const depositConfigStructAlice: DepositConfigStruct = {
      token: tokenB.address,
      vaultId: aliceOutputVault,
      amount: amountB,
    };
    const depositConfigStructBob: DepositConfigStruct = {
      token: tokenB.address,
      vaultId: bobOutputVault,
      amount: amountB,
    };

    await tokenB.transfer(alice.address, amountB);
    await tokenB.transfer(bob.address, amountB);
    await tokenB
      .connect(alice)
      .approve(orderBook.address, depositConfigStructAlice.amount);
    await tokenB
      .connect(bob)
      .approve(orderBook.address, depositConfigStructBob.amount);

    // Alice deposits tokenB into her output vault
    await orderBook.connect(alice).deposit(depositConfigStructAlice);
    // Bob deposits tokenB into his output vault
    await orderBook.connect(bob).deposit(depositConfigStructBob);

    // TAKE ORDER

    // Carol takes orders with direct wallet transfer
    const takeOrderConfigStructAlice: TakeOrderConfigStruct = {
      order: askOrderAlice,
      inputIOIndex: 0,
      outputIOIndex: 0,
    };
    const takeOrderConfigStructBob: TakeOrderConfigStruct = {
      order: askOrderBob,
      inputIOIndex: 0,
      outputIOIndex: 0,
    };

    const takeOrdersConfigStruct: TakeOrdersConfigStruct = {
      output: tokenA.address,
      input: tokenB.address,
      minimumInput: amountB.mul(2),
      maximumInput: amountB.mul(2),
      maximumIORatio: askRatio,
      orders: [takeOrderConfigStructAlice, takeOrderConfigStructBob],
    };

    const amountA = amountB.mul(askRatio).div(ONE);
    await tokenA.transfer(carol.address, amountA.mul(2));
    await tokenA.connect(carol).approve(orderBook.address, amountA.mul(2));

    await assertError(
      async () =>
        await orderBook.connect(carol).takeOrders(takeOrdersConfigStruct),
      "MIN_INPUT",
      "did not respect order output max"
    );
  });

  it("should validate minimum input", async function () {
    const signers = await ethers.getSigners();

    const alice = signers[1];
    const bob = signers[2];
    const carol = signers[3];

    const orderBook = (await orderBookFactory.deploy()) as OrderBook;

    const aliceInputVault = ethers.BigNumber.from(randomUint256());
    const aliceOutputVault = ethers.BigNumber.from(randomUint256());
    const bobInputVault = ethers.BigNumber.from(randomUint256());
    const bobOutputVault = ethers.BigNumber.from(randomUint256());

    // ASK ORDERS

    const askRatio = ethers.BigNumber.from("90" + eighteenZeros);
    const askConstants = [max_uint256, askRatio];
    const vAskOutputMax = op(
      Opcode.READ_MEMORY,
      memoryOperand(MemoryType.Constant, 0)
    );
    const vAskRatio = op(
      Opcode.READ_MEMORY,
      memoryOperand(MemoryType.Constant, 1)
    );
    // prettier-ignore
    const askSource = concat([
      vAskOutputMax,
      vAskRatio,
    ]);
    const aliceAskOrder = ethers.utils.toUtf8Bytes("aliceAskOrder")

    const askOrderConfigAlice: OrderConfigStruct = {
      interpreter: interpreter.address,
      expressionDeployer: expressionDeployer.address,
      validInputs: [
        { token: tokenA.address, decimals: 18, vaultId: aliceInputVault },
      ],
      validOutputs: [
        { token: tokenB.address, decimals: 18, vaultId: aliceOutputVault },
      ],
      interpreterStateConfig: {
        sources: [askSource, []],
        constants: askConstants,
      },
      data : aliceAskOrder
    }; 
    const bobBidOrder = ethers.utils.toUtf8Bytes("bobBidOrder")

    const askOrderConfigBob: OrderConfigStruct = {
      interpreter: interpreter.address,
      expressionDeployer: expressionDeployer.address,
      validInputs: [
        { token: tokenA.address, decimals: 18, vaultId: bobInputVault },
      ],
      validOutputs: [
        { token: tokenB.address, decimals: 18, vaultId: bobOutputVault },
      ],
      interpreterStateConfig: {
        sources: [askSource, []],
        constants: askConstants,
      }, 
      data : bobBidOrder
    };

    const txAskAddOrderAlice = await orderBook
      .connect(alice)
      .addOrder(askOrderConfigAlice);
    const txAskAddOrderBob = await orderBook
      .connect(bob)
      .addOrder(askOrderConfigBob);

    const { order: askOrderAlice } = (await getEventArgs(
      txAskAddOrderAlice,
      "AddOrder",
      orderBook
    )) as AddOrderEvent["args"];
    const { order: askOrderBob } = (await getEventArgs(
      txAskAddOrderBob,
      "AddOrder",
      orderBook
    )) as AddOrderEvent["args"];

    // DEPOSIT

    const amountB = ethers.BigNumber.from("2" + eighteenZeros);

    const depositConfigStructAlice: DepositConfigStruct = {
      token: tokenB.address,
      vaultId: aliceOutputVault,
      amount: amountB,
    };
    const depositConfigStructBob: DepositConfigStruct = {
      token: tokenB.address,
      vaultId: bobOutputVault,
      amount: amountB,
    };

    await tokenB.transfer(alice.address, amountB);
    await tokenB.transfer(bob.address, amountB);
    await tokenB
      .connect(alice)
      .approve(orderBook.address, depositConfigStructAlice.amount);
    await tokenB
      .connect(bob)
      .approve(orderBook.address, depositConfigStructBob.amount);

    // Alice deposits tokenB into her output vault
    await orderBook.connect(alice).deposit(depositConfigStructAlice);
    // Bob deposits tokenB into his output vault
    await orderBook.connect(bob).deposit(depositConfigStructBob);

    // TAKE ORDER

    // Carol takes orders with direct wallet transfer
    const takeOrderConfigStructAlice: TakeOrderConfigStruct = {
      order: askOrderAlice,
      inputIOIndex: 0,
      outputIOIndex: 0,
    };
    const takeOrderConfigStructBob: TakeOrderConfigStruct = {
      order: askOrderBob,
      inputIOIndex: 0,
      outputIOIndex: 0,
    };

    const takeOrdersConfigStruct0: TakeOrdersConfigStruct = {
      output: tokenA.address,
      input: tokenB.address,
      minimumInput: amountB.mul(2).add(1), // min > max should ALWAYS fail
      maximumInput: amountB.mul(2),
      maximumIORatio: askRatio,
      orders: [takeOrderConfigStructAlice, takeOrderConfigStructBob],
    };
    const takeOrdersConfigStruct1: TakeOrdersConfigStruct = {
      output: tokenA.address,
      input: tokenB.address,
      minimumInput: amountB.mul(2).add(1), // gt total vault deposits
      maximumInput: amountB.mul(2).add(1),
      maximumIORatio: askRatio,
      orders: [takeOrderConfigStructAlice, takeOrderConfigStructBob],
    };
    const takeOrdersConfigStruct2: TakeOrdersConfigStruct = {
      output: tokenA.address,
      input: tokenB.address,
      minimumInput: amountB.mul(2),
      maximumInput: amountB.mul(2),
      maximumIORatio: askRatio.sub(1), // lt actual ratio
      orders: [takeOrderConfigStructAlice, takeOrderConfigStructBob],
    };

    const amountA = amountB.mul(askRatio).div(ONE);
    await tokenA.transfer(carol.address, amountA.mul(2));
    await tokenA.connect(carol).approve(orderBook.address, amountA.mul(2));

    await assertError(
      async () =>
        await orderBook.connect(carol).takeOrders(takeOrdersConfigStruct0),
      "MIN_INPUT",
      "did not validate minimum input gt maximum input"
    );
    await assertError(
      async () =>
        await orderBook.connect(carol).takeOrders(takeOrdersConfigStruct1),
      "MIN_INPUT",
      "did not validate minimum input gt total deposits"
    );
    await assertError(
      async () =>
        await orderBook.connect(carol).takeOrders(takeOrdersConfigStruct2),
      "MIN_INPUT",
      "did not validate maximumIORatio"
    );
  });

  it("should autoscale expression ratio based on input/output token decimals", async function () {
    const signers = await ethers.getSigners();

    // e.g. tether
    const XDec = 6;
    // e.g. dai
    const YDec = 18;

    const tokenX = (await basicDeploy("ReserveTokenDecimals", {}, [
      XDec,
    ])) as ReserveTokenDecimals;
    const tokenY = (await basicDeploy("ReserveTokenDecimals", {}, [
      YDec,
    ])) as ReserveTokenDecimals;
    await tokenX.initialize();
    await tokenY.initialize();

    const alice = signers[1];
    const bob = signers[2];

    const orderBook = (await orderBookFactory.deploy()) as OrderBook;

    const vaultId = ethers.BigNumber.from(randomUint256());

    // ORDERS

    // The ratio is 1:1 from the perspective of the expression.
    // This is a statement of economic equivalence in 18 decimal fixed point.
    const ratio = ethers.BigNumber.from("10").pow(18);
    const constants = [max_uint256, ratio];
    const vInfinity = op(
      Opcode.READ_MEMORY,
      memoryOperand(MemoryType.Constant, 0)
    );
    const vRatio = op(
      Opcode.READ_MEMORY,
      memoryOperand(MemoryType.Constant, 1)
    );
    // prettier-ignore
    const source = concat([
      vInfinity,
      vRatio,
    ]);

    const orderConfig: OrderConfigStruct = {
      interpreter: interpreter.address,
      expressionDeployer: expressionDeployer.address,
      validInputs: [
        { token: tokenX.address, decimals: XDec, vaultId },
        { token: tokenY.address, decimals: YDec, vaultId },
      ],
      validOutputs: [
        { token: tokenX.address, decimals: XDec, vaultId },
        { token: tokenY.address, decimals: YDec, vaultId },
      ],
      interpreterStateConfig: {
        sources: [source, []],
        constants,
      },
    };

    const txAddOrder = await orderBook.connect(alice).addOrder(orderConfig);

    const { order } = (await getEventArgs(
      txAddOrder,
      "AddOrder",
      orderBook
    )) as AddOrderEvent["args"];

    // DEPOSIT

    const depositX: DepositConfigStruct = {
      token: tokenX.address,
      vaultId,
      amount: 1,
    };

    await tokenX.transfer(alice.address, 1);
    await tokenX.connect(alice).approve(orderBook.address, 1);
    await orderBook.connect(alice).deposit(depositX);

    // TAKE ORDER

    // For the math below to work without loss of precision we need Y decimals
    // to be larger than X decimals because we've only deposited 1 of X.
    assert(YDec >= XDec);
    const takeOrdersConfig: TakeOrdersConfigStruct = {
      output: tokenY.address,
      input: tokenX.address,
      minimumInput: 1,
      maximumInput: 1,
      // maximum IO ratio is from order's perspective.
      // 1e18 = 1:1
      maximumIORatio: ethers.BigNumber.from("10").pow(18 + YDec - XDec),
      // inputs and outputs are inverse from order's perspective
      orders: [{ order, inputIOIndex: 1, outputIOIndex: 0 }],
    };

    const amountY = ethers.BigNumber.from("10").pow(YDec - XDec);
    await tokenY.transfer(bob.address, amountY);

    const bobBeforeX = await tokenX.balanceOf(bob.address);
    const bobBeforeY = await tokenY.balanceOf(bob.address);

    assert(
      bobBeforeX.eq(0),
      `wrong X balance before expected 0 got ${bobBeforeX}`
    );
    assert(
      bobBeforeY.eq(amountY),
      `wrong Y balance after expected ${amountY} got ${bobBeforeY}`
    );

    await tokenY.connect(bob).approve(orderBook.address, amountY);
    await orderBook.connect(bob).takeOrders(takeOrdersConfig);

    const bobAfterX = await tokenX.balanceOf(bob.address);
    const bobAfterY = await tokenY.balanceOf(bob.address);

    assert(
      bobAfterX.eq(1),
      `wrong X balance after expected 1 got ${bobAfterX}`
    );
    assert(
      bobAfterY.eq(0),
      `wrong Y balance after expected 0 got ${bobAfterY}`
    );

    // INVERSE

    const inverseTakeOrdersConfig: TakeOrdersConfigStruct = {
      output: tokenX.address,
      input: tokenY.address,
      minimumInput: amountY,
      maximumInput: amountY,
      maximumIORatio: ethers.BigNumber.from("10").pow(18 + XDec - YDec),
      orders: [{ order, inputIOIndex: 0, outputIOIndex: 1 }],
    };

    await tokenX.connect(bob).approve(orderBook.address, 1);
    await orderBook.connect(bob).takeOrders(inverseTakeOrdersConfig);

    const bobInverseX = await tokenX.balanceOf(bob.address);
    const bobInverseY = await tokenY.balanceOf(bob.address);

    assert(
      bobInverseX.eq(bobBeforeX),
      `wrong inverse X balance expected ${bobBeforeX} got ${bobInverseX}`
    );
    assert(
      bobInverseY.eq(bobBeforeY),
      `wrong inverse Y balance expected ${bobBeforeY} got ${bobInverseY}`
    );
  });

  describe("should scale outputMax with decimals", () => {
    it("should scale outputMax based on input/output token decimals (input token has SAME decimals as output: 6 vs 6)", async function () {
      const signers = await ethers.getSigners();

      const tokenA06 = (await basicDeploy("ReserveTokenDecimals", {}, [
        6,
      ])) as ReserveTokenDecimals;
      const tokenB06 = (await basicDeploy("ReserveTokenDecimals", {}, [
        6,
      ])) as ReserveTokenDecimals;
      await tokenA06.initialize();
      await tokenB06.initialize();

      const tokenADecimals = await tokenA06.decimals();
      const tokenBDecimals = await tokenB06.decimals();

      const alice = signers[1];
      const bob = signers[2];
      const carol = signers[3];

      const orderBook = (await orderBookFactory.deploy()) as OrderBook;

      const aliceInputVault = ethers.BigNumber.from(randomUint256());
      const aliceOutputVault = ethers.BigNumber.from(randomUint256());
      const bobInputVault = ethers.BigNumber.from(randomUint256());
      const bobOutputVault = ethers.BigNumber.from(randomUint256());

      // ASK ORDERS

      // The ratio is 1:1 from the perspective of the expression.
      // This is a statement of economic equivalence in 18 decimal fixed point.
      const askRatio = ethers.BigNumber.from(10).pow(18);

      // note 18 decimals for outputMax
      // 1e18 means that only 1 unit of tokenB can be outputted per order
      const askOutputMax = ethers.BigNumber.from(1 + eighteenZeros);

      const askConstants = [askOutputMax, askRatio];
      const vAskOutputMax = op(
        Opcode.READ_MEMORY,
        memoryOperand(MemoryType.Constant, 0)
      );
      const vAskRatio = op(
        Opcode.READ_MEMORY,
        memoryOperand(MemoryType.Constant, 1)
      );
      // prettier-ignore
      const askSource = concat([
        vAskOutputMax,
        vAskRatio,
      ]);

      const askOrderConfigAlice: OrderConfigStruct = {
        interpreter: interpreter.address,
        expressionDeployer: expressionDeployer.address,
        validInputs: [
          {
            token: tokenA06.address,
            decimals: tokenADecimals,
            vaultId: aliceInputVault,
          },
        ],
        validOutputs: [
          {
            token: tokenB06.address,
            decimals: tokenBDecimals,
            vaultId: aliceOutputVault,
          },
        ],
        interpreterStateConfig: {
          sources: [askSource, []],
          constants: askConstants,
        },
      };
      const askOrderConfigBob: OrderConfigStruct = {
        interpreter: interpreter.address,
        expressionDeployer: expressionDeployer.address,
        validInputs: [
          {
            token: tokenA06.address,
            decimals: tokenADecimals,
            vaultId: bobInputVault,
          },
        ],
        validOutputs: [
          {
            token: tokenB06.address,
            decimals: tokenBDecimals,
            vaultId: bobOutputVault,
          },
        ],
        interpreterStateConfig: {
          sources: [askSource, []],
          constants: askConstants,
        },
      };

      const txAskAddOrderAlice = await orderBook
        .connect(alice)
        .addOrder(askOrderConfigAlice);
      const txAskAddOrderBob = await orderBook
        .connect(bob)
        .addOrder(askOrderConfigBob);

      const { order: askOrderAlice } = (await getEventArgs(
        txAskAddOrderAlice,
        "AddOrder",
        orderBook
      )) as AddOrderEvent["args"];
      const { order: askOrderBob } = (await getEventArgs(
        txAskAddOrderBob,
        "AddOrder",
        orderBook
      )) as AddOrderEvent["args"];

      // DEPOSIT

      // Alice and Bob will each deposit 2 units of tokenB
      const depositAmountB = ethers.BigNumber.from(2 + sixZeros);

      const depositConfigStructAlice: DepositConfigStruct = {
        token: tokenB06.address,
        vaultId: aliceOutputVault,
        amount: depositAmountB,
      };
      const depositConfigStructBob: DepositConfigStruct = {
        token: tokenB06.address,
        vaultId: bobOutputVault,
        amount: depositAmountB,
      };

      await tokenB06.transfer(alice.address, depositAmountB);
      await tokenB06.transfer(bob.address, depositAmountB);
      await tokenB06.connect(alice).approve(orderBook.address, depositAmountB);
      await tokenB06.connect(bob).approve(orderBook.address, depositAmountB);

      // Alice deposits tokenB into her output vault
      await orderBook.connect(alice).deposit(depositConfigStructAlice);
      // Bob deposits tokenB into his output vault
      await orderBook.connect(bob).deposit(depositConfigStructBob);

      // TAKE ORDER

      // Carol takes orders with direct wallet transfer
      const takeOrderConfigStructAlice: TakeOrderConfigStruct = {
        order: askOrderAlice,
        inputIOIndex: 0,
        outputIOIndex: 0,
      };
      const takeOrderConfigStructBob: TakeOrderConfigStruct = {
        order: askOrderBob,
        inputIOIndex: 0,
        outputIOIndex: 0,
      };

      // We want the takeOrders max ratio to be exact, for the purposes of testing. We scale the original ratio 'up' by the difference between A decimals and B decimals.
      const maximumIORatio = fixedPointMul(
        askRatio,
        ethers.BigNumber.from(10).pow(18 + tokenADecimals - tokenBDecimals)
      );

      const takeOrdersConfigStruct: TakeOrdersConfigStruct = {
        output: tokenA06.address,
        input: tokenB06.address,
        minimumInput: depositAmountB, // 2 orders, without outputMax limit this would be depositAmountB.mul(2)
        maximumInput: depositAmountB,
        maximumIORatio,
        orders: [takeOrderConfigStructAlice, takeOrderConfigStructBob],
      };

      // Similarly, we want Carol to only approve exactly what is necessary to take the orders. We scale the tokenB deposit amount 'up' by the difference between A decimals and B decimals.
      const depositAmountA = fixedPointMul(
        depositAmountB,
        ethers.BigNumber.from(10).pow(18 + tokenADecimals - tokenBDecimals)
      );

      await tokenA06.transfer(carol.address, depositAmountA.mul(2)); // 2 orders
      await tokenA06
        .connect(carol)
        .approve(orderBook.address, depositAmountA.mul(2)); // 2 orders

      const txTakeOrders = await orderBook
        .connect(carol)
        .takeOrders(takeOrdersConfigStruct);

      const events = (await getEvents(
        txTakeOrders,
        "TakeOrder",
        orderBook
      )) as TakeOrderEvent["args"][];

      assert(
        events.length === 2,
        `wrong number of TakeOrder events
        expected  2
        got       ${events.length}`
      );

      const [takeOrderAlice, takeOrderBob] = events;

      assert(takeOrderAlice.sender === carol.address, "wrong sender");
      assert(
        takeOrderAlice.input.eq(depositAmountB.div(2)),
        "wrong input, output max wasn't respected"
      );
      assert(
        takeOrderAlice.output.eq(depositAmountA.div(2)),
        "wrong output, output max wasn't respected"
      );
      compareStructs(takeOrderAlice.takeOrder, takeOrderConfigStructAlice);

      assert(takeOrderBob.sender === carol.address, "wrong sender");
      assert(
        takeOrderBob.input.eq(depositAmountB.div(2)),
        "wrong input, output max wasn't respected"
      );
      assert(
        takeOrderBob.output.eq(depositAmountA.div(2)),
        "wrong output, output max wasn't respected"
      );
      compareStructs(takeOrderBob.takeOrder, takeOrderConfigStructBob);

      const tokenAAliceBalance = await tokenA06.balanceOf(alice.address);
      const tokenBAliceBalance = await tokenB06.balanceOf(alice.address);
      const tokenABobBalance = await tokenA06.balanceOf(bob.address);
      const tokenBBobBalance = await tokenB06.balanceOf(bob.address);
      const tokenACarolBalance = await tokenA06.balanceOf(carol.address);
      const tokenBCarolBalance = await tokenB06.balanceOf(carol.address);

      assert(tokenAAliceBalance.isZero()); // Alice has not yet withdrawn
      assert(tokenBAliceBalance.isZero()); // Alice has not yet withdrawn
      assert(tokenABobBalance.isZero()); // Bob has not yet withdrawn
      assert(tokenBBobBalance.isZero()); // Bob has not yet withdrawn
      assert(tokenACarolBalance.eq(depositAmountA)); // this is what is leftover since not all of Carol's approved tokenA could be used when taking orders with max output of 1, without output limit this would be depositAmountA.mul(2)
      assert(tokenBCarolBalance.eq(depositAmountB)); // similarly, this is only what Carol could get from Alice and Bob's orders, without output limit this would be depositAmountB.mul(2)

      await orderBook.connect(alice).withdraw({
        token: tokenA06.address,
        vaultId: aliceInputVault,
        amount: await orderBook.vaultBalance(
          alice.address,
          tokenA06.address,
          aliceInputVault
        ),
      });
      await orderBook.connect(alice).withdraw({
        token: tokenB06.address,
        vaultId: aliceOutputVault,
        amount: await orderBook.vaultBalance(
          alice.address,
          tokenB06.address,
          aliceOutputVault
        ),
      });
      await orderBook.connect(bob).withdraw({
        token: tokenA06.address,
        vaultId: bobInputVault,
        amount: await orderBook.vaultBalance(
          bob.address,
          tokenA06.address,
          bobInputVault
        ),
      });
      await orderBook.connect(bob).withdraw({
        token: tokenB06.address,
        vaultId: bobOutputVault,
        amount: await orderBook.vaultBalance(
          bob.address,
          tokenB06.address,
          bobOutputVault
        ),
      });

      const tokenAAliceBalanceWithdrawn = await tokenA06.balanceOf(
        alice.address
      );
      const tokenABobBalanceWithdrawn = await tokenA06.balanceOf(bob.address);
      const tokenBAliceBalanceWithdrawn = await tokenB06.balanceOf(
        alice.address
      );
      const tokenBBobBalanceWithdrawn = await tokenB06.balanceOf(bob.address);
      assert(tokenAAliceBalanceWithdrawn.eq(depositAmountA.div(2)));
      assert(tokenABobBalanceWithdrawn.eq(depositAmountA.div(2)));
      assert(tokenBAliceBalanceWithdrawn.eq(depositAmountB.div(2)));
      assert(tokenBBobBalanceWithdrawn.eq(depositAmountB.div(2)));
    });

    it("should scale outputMax based on input/output token decimals (input token has LESS decimals than output: 20 vs 6)", async function () {
      const signers = await ethers.getSigners();

      const tokenADecimals = 20;
      const tokenBDecimals = 6;

      const tokenA20 = (await basicDeploy("ReserveTokenDecimals", {}, [
        tokenADecimals,
      ])) as ReserveTokenDecimals;
      const tokenB06 = (await basicDeploy("ReserveTokenDecimals", {}, [
        tokenBDecimals,
      ])) as ReserveTokenDecimals;
      await tokenA20.initialize();
      await tokenB06.initialize();

      const alice = signers[1];
      const bob = signers[2];
      const carol = signers[3];

      const orderBook = (await orderBookFactory.deploy()) as OrderBook;

      const aliceInputVault = ethers.BigNumber.from(randomUint256());
      const aliceOutputVault = ethers.BigNumber.from(randomUint256());
      const bobInputVault = ethers.BigNumber.from(randomUint256());
      const bobOutputVault = ethers.BigNumber.from(randomUint256());

      // ASK ORDERS

      // The ratio is 1:1 from the perspective of the expression.
      // This is a statement of economic equivalence in 18 decimal fixed point.
      const askRatio = ethers.BigNumber.from(10).pow(18);

      // note 18 decimals for outputMax
      // 1e18 means that only 1 unit of tokenB can be outputted per order
      const askOutputMax = ethers.BigNumber.from(1 + eighteenZeros);

      const askConstants = [askOutputMax, askRatio];
      const vAskOutputMax = op(
        Opcode.READ_MEMORY,
        memoryOperand(MemoryType.Constant, 0)
      );
      const vAskRatio = op(
        Opcode.READ_MEMORY,
        memoryOperand(MemoryType.Constant, 1)
      );
      // prettier-ignore
      const askSource = concat([
        vAskOutputMax,
        vAskRatio,
      ]);

      const askOrderConfigAlice: OrderConfigStruct = {
        interpreter: interpreter.address,
        expressionDeployer: expressionDeployer.address,
        validInputs: [
          {
            token: tokenA20.address,
            decimals: tokenADecimals,
            vaultId: aliceInputVault,
          },
        ],
        validOutputs: [
          {
            token: tokenB06.address,
            decimals: tokenBDecimals,
            vaultId: aliceOutputVault,
          },
        ],
        interpreterStateConfig: {
          sources: [askSource, []],
          constants: askConstants,
        },
      };
      const askOrderConfigBob: OrderConfigStruct = {
        interpreter: interpreter.address,
        expressionDeployer: expressionDeployer.address,
        validInputs: [
          {
            token: tokenA20.address,
            decimals: tokenADecimals,
            vaultId: bobInputVault,
          },
        ],
        validOutputs: [
          {
            token: tokenB06.address,
            decimals: tokenBDecimals,
            vaultId: bobOutputVault,
          },
        ],
        interpreterStateConfig: {
          sources: [askSource, []],
          constants: askConstants,
        },
      };

      const txAskAddOrderAlice = await orderBook
        .connect(alice)
        .addOrder(askOrderConfigAlice);
      const txAskAddOrderBob = await orderBook
        .connect(bob)
        .addOrder(askOrderConfigBob);

      const { order: askOrderAlice } = (await getEventArgs(
        txAskAddOrderAlice,
        "AddOrder",
        orderBook
      )) as AddOrderEvent["args"];
      const { order: askOrderBob } = (await getEventArgs(
        txAskAddOrderBob,
        "AddOrder",
        orderBook
      )) as AddOrderEvent["args"];

      // DEPOSIT

      // Alice and Bob will each deposit 2 units of tokenB
      const depositAmountB = ethers.BigNumber.from(2 + sixZeros);

      const depositConfigStructAlice: DepositConfigStruct = {
        token: tokenB06.address,
        vaultId: aliceOutputVault,
        amount: depositAmountB,
      };
      const depositConfigStructBob: DepositConfigStruct = {
        token: tokenB06.address,
        vaultId: bobOutputVault,
        amount: depositAmountB,
      };

      await tokenB06.transfer(alice.address, depositAmountB);
      await tokenB06.transfer(bob.address, depositAmountB);
      await tokenB06.connect(alice).approve(orderBook.address, depositAmountB);
      await tokenB06.connect(bob).approve(orderBook.address, depositAmountB);

      // Alice deposits tokenB into her output vault
      await orderBook.connect(alice).deposit(depositConfigStructAlice);
      // Bob deposits tokenB into his output vault
      await orderBook.connect(bob).deposit(depositConfigStructBob);

      // TAKE ORDER

      // Carol takes orders with direct wallet transfer
      const takeOrderConfigStructAlice: TakeOrderConfigStruct = {
        order: askOrderAlice,
        inputIOIndex: 0,
        outputIOIndex: 0,
      };
      const takeOrderConfigStructBob: TakeOrderConfigStruct = {
        order: askOrderBob,
        inputIOIndex: 0,
        outputIOIndex: 0,
      };

      // We want the takeOrders max ratio to be exact, for the purposes of testing. We scale the original ratio 'up' by the difference between A decimals and B decimals.
      const maximumIORatio = fixedPointMul(
        askRatio,
        ethers.BigNumber.from(10).pow(18 + tokenADecimals - tokenBDecimals)
      );

      const takeOrdersConfigStruct: TakeOrdersConfigStruct = {
        output: tokenA20.address,
        input: tokenB06.address,
        minimumInput: depositAmountB, // 2 orders, without outputMax limit this would be depositAmountB.mul(2)
        maximumInput: depositAmountB,
        maximumIORatio,
        orders: [takeOrderConfigStructAlice, takeOrderConfigStructBob],
      };

      // Similarly, we want Carol to only approve exactly what is necessary to take the orders. We scale the tokenB deposit amount 'up' by the difference between A decimals and B decimals.
      const depositAmountA = fixedPointMul(
        depositAmountB,
        ethers.BigNumber.from(10).pow(18 + tokenADecimals - tokenBDecimals)
      );

      await tokenA20.transfer(carol.address, depositAmountA.mul(2)); // 2 orders
      await tokenA20
        .connect(carol)
        .approve(orderBook.address, depositAmountA.mul(2)); // 2 orders

      const txTakeOrders = await orderBook
        .connect(carol)
        .takeOrders(takeOrdersConfigStruct);

      const events = (await getEvents(
        txTakeOrders,
        "TakeOrder",
        orderBook
      )) as TakeOrderEvent["args"][];

      assert(
        events.length === 2,
        `wrong number of TakeOrder events
        expected  2
        got       ${events.length}`
      );

      const [takeOrderAlice, takeOrderBob] = events;

      assert(takeOrderAlice.sender === carol.address, "wrong sender");
      assert(
        takeOrderAlice.input.eq(depositAmountB.div(2)),
        "wrong input, output max wasn't respected"
      );
      assert(
        takeOrderAlice.output.eq(depositAmountA.div(2)),
        "wrong output, output max wasn't respected"
      );
      compareStructs(takeOrderAlice.takeOrder, takeOrderConfigStructAlice);

      assert(takeOrderBob.sender === carol.address, "wrong sender");
      assert(
        takeOrderBob.input.eq(depositAmountB.div(2)),
        "wrong input, output max wasn't respected"
      );
      assert(
        takeOrderBob.output.eq(depositAmountA.div(2)),
        "wrong output, output max wasn't respected"
      );
      compareStructs(takeOrderBob.takeOrder, takeOrderConfigStructBob);

      const tokenAAliceBalance = await tokenA20.balanceOf(alice.address);
      const tokenBAliceBalance = await tokenB06.balanceOf(alice.address);
      const tokenABobBalance = await tokenA20.balanceOf(bob.address);
      const tokenBBobBalance = await tokenB06.balanceOf(bob.address);
      const tokenACarolBalance = await tokenA20.balanceOf(carol.address);
      const tokenBCarolBalance = await tokenB06.balanceOf(carol.address);

      assert(tokenAAliceBalance.isZero()); // Alice has not yet withdrawn
      assert(tokenBAliceBalance.isZero()); // Alice has not yet withdrawn
      assert(tokenABobBalance.isZero()); // Bob has not yet withdrawn
      assert(tokenBBobBalance.isZero()); // Bob has not yet withdrawn
      assert(tokenACarolBalance.eq(depositAmountA)); // this is what is leftover since not all of Carol's approved tokenA could be used when taking orders with max output of 1, without output limit this would be depositAmountA.mul(2)
      assert(tokenBCarolBalance.eq(depositAmountB)); // similarly, this is only what Carol could get from Alice and Bob's orders, without output limit this would be depositAmountB.mul(2)

      await orderBook.connect(alice).withdraw({
        token: tokenA20.address,
        vaultId: aliceInputVault,
        amount: await orderBook.vaultBalance(
          alice.address,
          tokenA20.address,
          aliceInputVault
        ),
      });
      await orderBook.connect(alice).withdraw({
        token: tokenB06.address,
        vaultId: aliceOutputVault,
        amount: await orderBook.vaultBalance(
          alice.address,
          tokenB06.address,
          aliceOutputVault
        ),
      });
      await orderBook.connect(bob).withdraw({
        token: tokenA20.address,
        vaultId: bobInputVault,
        amount: await orderBook.vaultBalance(
          bob.address,
          tokenA20.address,
          bobInputVault
        ),
      });
      await orderBook.connect(bob).withdraw({
        token: tokenB06.address,
        vaultId: bobOutputVault,
        amount: await orderBook.vaultBalance(
          bob.address,
          tokenB06.address,
          bobOutputVault
        ),
      });

      const tokenAAliceBalanceWithdrawn = await tokenA20.balanceOf(
        alice.address
      );
      const tokenABobBalanceWithdrawn = await tokenA20.balanceOf(bob.address);
      const tokenBAliceBalanceWithdrawn = await tokenB06.balanceOf(
        alice.address
      );
      const tokenBBobBalanceWithdrawn = await tokenB06.balanceOf(bob.address);
      assert(tokenAAliceBalanceWithdrawn.eq(depositAmountA.div(2)));
      assert(tokenABobBalanceWithdrawn.eq(depositAmountA.div(2)));
      assert(tokenBAliceBalanceWithdrawn.eq(depositAmountB.div(2)));
      assert(tokenBBobBalanceWithdrawn.eq(depositAmountB.div(2)));
    });

    it("should scale outputMax based on input/output token decimals (input token has LESS decimals than output: 18 vs 6)", async function () {
      const signers = await ethers.getSigners();

      const tokenADecimals = 18;
      const tokenBDecimals = 6;

      const tokenA18 = (await basicDeploy("ReserveTokenDecimals", {}, [
        tokenADecimals,
      ])) as ReserveTokenDecimals;
      const tokenB06 = (await basicDeploy("ReserveTokenDecimals", {}, [
        tokenBDecimals,
      ])) as ReserveTokenDecimals;
      await tokenA18.initialize();
      await tokenB06.initialize();

      const alice = signers[1];
      const bob = signers[2];
      const carol = signers[3];

      const orderBook = (await orderBookFactory.deploy()) as OrderBook;

      const aliceInputVault = ethers.BigNumber.from(randomUint256());
      const aliceOutputVault = ethers.BigNumber.from(randomUint256());
      const bobInputVault = ethers.BigNumber.from(randomUint256());
      const bobOutputVault = ethers.BigNumber.from(randomUint256());

      // ASK ORDERS

      // The ratio is 1:1 from the perspective of the expression.
      // This is a statement of economic equivalence in 18 decimal fixed point.
      const askRatio = ethers.BigNumber.from(10).pow(18);

      // note 18 decimals for outputMax
      // 1e18 means that only 1 unit of tokenB can be outputted per order
      const askOutputMax = ethers.BigNumber.from(1 + eighteenZeros);

      const askConstants = [askOutputMax, askRatio];
      const vAskOutputMax = op(
        Opcode.READ_MEMORY,
        memoryOperand(MemoryType.Constant, 0)
      );
      const vAskRatio = op(
        Opcode.READ_MEMORY,
        memoryOperand(MemoryType.Constant, 1)
      );
      // prettier-ignore
      const askSource = concat([
        vAskOutputMax,
        vAskRatio,
      ]);

      const askOrderConfigAlice: OrderConfigStruct = {
        interpreter: interpreter.address,
        expressionDeployer: expressionDeployer.address,
        validInputs: [
          {
            token: tokenA18.address,
            decimals: tokenADecimals,
            vaultId: aliceInputVault,
          },
        ],
        validOutputs: [
          {
            token: tokenB06.address,
            decimals: tokenBDecimals,
            vaultId: aliceOutputVault,
          },
        ],
        interpreterStateConfig: {
          sources: [askSource, []],
          constants: askConstants,
        },
      };
      const askOrderConfigBob: OrderConfigStruct = {
        interpreter: interpreter.address,
        expressionDeployer: expressionDeployer.address,
        validInputs: [
          {
            token: tokenA18.address,
            decimals: tokenADecimals,
            vaultId: bobInputVault,
          },
        ],
        validOutputs: [
          {
            token: tokenB06.address,
            decimals: tokenBDecimals,
            vaultId: bobOutputVault,
          },
        ],
        interpreterStateConfig: {
          sources: [askSource, []],
          constants: askConstants,
        },
      };

      const txAskAddOrderAlice = await orderBook
        .connect(alice)
        .addOrder(askOrderConfigAlice);
      const txAskAddOrderBob = await orderBook
        .connect(bob)
        .addOrder(askOrderConfigBob);

      const { order: askOrderAlice } = (await getEventArgs(
        txAskAddOrderAlice,
        "AddOrder",
        orderBook
      )) as AddOrderEvent["args"];
      const { order: askOrderBob } = (await getEventArgs(
        txAskAddOrderBob,
        "AddOrder",
        orderBook
      )) as AddOrderEvent["args"];

      // DEPOSIT

      // Alice and Bob will each deposit 2 units of tokenB
      const depositAmountB = ethers.BigNumber.from(2 + sixZeros);

      const depositConfigStructAlice: DepositConfigStruct = {
        token: tokenB06.address,
        vaultId: aliceOutputVault,
        amount: depositAmountB,
      };
      const depositConfigStructBob: DepositConfigStruct = {
        token: tokenB06.address,
        vaultId: bobOutputVault,
        amount: depositAmountB,
      };

      await tokenB06.transfer(alice.address, depositAmountB);
      await tokenB06.transfer(bob.address, depositAmountB);
      await tokenB06.connect(alice).approve(orderBook.address, depositAmountB);
      await tokenB06.connect(bob).approve(orderBook.address, depositAmountB);

      // Alice deposits tokenB into her output vault
      await orderBook.connect(alice).deposit(depositConfigStructAlice);
      // Bob deposits tokenB into his output vault
      await orderBook.connect(bob).deposit(depositConfigStructBob);

      // TAKE ORDER

      // Carol takes orders with direct wallet transfer
      const takeOrderConfigStructAlice: TakeOrderConfigStruct = {
        order: askOrderAlice,
        inputIOIndex: 0,
        outputIOIndex: 0,
      };
      const takeOrderConfigStructBob: TakeOrderConfigStruct = {
        order: askOrderBob,
        inputIOIndex: 0,
        outputIOIndex: 0,
      };

      // We want the takeOrders max ratio to be exact, for the purposes of testing. We scale the original ratio 'up' by the difference between A decimals and B decimals.
      const maximumIORatio = fixedPointMul(
        askRatio,
        ethers.BigNumber.from(10).pow(18 + tokenADecimals - tokenBDecimals)
      );

      const takeOrdersConfigStruct: TakeOrdersConfigStruct = {
        output: tokenA18.address,
        input: tokenB06.address,
        minimumInput: depositAmountB, // 2 orders, without outputMax limit this would be depositAmountB.mul(2)
        maximumInput: depositAmountB,
        maximumIORatio,
        orders: [takeOrderConfigStructAlice, takeOrderConfigStructBob],
      };

      // Similarly, we want Carol to only approve exactly what is necessary to take the orders. We scale the tokenB deposit amount 'up' by the difference between A decimals and B decimals.
      const depositAmountA = fixedPointMul(
        depositAmountB,
        ethers.BigNumber.from(10).pow(18 + tokenADecimals - tokenBDecimals)
      );

      await tokenA18.transfer(carol.address, depositAmountA.mul(2)); // 2 orders
      await tokenA18
        .connect(carol)
        .approve(orderBook.address, depositAmountA.mul(2)); // 2 orders

      const txTakeOrders = await orderBook
        .connect(carol)
        .takeOrders(takeOrdersConfigStruct);

      const events = (await getEvents(
        txTakeOrders,
        "TakeOrder",
        orderBook
      )) as TakeOrderEvent["args"][];

      assert(
        events.length === 2,
        `wrong number of TakeOrder events
        expected  2
        got       ${events.length}`
      );

      const [takeOrderAlice, takeOrderBob] = events;

      assert(takeOrderAlice.sender === carol.address, "wrong sender");
      assert(
        takeOrderAlice.input.eq(depositAmountB.div(2)),
        "wrong input, output max wasn't respected"
      );
      assert(
        takeOrderAlice.output.eq(depositAmountA.div(2)),
        "wrong output, output max wasn't respected"
      );
      compareStructs(takeOrderAlice.takeOrder, takeOrderConfigStructAlice);

      assert(takeOrderBob.sender === carol.address, "wrong sender");
      assert(
        takeOrderBob.input.eq(depositAmountB.div(2)),
        "wrong input, output max wasn't respected"
      );
      assert(
        takeOrderBob.output.eq(depositAmountA.div(2)),
        "wrong output, output max wasn't respected"
      );
      compareStructs(takeOrderBob.takeOrder, takeOrderConfigStructBob);

      const tokenAAliceBalance = await tokenA18.balanceOf(alice.address);
      const tokenBAliceBalance = await tokenB06.balanceOf(alice.address);
      const tokenABobBalance = await tokenA18.balanceOf(bob.address);
      const tokenBBobBalance = await tokenB06.balanceOf(bob.address);
      const tokenACarolBalance = await tokenA18.balanceOf(carol.address);
      const tokenBCarolBalance = await tokenB06.balanceOf(carol.address);

      assert(tokenAAliceBalance.isZero()); // Alice has not yet withdrawn
      assert(tokenBAliceBalance.isZero()); // Alice has not yet withdrawn
      assert(tokenABobBalance.isZero()); // Bob has not yet withdrawn
      assert(tokenBBobBalance.isZero()); // Bob has not yet withdrawn
      assert(tokenACarolBalance.eq(depositAmountA)); // this is what is leftover since not all of Carol's approved tokenA could be used when taking orders with max output of 1, without output limit this would be depositAmountA.mul(2)
      assert(tokenBCarolBalance.eq(depositAmountB)); // similarly, this is only what Carol could get from Alice and Bob's orders, without output limit this would be depositAmountB.mul(2)

      await orderBook.connect(alice).withdraw({
        token: tokenA18.address,
        vaultId: aliceInputVault,
        amount: await orderBook.vaultBalance(
          alice.address,
          tokenA18.address,
          aliceInputVault
        ),
      });
      await orderBook.connect(alice).withdraw({
        token: tokenB06.address,
        vaultId: aliceOutputVault,
        amount: await orderBook.vaultBalance(
          alice.address,
          tokenB06.address,
          aliceOutputVault
        ),
      });
      await orderBook.connect(bob).withdraw({
        token: tokenA18.address,
        vaultId: bobInputVault,
        amount: await orderBook.vaultBalance(
          bob.address,
          tokenA18.address,
          bobInputVault
        ),
      });
      await orderBook.connect(bob).withdraw({
        token: tokenB06.address,
        vaultId: bobOutputVault,
        amount: await orderBook.vaultBalance(
          bob.address,
          tokenB06.address,
          bobOutputVault
        ),
      });

      const tokenAAliceBalanceWithdrawn = await tokenA18.balanceOf(
        alice.address
      );
      const tokenABobBalanceWithdrawn = await tokenA18.balanceOf(bob.address);
      const tokenBAliceBalanceWithdrawn = await tokenB06.balanceOf(
        alice.address
      );
      const tokenBBobBalanceWithdrawn = await tokenB06.balanceOf(bob.address);
      assert(tokenAAliceBalanceWithdrawn.eq(depositAmountA.div(2)));
      assert(tokenABobBalanceWithdrawn.eq(depositAmountA.div(2)));
      assert(tokenBAliceBalanceWithdrawn.eq(depositAmountB.div(2)));
      assert(tokenBBobBalanceWithdrawn.eq(depositAmountB.div(2)));
    });

    it("should scale outputMax based on input/output token decimals (input token has LESS decimals than output: 6 vs 20)", async function () {
      const signers = await ethers.getSigners();

      const tokenADecimals = 6;
      const tokenBDecimals = 20;

      const tokenA06 = (await basicDeploy("ReserveTokenDecimals", {}, [
        tokenADecimals,
      ])) as ReserveTokenDecimals;
      const tokenB20 = (await basicDeploy("ReserveTokenDecimals", {}, [
        tokenBDecimals,
      ])) as ReserveTokenDecimals;
      await tokenA06.initialize();
      await tokenB20.initialize();

      const alice = signers[1];
      const bob = signers[2];
      const carol = signers[3];

      const orderBook = (await orderBookFactory.deploy()) as OrderBook;

      const aliceInputVault = ethers.BigNumber.from(randomUint256());
      const aliceOutputVault = ethers.BigNumber.from(randomUint256());
      const bobInputVault = ethers.BigNumber.from(randomUint256());
      const bobOutputVault = ethers.BigNumber.from(randomUint256());

      // ASK ORDERS

      // The ratio is 1:1 from the perspective of the expression.
      // This is a statement of economic equivalence in 18 decimal fixed point.
      const askRatio = ethers.BigNumber.from(10).pow(18);

      // note 18 decimals for outputMax
      // 1e18 means that only 1 unit of tokenB can be outputted per order
      const askOutputMax = ethers.BigNumber.from(1 + eighteenZeros);

      const askConstants = [askOutputMax, askRatio];
      const vAskOutputMax = op(
        Opcode.READ_MEMORY,
        memoryOperand(MemoryType.Constant, 0)
      );
      const vAskRatio = op(
        Opcode.READ_MEMORY,
        memoryOperand(MemoryType.Constant, 1)
      );
      // prettier-ignore
      const askSource = concat([
        vAskOutputMax,
        vAskRatio,
      ]);

      const askOrderConfigAlice: OrderConfigStruct = {
        interpreter: interpreter.address,
        expressionDeployer: expressionDeployer.address,
        validInputs: [
          {
            token: tokenA06.address,
            decimals: tokenADecimals,
            vaultId: aliceInputVault,
          },
        ],
        validOutputs: [
          {
            token: tokenB20.address,
            decimals: tokenBDecimals,
            vaultId: aliceOutputVault,
          },
        ],
        interpreterStateConfig: {
          sources: [askSource, []],
          constants: askConstants,
        },
      };
      const askOrderConfigBob: OrderConfigStruct = {
        interpreter: interpreter.address,
        expressionDeployer: expressionDeployer.address,
        validInputs: [
          {
            token: tokenA06.address,
            decimals: tokenADecimals,
            vaultId: bobInputVault,
          },
        ],
        validOutputs: [
          {
            token: tokenB20.address,
            decimals: tokenBDecimals,
            vaultId: bobOutputVault,
          },
        ],
        interpreterStateConfig: {
          sources: [askSource, []],
          constants: askConstants,
        },
      };

      const txAskAddOrderAlice = await orderBook
        .connect(alice)
        .addOrder(askOrderConfigAlice);
      const txAskAddOrderBob = await orderBook
        .connect(bob)
        .addOrder(askOrderConfigBob);

      const { order: askOrderAlice } = (await getEventArgs(
        txAskAddOrderAlice,
        "AddOrder",
        orderBook
      )) as AddOrderEvent["args"];
      const { order: askOrderBob } = (await getEventArgs(
        txAskAddOrderBob,
        "AddOrder",
        orderBook
      )) as AddOrderEvent["args"];

      // DEPOSIT

      // Alice and Bob will each deposit 2 units of tokenB
      const depositAmountB = ethers.BigNumber.from(2 + twentyZeros);

      const depositConfigStructAlice: DepositConfigStruct = {
        token: tokenB20.address,
        vaultId: aliceOutputVault,
        amount: depositAmountB,
      };
      const depositConfigStructBob: DepositConfigStruct = {
        token: tokenB20.address,
        vaultId: bobOutputVault,
        amount: depositAmountB,
      };

      await tokenB20.transfer(alice.address, depositAmountB);
      await tokenB20.transfer(bob.address, depositAmountB);
      await tokenB20.connect(alice).approve(orderBook.address, depositAmountB);
      await tokenB20.connect(bob).approve(orderBook.address, depositAmountB);

      // Alice deposits tokenB into her output vault
      await orderBook.connect(alice).deposit(depositConfigStructAlice);
      // Bob deposits tokenB into his output vault
      await orderBook.connect(bob).deposit(depositConfigStructBob);

      // TAKE ORDER

      // Carol takes orders with direct wallet transfer
      const takeOrderConfigStructAlice: TakeOrderConfigStruct = {
        order: askOrderAlice,
        inputIOIndex: 0,
        outputIOIndex: 0,
      };
      const takeOrderConfigStructBob: TakeOrderConfigStruct = {
        order: askOrderBob,
        inputIOIndex: 0,
        outputIOIndex: 0,
      };

      // We want the takeOrders max ratio to be exact, for the purposes of testing. We scale the original ratio 'up' by the difference between A decimals and B decimals.
      const maximumIORatio = fixedPointMul(
        askRatio,
        ethers.BigNumber.from(10).pow(18 + tokenADecimals - tokenBDecimals)
      );

      const takeOrdersConfigStruct: TakeOrdersConfigStruct = {
        output: tokenA06.address,
        input: tokenB20.address,
        minimumInput: depositAmountB, // 2 orders, without outputMax limit this would be depositAmountB.mul(2)
        maximumInput: depositAmountB,
        maximumIORatio,
        orders: [takeOrderConfigStructAlice, takeOrderConfigStructBob],
      };

      // Similarly, we want Carol to only approve exactly what is necessary to take the orders. We scale the tokenB deposit amount 'up' by the difference between A decimals and B decimals.
      const depositAmountA = fixedPointMul(
        depositAmountB,
        ethers.BigNumber.from(10).pow(18 + tokenADecimals - tokenBDecimals)
      );

      await tokenA06.transfer(carol.address, depositAmountA.mul(2)); // 2 orders
      await tokenA06
        .connect(carol)
        .approve(orderBook.address, depositAmountA.mul(2)); // 2 orders

      const txTakeOrders = await orderBook
        .connect(carol)
        .takeOrders(takeOrdersConfigStruct);

      const events = (await getEvents(
        txTakeOrders,
        "TakeOrder",
        orderBook
      )) as TakeOrderEvent["args"][];

      assert(
        events.length === 2,
        `wrong number of TakeOrder events
        expected  2
        got       ${events.length}`
      );

      const [takeOrderAlice, takeOrderBob] = events;

      assert(takeOrderAlice.sender === carol.address, "wrong sender");
      assert(
        takeOrderAlice.input.eq(depositAmountB.div(2)),
        "wrong input, output max wasn't respected"
      );
      assert(
        takeOrderAlice.output.eq(depositAmountA.div(2)),
        "wrong output, output max wasn't respected"
      );
      compareStructs(takeOrderAlice.takeOrder, takeOrderConfigStructAlice);

      assert(takeOrderBob.sender === carol.address, "wrong sender");
      assert(
        takeOrderBob.input.eq(depositAmountB.div(2)),
        "wrong input, output max wasn't respected"
      );
      assert(
        takeOrderBob.output.eq(depositAmountA.div(2)),
        "wrong output, output max wasn't respected"
      );
      compareStructs(takeOrderBob.takeOrder, takeOrderConfigStructBob);

      const tokenAAliceBalance = await tokenA06.balanceOf(alice.address);
      const tokenBAliceBalance = await tokenB20.balanceOf(alice.address);
      const tokenABobBalance = await tokenA06.balanceOf(bob.address);
      const tokenBBobBalance = await tokenB20.balanceOf(bob.address);
      const tokenACarolBalance = await tokenA06.balanceOf(carol.address);
      const tokenBCarolBalance = await tokenB20.balanceOf(carol.address);

      assert(tokenAAliceBalance.isZero()); // Alice has not yet withdrawn
      assert(tokenBAliceBalance.isZero()); // Alice has not yet withdrawn
      assert(tokenABobBalance.isZero()); // Bob has not yet withdrawn
      assert(tokenBBobBalance.isZero()); // Bob has not yet withdrawn
      assert(tokenACarolBalance.eq(depositAmountA)); // this is what is leftover since not all of Carol's approved tokenA could be used when taking orders with max output of 1, without output limit this would be depositAmountA.mul(2)
      assert(tokenBCarolBalance.eq(depositAmountB)); // similarly, this is only what Carol could get from Alice and Bob's orders, without output limit this would be depositAmountB.mul(2)

      await orderBook.connect(alice).withdraw({
        token: tokenA06.address,
        vaultId: aliceInputVault,
        amount: await orderBook.vaultBalance(
          alice.address,
          tokenA06.address,
          aliceInputVault
        ),
      });
      await orderBook.connect(alice).withdraw({
        token: tokenB20.address,
        vaultId: aliceOutputVault,
        amount: await orderBook.vaultBalance(
          alice.address,
          tokenB20.address,
          aliceOutputVault
        ),
      });
      await orderBook.connect(bob).withdraw({
        token: tokenA06.address,
        vaultId: bobInputVault,
        amount: await orderBook.vaultBalance(
          bob.address,
          tokenA06.address,
          bobInputVault
        ),
      });
      await orderBook.connect(bob).withdraw({
        token: tokenB20.address,
        vaultId: bobOutputVault,
        amount: await orderBook.vaultBalance(
          bob.address,
          tokenB20.address,
          bobOutputVault
        ),
      });

      const tokenAAliceBalanceWithdrawn = await tokenA06.balanceOf(
        alice.address
      );
      const tokenABobBalanceWithdrawn = await tokenA06.balanceOf(bob.address);
      const tokenBAliceBalanceWithdrawn = await tokenB20.balanceOf(
        alice.address
      );
      const tokenBBobBalanceWithdrawn = await tokenB20.balanceOf(bob.address);
      assert(tokenAAliceBalanceWithdrawn.eq(depositAmountA.div(2)));
      assert(tokenABobBalanceWithdrawn.eq(depositAmountA.div(2)));
      assert(tokenBAliceBalanceWithdrawn.eq(depositAmountB.div(2)));
      assert(tokenBBobBalanceWithdrawn.eq(depositAmountB.div(2)));
    });

    it("should scale outputMax based on input/output token decimals (input token has LESS decimals than output: 6 vs 18)", async function () {
      const signers = await ethers.getSigners();

      const tokenADecimals = 6;
      const tokenBDecimals = 18;

      const tokenA06 = (await basicDeploy("ReserveTokenDecimals", {}, [
        tokenADecimals,
      ])) as ReserveTokenDecimals;
      const tokenB18 = (await basicDeploy("ReserveTokenDecimals", {}, [
        tokenBDecimals,
      ])) as ReserveTokenDecimals;
      await tokenA06.initialize();
      await tokenB18.initialize();

      const alice = signers[1];
      const bob = signers[2];
      const carol = signers[3];

      const orderBook = (await orderBookFactory.deploy()) as OrderBook;

      const aliceInputVault = ethers.BigNumber.from(randomUint256());
      const aliceOutputVault = ethers.BigNumber.from(randomUint256());
      const bobInputVault = ethers.BigNumber.from(randomUint256());
      const bobOutputVault = ethers.BigNumber.from(randomUint256());

      // ASK ORDERS

      // The ratio is 1:1 from the perspective of the expression.
      // This is a statement of economic equivalence in 18 decimal fixed point.
      const askRatio = ethers.BigNumber.from(10).pow(18);

      // note 18 decimals for outputMax
      // 1e18 means that only 1 unit of tokenB can be outputted per order
      const askOutputMax = ethers.BigNumber.from(1 + eighteenZeros);

      const askConstants = [askOutputMax, askRatio];
      const vAskOutputMax = op(
        Opcode.READ_MEMORY,
        memoryOperand(MemoryType.Constant, 0)
      );
      const vAskRatio = op(
        Opcode.READ_MEMORY,
        memoryOperand(MemoryType.Constant, 1)
      );
      // prettier-ignore
      const askSource = concat([
        vAskOutputMax,
        vAskRatio,
      ]);

      const askOrderConfigAlice: OrderConfigStruct = {
        interpreter: interpreter.address,
        expressionDeployer: expressionDeployer.address,
        validInputs: [
          {
            token: tokenA06.address,
            decimals: tokenADecimals,
            vaultId: aliceInputVault,
          },
        ],
        validOutputs: [
          {
            token: tokenB18.address,
            decimals: tokenBDecimals,
            vaultId: aliceOutputVault,
          },
        ],
        interpreterStateConfig: {
          sources: [askSource, []],
          constants: askConstants,
        },
      };
      const askOrderConfigBob: OrderConfigStruct = {
        interpreter: interpreter.address,
        expressionDeployer: expressionDeployer.address,
        validInputs: [
          {
            token: tokenA06.address,
            decimals: tokenADecimals,
            vaultId: bobInputVault,
          },
        ],
        validOutputs: [
          {
            token: tokenB18.address,
            decimals: tokenBDecimals,
            vaultId: bobOutputVault,
          },
        ],
        interpreterStateConfig: {
          sources: [askSource, []],
          constants: askConstants,
        },
      };

      const txAskAddOrderAlice = await orderBook
        .connect(alice)
        .addOrder(askOrderConfigAlice);
      const txAskAddOrderBob = await orderBook
        .connect(bob)
        .addOrder(askOrderConfigBob);

      const { order: askOrderAlice } = (await getEventArgs(
        txAskAddOrderAlice,
        "AddOrder",
        orderBook
      )) as AddOrderEvent["args"];
      const { order: askOrderBob } = (await getEventArgs(
        txAskAddOrderBob,
        "AddOrder",
        orderBook
      )) as AddOrderEvent["args"];

      // DEPOSIT

      // Alice and Bob will each deposit 2 units of tokenB
      const depositAmountB = ethers.BigNumber.from(2 + eighteenZeros);

      const depositConfigStructAlice: DepositConfigStruct = {
        token: tokenB18.address,
        vaultId: aliceOutputVault,
        amount: depositAmountB,
      };
      const depositConfigStructBob: DepositConfigStruct = {
        token: tokenB18.address,
        vaultId: bobOutputVault,
        amount: depositAmountB,
      };

      await tokenB18.transfer(alice.address, depositAmountB);
      await tokenB18.transfer(bob.address, depositAmountB);
      await tokenB18.connect(alice).approve(orderBook.address, depositAmountB);
      await tokenB18.connect(bob).approve(orderBook.address, depositAmountB);

      // Alice deposits tokenB into her output vault
      await orderBook.connect(alice).deposit(depositConfigStructAlice);
      // Bob deposits tokenB into his output vault
      await orderBook.connect(bob).deposit(depositConfigStructBob);

      // TAKE ORDER

      // Carol takes orders with direct wallet transfer
      const takeOrderConfigStructAlice: TakeOrderConfigStruct = {
        order: askOrderAlice,
        inputIOIndex: 0,
        outputIOIndex: 0,
      };
      const takeOrderConfigStructBob: TakeOrderConfigStruct = {
        order: askOrderBob,
        inputIOIndex: 0,
        outputIOIndex: 0,
      };

      // We want the takeOrders max ratio to be exact, for the purposes of testing. We scale the original ratio 'up' by the difference between A decimals and B decimals.
      const maximumIORatio = fixedPointMul(
        askRatio,
        ethers.BigNumber.from(10).pow(18 + tokenADecimals - tokenBDecimals)
      );

      const takeOrdersConfigStruct: TakeOrdersConfigStruct = {
        output: tokenA06.address,
        input: tokenB18.address,
        minimumInput: depositAmountB, // 2 orders, without outputMax limit this would be depositAmountB.mul(2)
        maximumInput: depositAmountB,
        maximumIORatio,
        orders: [takeOrderConfigStructAlice, takeOrderConfigStructBob],
      };

      // Similarly, we want Carol to only approve exactly what is necessary to take the orders. We scale the tokenB deposit amount 'up' by the difference between A decimals and B decimals.
      const depositAmountA = fixedPointMul(
        depositAmountB,
        ethers.BigNumber.from(10).pow(18 + tokenADecimals - tokenBDecimals)
      );

      await tokenA06.transfer(carol.address, depositAmountA.mul(2)); // 2 orders
      await tokenA06
        .connect(carol)
        .approve(orderBook.address, depositAmountA.mul(2)); // 2 orders

      const txTakeOrders = await orderBook
        .connect(carol)
        .takeOrders(takeOrdersConfigStruct);

      const events = (await getEvents(
        txTakeOrders,
        "TakeOrder",
        orderBook
      )) as TakeOrderEvent["args"][];

      assert(
        events.length === 2,
        `wrong number of TakeOrder events
        expected  2
        got       ${events.length}`
      );

      const [takeOrderAlice, takeOrderBob] = events;

      assert(takeOrderAlice.sender === carol.address, "wrong sender");
      assert(
        takeOrderAlice.input.eq(depositAmountB.div(2)),
        "wrong input, output max wasn't respected"
      );
      assert(
        takeOrderAlice.output.eq(depositAmountA.div(2)),
        "wrong output, output max wasn't respected"
      );
      compareStructs(takeOrderAlice.takeOrder, takeOrderConfigStructAlice);

      assert(takeOrderBob.sender === carol.address, "wrong sender");
      assert(
        takeOrderBob.input.eq(depositAmountB.div(2)),
        "wrong input, output max wasn't respected"
      );
      assert(
        takeOrderBob.output.eq(depositAmountA.div(2)),
        "wrong output, output max wasn't respected"
      );
      compareStructs(takeOrderBob.takeOrder, takeOrderConfigStructBob);

      const tokenAAliceBalance = await tokenA06.balanceOf(alice.address);
      const tokenBAliceBalance = await tokenB18.balanceOf(alice.address);
      const tokenABobBalance = await tokenA06.balanceOf(bob.address);
      const tokenBBobBalance = await tokenB18.balanceOf(bob.address);
      const tokenACarolBalance = await tokenA06.balanceOf(carol.address);
      const tokenBCarolBalance = await tokenB18.balanceOf(carol.address);

      assert(tokenAAliceBalance.isZero()); // Alice has not yet withdrawn
      assert(tokenBAliceBalance.isZero()); // Alice has not yet withdrawn
      assert(tokenABobBalance.isZero()); // Bob has not yet withdrawn
      assert(tokenBBobBalance.isZero()); // Bob has not yet withdrawn
      assert(tokenACarolBalance.eq(depositAmountA)); // this is what is leftover since not all of Carol's approved tokenA could be used when taking orders with max output of 1, without output limit this would be depositAmountA.mul(2)
      assert(tokenBCarolBalance.eq(depositAmountB)); // similarly, this is only what Carol could get from Alice and Bob's orders, without output limit this would be depositAmountB.mul(2)

      await orderBook.connect(alice).withdraw({
        token: tokenA06.address,
        vaultId: aliceInputVault,
        amount: await orderBook.vaultBalance(
          alice.address,
          tokenA06.address,
          aliceInputVault
        ),
      });
      await orderBook.connect(alice).withdraw({
        token: tokenB18.address,
        vaultId: aliceOutputVault,
        amount: await orderBook.vaultBalance(
          alice.address,
          tokenB18.address,
          aliceOutputVault
        ),
      });
      await orderBook.connect(bob).withdraw({
        token: tokenA06.address,
        vaultId: bobInputVault,
        amount: await orderBook.vaultBalance(
          bob.address,
          tokenA06.address,
          bobInputVault
        ),
      });
      await orderBook.connect(bob).withdraw({
        token: tokenB18.address,
        vaultId: bobOutputVault,
        amount: await orderBook.vaultBalance(
          bob.address,
          tokenB18.address,
          bobOutputVault
        ),
      });

      const tokenAAliceBalanceWithdrawn = await tokenA06.balanceOf(
        alice.address
      );
      const tokenABobBalanceWithdrawn = await tokenA06.balanceOf(bob.address);
      const tokenBAliceBalanceWithdrawn = await tokenB18.balanceOf(
        alice.address
      );
      const tokenBBobBalanceWithdrawn = await tokenB18.balanceOf(bob.address);
      assert(tokenAAliceBalanceWithdrawn.eq(depositAmountA.div(2)));
      assert(tokenABobBalanceWithdrawn.eq(depositAmountA.div(2)));
      assert(tokenBAliceBalanceWithdrawn.eq(depositAmountB.div(2)));
      assert(tokenBBobBalanceWithdrawn.eq(depositAmountB.div(2)));
    });

    it("should scale outputMax based on input/output token decimals (input token has LESS decimals than output: 0 vs 18)", async function () {
      const signers = await ethers.getSigners();

      const tokenADecimals = 0;
      const tokenBDecimals = 18;

      const tokenA00 = (await basicDeploy("ReserveTokenDecimals", {}, [
        tokenADecimals,
      ])) as ReserveTokenDecimals;
      const tokenB18 = (await basicDeploy("ReserveTokenDecimals", {}, [
        tokenBDecimals,
      ])) as ReserveTokenDecimals;
      await tokenA00.initialize();
      await tokenB18.initialize();

      const alice = signers[1];
      const bob = signers[2];
      const carol = signers[3];

      const orderBook = (await orderBookFactory.deploy()) as OrderBook;

      const aliceInputVault = ethers.BigNumber.from(randomUint256());
      const aliceOutputVault = ethers.BigNumber.from(randomUint256());
      const bobInputVault = ethers.BigNumber.from(randomUint256());
      const bobOutputVault = ethers.BigNumber.from(randomUint256());

      // ASK ORDERS

      // The ratio is 1:1 from the perspective of the expression.
      // This is a statement of economic equivalence in 18 decimal fixed point.
      const askRatio = ethers.BigNumber.from(10).pow(18);

      // note 18 decimals for outputMax
      // 1e18 means that only 1 unit of tokenB can be outputted per order
      const askOutputMax = ethers.BigNumber.from(1 + eighteenZeros);

      const askConstants = [askOutputMax, askRatio];
      const vAskOutputMax = op(
        Opcode.READ_MEMORY,
        memoryOperand(MemoryType.Constant, 0)
      );
      const vAskRatio = op(
        Opcode.READ_MEMORY,
        memoryOperand(MemoryType.Constant, 1)
      );
      // prettier-ignore
      const askSource = concat([
        vAskOutputMax,
        vAskRatio,
      ]);

      const askOrderConfigAlice: OrderConfigStruct = {
        interpreter: interpreter.address,
        expressionDeployer: expressionDeployer.address,
        validInputs: [
          {
            token: tokenA00.address,
            decimals: tokenADecimals,
            vaultId: aliceInputVault,
          },
        ],
        validOutputs: [
          {
            token: tokenB18.address,
            decimals: tokenBDecimals,
            vaultId: aliceOutputVault,
          },
        ],
        interpreterStateConfig: {
          sources: [askSource, []],
          constants: askConstants,
        },
      };
      const askOrderConfigBob: OrderConfigStruct = {
        interpreter: interpreter.address,
        expressionDeployer: expressionDeployer.address,
        validInputs: [
          {
            token: tokenA00.address,
            decimals: tokenADecimals,
            vaultId: bobInputVault,
          },
        ],
        validOutputs: [
          {
            token: tokenB18.address,
            decimals: tokenBDecimals,
            vaultId: bobOutputVault,
          },
        ],
        interpreterStateConfig: {
          sources: [askSource, []],
          constants: askConstants,
        },
      };

      const txAskAddOrderAlice = await orderBook
        .connect(alice)
        .addOrder(askOrderConfigAlice);
      const txAskAddOrderBob = await orderBook
        .connect(bob)
        .addOrder(askOrderConfigBob);

      const { order: askOrderAlice } = (await getEventArgs(
        txAskAddOrderAlice,
        "AddOrder",
        orderBook
      )) as AddOrderEvent["args"];
      const { order: askOrderBob } = (await getEventArgs(
        txAskAddOrderBob,
        "AddOrder",
        orderBook
      )) as AddOrderEvent["args"];

      // DEPOSIT

      // Alice and Bob will each deposit 2 units of tokenB
      const depositAmountB = ethers.BigNumber.from(2 + eighteenZeros);

      const depositConfigStructAlice: DepositConfigStruct = {
        token: tokenB18.address,
        vaultId: aliceOutputVault,
        amount: depositAmountB,
      };
      const depositConfigStructBob: DepositConfigStruct = {
        token: tokenB18.address,
        vaultId: bobOutputVault,
        amount: depositAmountB,
      };

      await tokenB18.transfer(alice.address, depositAmountB);
      await tokenB18.transfer(bob.address, depositAmountB);
      await tokenB18.connect(alice).approve(orderBook.address, depositAmountB);
      await tokenB18.connect(bob).approve(orderBook.address, depositAmountB);

      // Alice deposits tokenB into her output vault
      await orderBook.connect(alice).deposit(depositConfigStructAlice);
      // Bob deposits tokenB into his output vault
      await orderBook.connect(bob).deposit(depositConfigStructBob);

      // TAKE ORDER

      // Carol takes orders with direct wallet transfer
      const takeOrderConfigStructAlice: TakeOrderConfigStruct = {
        order: askOrderAlice,
        inputIOIndex: 0,
        outputIOIndex: 0,
      };
      const takeOrderConfigStructBob: TakeOrderConfigStruct = {
        order: askOrderBob,
        inputIOIndex: 0,
        outputIOIndex: 0,
      };

      // We want the takeOrders max ratio to be exact, for the purposes of testing. We scale the original ratio 'up' by the difference between A decimals and B decimals.
      const maximumIORatio = fixedPointMul(
        askRatio,
        ethers.BigNumber.from(10).pow(18 + tokenADecimals - tokenBDecimals)
      );

      const takeOrdersConfigStruct: TakeOrdersConfigStruct = {
        output: tokenA00.address,
        input: tokenB18.address,
        minimumInput: depositAmountB, // 2 orders, without outputMax limit this would be depositAmountB.mul(2)
        maximumInput: depositAmountB,
        maximumIORatio,
        orders: [takeOrderConfigStructAlice, takeOrderConfigStructBob],
      };

      // Similarly, we want Carol to only approve exactly what is necessary to take the orders. We scale the tokenB deposit amount 'up' by the difference between A decimals and B decimals.
      const depositAmountA = fixedPointMul(
        depositAmountB,
        ethers.BigNumber.from(10).pow(18 + tokenADecimals - tokenBDecimals)
      );

      await tokenA00.transfer(carol.address, depositAmountA.mul(2)); // 2 orders
      await tokenA00
        .connect(carol)
        .approve(orderBook.address, depositAmountA.mul(2)); // 2 orders

      const txTakeOrders = await orderBook
        .connect(carol)
        .takeOrders(takeOrdersConfigStruct);

      const events = (await getEvents(
        txTakeOrders,
        "TakeOrder",
        orderBook
      )) as TakeOrderEvent["args"][];

      assert(
        events.length === 2,
        `wrong number of TakeOrder events
        expected  2
        got       ${events.length}`
      );

      const [takeOrderAlice, takeOrderBob] = events;

      assert(takeOrderAlice.sender === carol.address, "wrong sender");
      assert(
        takeOrderAlice.input.eq(depositAmountB.div(2)),
        "wrong input, output max wasn't respected"
      );
      assert(
        takeOrderAlice.output.eq(depositAmountA.div(2)),
        "wrong output, output max wasn't respected"
      );
      compareStructs(takeOrderAlice.takeOrder, takeOrderConfigStructAlice);

      assert(takeOrderBob.sender === carol.address, "wrong sender");
      assert(
        takeOrderBob.input.eq(depositAmountB.div(2)),
        "wrong input, output max wasn't respected"
      );
      assert(
        takeOrderBob.output.eq(depositAmountA.div(2)),
        "wrong output, output max wasn't respected"
      );
      compareStructs(takeOrderBob.takeOrder, takeOrderConfigStructBob);

      const tokenAAliceBalance = await tokenA00.balanceOf(alice.address);
      const tokenBAliceBalance = await tokenB18.balanceOf(alice.address);
      const tokenABobBalance = await tokenA00.balanceOf(bob.address);
      const tokenBBobBalance = await tokenB18.balanceOf(bob.address);
      const tokenACarolBalance = await tokenA00.balanceOf(carol.address);
      const tokenBCarolBalance = await tokenB18.balanceOf(carol.address);

      assert(tokenAAliceBalance.isZero()); // Alice has not yet withdrawn
      assert(tokenBAliceBalance.isZero()); // Alice has not yet withdrawn
      assert(tokenABobBalance.isZero()); // Bob has not yet withdrawn
      assert(tokenBBobBalance.isZero()); // Bob has not yet withdrawn
      assert(tokenACarolBalance.eq(depositAmountA)); // this is what is leftover since not all of Carol's approved tokenA could be used when taking orders with max output of 1, without output limit this would be depositAmountA.mul(2)
      assert(tokenBCarolBalance.eq(depositAmountB)); // similarly, this is only what Carol could get from Alice and Bob's orders, without output limit this would be depositAmountB.mul(2)

      await orderBook.connect(alice).withdraw({
        token: tokenA00.address,
        vaultId: aliceInputVault,
        amount: await orderBook.vaultBalance(
          alice.address,
          tokenA00.address,
          aliceInputVault
        ),
      });
      await orderBook.connect(alice).withdraw({
        token: tokenB18.address,
        vaultId: aliceOutputVault,
        amount: await orderBook.vaultBalance(
          alice.address,
          tokenB18.address,
          aliceOutputVault
        ),
      });
      await orderBook.connect(bob).withdraw({
        token: tokenA00.address,
        vaultId: bobInputVault,
        amount: await orderBook.vaultBalance(
          bob.address,
          tokenA00.address,
          bobInputVault
        ),
      });
      await orderBook.connect(bob).withdraw({
        token: tokenB18.address,
        vaultId: bobOutputVault,
        amount: await orderBook.vaultBalance(
          bob.address,
          tokenB18.address,
          bobOutputVault
        ),
      });

      const tokenAAliceBalanceWithdrawn = await tokenA00.balanceOf(
        alice.address
      );
      const tokenABobBalanceWithdrawn = await tokenA00.balanceOf(bob.address);
      const tokenBAliceBalanceWithdrawn = await tokenB18.balanceOf(
        alice.address
      );
      const tokenBBobBalanceWithdrawn = await tokenB18.balanceOf(bob.address);
      assert(tokenAAliceBalanceWithdrawn.eq(depositAmountA.div(2)));
      assert(tokenABobBalanceWithdrawn.eq(depositAmountA.div(2)));
      assert(tokenBAliceBalanceWithdrawn.eq(depositAmountB.div(2)));
      assert(tokenBBobBalanceWithdrawn.eq(depositAmountB.div(2)));
    });
  });

  describe("should scale ratio with decimals", () => {
    it("should scale ratio based on input/output token decimals (input token has SAME decimals as output: 6 vs 6)", async function () {
      const signers = await ethers.getSigners();

      const tokenADecimals = 6;
      const tokenBDecimals = 6;

      const tokenA06 = (await basicDeploy("ReserveTokenDecimals", {}, [
        tokenADecimals,
      ])) as ReserveTokenDecimals;
      const tokenB06 = (await basicDeploy("ReserveTokenDecimals", {}, [
        tokenBDecimals,
      ])) as ReserveTokenDecimals;
      await tokenA06.initialize();
      await tokenB06.initialize();

      const alice = signers[1];
      const bob = signers[2];
      const carol = signers[3];

      const orderBook = (await orderBookFactory.deploy()) as OrderBook;

      const aliceInputVault = ethers.BigNumber.from(randomUint256());
      const aliceOutputVault = ethers.BigNumber.from(randomUint256());
      const bobInputVault = ethers.BigNumber.from(randomUint256());
      const bobOutputVault = ethers.BigNumber.from(randomUint256());

      // ASK ORDERS

      // The ratio is 1:1 from the perspective of the expression.
      // This is a statement of economic equivalence in 18 decimal fixed point.
      const askRatio = ethers.BigNumber.from(10).pow(18);

      const askConstants = [max_uint256, askRatio];
      const vAskOutputMax = op(
        Opcode.READ_MEMORY,
        memoryOperand(MemoryType.Constant, 0)
      );
      const vAskRatio = op(
        Opcode.READ_MEMORY,
        memoryOperand(MemoryType.Constant, 1)
      );
      // prettier-ignore
      const askSource = concat([
        vAskOutputMax,
        vAskRatio,
      ]);

      const askOrderConfigAlice: OrderConfigStruct = {
        interpreter: interpreter.address,
        expressionDeployer: expressionDeployer.address,
        validInputs: [
          {
            token: tokenA06.address,
            decimals: tokenADecimals,
            vaultId: aliceInputVault,
          },
        ],
        validOutputs: [
          {
            token: tokenB06.address,
            decimals: tokenBDecimals,
            vaultId: aliceOutputVault,
          },
        ],
        interpreterStateConfig: {
          sources: [askSource, []],
          constants: askConstants,
        },
      };
      const askOrderConfigBob: OrderConfigStruct = {
        interpreter: interpreter.address,
        expressionDeployer: expressionDeployer.address,
        validInputs: [
          {
            token: tokenA06.address,
            decimals: tokenADecimals,
            vaultId: bobInputVault,
          },
        ],
        validOutputs: [
          {
            token: tokenB06.address,
            decimals: tokenBDecimals,
            vaultId: bobOutputVault,
          },
        ],
        interpreterStateConfig: {
          sources: [askSource, []],
          constants: askConstants,
        },
      };

      const txAskAddOrderAlice = await orderBook
        .connect(alice)
        .addOrder(askOrderConfigAlice);
      const txAskAddOrderBob = await orderBook
        .connect(bob)
        .addOrder(askOrderConfigBob);

      const { order: askOrderAlice } = (await getEventArgs(
        txAskAddOrderAlice,
        "AddOrder",
        orderBook
      )) as AddOrderEvent["args"];
      const { order: askOrderBob } = (await getEventArgs(
        txAskAddOrderBob,
        "AddOrder",
        orderBook
      )) as AddOrderEvent["args"];

      // DEPOSIT

      // Alice and Bob will each deposit 2 units of tokenB
      const depositAmountB = ethers.BigNumber.from(2 + sixZeros);

      const depositConfigStructAlice: DepositConfigStruct = {
        token: tokenB06.address,
        vaultId: aliceOutputVault,
        amount: depositAmountB,
      };
      const depositConfigStructBob: DepositConfigStruct = {
        token: tokenB06.address,
        vaultId: bobOutputVault,
        amount: depositAmountB,
      };

      await tokenB06.transfer(alice.address, depositAmountB);
      await tokenB06.transfer(bob.address, depositAmountB);
      await tokenB06.connect(alice).approve(orderBook.address, depositAmountB);
      await tokenB06.connect(bob).approve(orderBook.address, depositAmountB);

      // Alice deposits tokenB into her output vault
      await orderBook.connect(alice).deposit(depositConfigStructAlice);
      // Bob deposits tokenB into his output vault
      await orderBook.connect(bob).deposit(depositConfigStructBob);

      // TAKE ORDER

      // Carol takes orders with direct wallet transfer
      const takeOrderConfigStructAlice: TakeOrderConfigStruct = {
        order: askOrderAlice,
        inputIOIndex: 0,
        outputIOIndex: 0,
      };
      const takeOrderConfigStructBob: TakeOrderConfigStruct = {
        order: askOrderBob,
        inputIOIndex: 0,
        outputIOIndex: 0,
      };

      // We want the takeOrders max ratio to be exact, for the purposes of testing. We scale the original ratio 'up' by the difference between A decimals and B decimals.
      const maximumIORatio = fixedPointMul(
        askRatio,
        ethers.BigNumber.from(10).pow(18 + tokenADecimals - tokenBDecimals)
      );

      const takeOrdersConfigStruct: TakeOrdersConfigStruct = {
        output: tokenA06.address,
        input: tokenB06.address,
        minimumInput: depositAmountB.mul(2),
        maximumInput: depositAmountB.mul(2),
        maximumIORatio,
        orders: [takeOrderConfigStructAlice, takeOrderConfigStructBob],
      };

      // Similarly, we want Carol to only approve exactly what is necessary to take the orders. We scale the tokenB deposit amount 'up' by the difference between A decimals and B decimals.
      const depositAmountA = fixedPointMul(
        depositAmountB,
        ethers.BigNumber.from(10).pow(18 + tokenADecimals - tokenBDecimals)
      );

      await tokenA06.transfer(carol.address, depositAmountA.mul(2)); // 2 orders
      await tokenA06
        .connect(carol)
        .approve(orderBook.address, depositAmountA.mul(2)); // 2 orders

      const txTakeOrders = await orderBook
        .connect(carol)
        .takeOrders(takeOrdersConfigStruct);

      const events = (await getEvents(
        txTakeOrders,
        "TakeOrder",
        orderBook
      )) as TakeOrderEvent["args"][];

      assert(
        events.length === 2,
        `wrong number of TakeOrder events
        expected  2
        got       ${events.length}`
      );

      const [takeOrderAlice, takeOrderBob] = events;

      assert(takeOrderAlice.sender === carol.address, "wrong sender");
      assert(takeOrderAlice.input.eq(depositAmountB), "wrong input");
      assert(takeOrderAlice.output.eq(depositAmountA), "wrong output");
      compareStructs(takeOrderAlice.takeOrder, takeOrderConfigStructAlice);

      assert(takeOrderBob.sender === carol.address, "wrong sender");
      assert(takeOrderBob.input.eq(depositAmountB), "wrong input");
      assert(takeOrderBob.output.eq(depositAmountA), "wrong output");
      compareStructs(takeOrderBob.takeOrder, takeOrderConfigStructBob);

      const tokenAAliceBalance = await tokenA06.balanceOf(alice.address);
      const tokenBAliceBalance = await tokenB06.balanceOf(alice.address);
      const tokenABobBalance = await tokenA06.balanceOf(bob.address);
      const tokenBBobBalance = await tokenB06.balanceOf(bob.address);
      const tokenACarolBalance = await tokenA06.balanceOf(carol.address);
      const tokenBCarolBalance = await tokenB06.balanceOf(carol.address);

      assert(tokenAAliceBalance.isZero()); // Alice has not yet withdrawn
      assert(tokenBAliceBalance.isZero());
      assert(tokenABobBalance.isZero()); // Bob has not yet withdrawn
      assert(tokenBBobBalance.isZero());
      assert(tokenACarolBalance.isZero());
      assert(tokenBCarolBalance.eq(depositAmountB.mul(2)));

      await orderBook.connect(alice).withdraw({
        token: tokenA06.address,
        vaultId: aliceInputVault,
        amount: depositAmountA,
      });
      await orderBook.connect(bob).withdraw({
        token: tokenA06.address,
        vaultId: bobInputVault,
        amount: depositAmountA,
      });

      const tokenAAliceBalanceWithdrawn = await tokenA06.balanceOf(
        alice.address
      );
      const tokenABobBalanceWithdrawn = await tokenA06.balanceOf(bob.address);
      assert(tokenAAliceBalanceWithdrawn.eq(depositAmountA));
      assert(tokenABobBalanceWithdrawn.eq(depositAmountA));
    });

    it("should scale ratio based on input/output token decimals (input token has MORE decimals than output: 20 vs 6)", async function () {
      const signers = await ethers.getSigners();

      const tokenADecimals = 20;
      const tokenBDecimals = 6;

      const tokenA20 = (await basicDeploy("ReserveTokenDecimals", {}, [
        tokenADecimals,
      ])) as ReserveTokenDecimals;
      const tokenB06 = (await basicDeploy("ReserveTokenDecimals", {}, [
        tokenBDecimals,
      ])) as ReserveTokenDecimals;
      await tokenA20.initialize();
      await tokenB06.initialize();

      const alice = signers[1];
      const bob = signers[2];
      const carol = signers[3];

      const orderBook = (await orderBookFactory.deploy()) as OrderBook;

      const aliceInputVault = ethers.BigNumber.from(randomUint256());
      const aliceOutputVault = ethers.BigNumber.from(randomUint256());
      const bobInputVault = ethers.BigNumber.from(randomUint256());
      const bobOutputVault = ethers.BigNumber.from(randomUint256());

      // ASK ORDERS

      // The ratio is 1:1 from the perspective of the expression.
      // This is a statement of economic equivalence in 18 decimal fixed point.
      const askRatio = ethers.BigNumber.from(10).pow(18);

      const askConstants = [max_uint256, askRatio];
      const vAskOutputMax = op(
        Opcode.READ_MEMORY,
        memoryOperand(MemoryType.Constant, 0)
      );
      const vAskRatio = op(
        Opcode.READ_MEMORY,
        memoryOperand(MemoryType.Constant, 1)
      );
      // prettier-ignore
      const askSource = concat([
        vAskOutputMax,
        vAskRatio,
      ]);

      const askOrderConfigAlice: OrderConfigStruct = {
        interpreter: interpreter.address,
        expressionDeployer: expressionDeployer.address,
        validInputs: [
          {
            token: tokenA20.address,
            decimals: tokenADecimals,
            vaultId: aliceInputVault,
          },
        ],
        validOutputs: [
          {
            token: tokenB06.address,
            decimals: tokenBDecimals,
            vaultId: aliceOutputVault,
          },
        ],
        interpreterStateConfig: {
          sources: [askSource, []],
          constants: askConstants,
        },
      };
      const askOrderConfigBob: OrderConfigStruct = {
        interpreter: interpreter.address,
        expressionDeployer: expressionDeployer.address,
        validInputs: [
          {
            token: tokenA20.address,
            decimals: tokenADecimals,
            vaultId: bobInputVault,
          },
        ],
        validOutputs: [
          {
            token: tokenB06.address,
            decimals: tokenBDecimals,
            vaultId: bobOutputVault,
          },
        ],
        interpreterStateConfig: {
          sources: [askSource, []],
          constants: askConstants,
        },
      };

      const txAskAddOrderAlice = await orderBook
        .connect(alice)
        .addOrder(askOrderConfigAlice);
      const txAskAddOrderBob = await orderBook
        .connect(bob)
        .addOrder(askOrderConfigBob);

      const { order: askOrderAlice } = (await getEventArgs(
        txAskAddOrderAlice,
        "AddOrder",
        orderBook
      )) as AddOrderEvent["args"];
      const { order: askOrderBob } = (await getEventArgs(
        txAskAddOrderBob,
        "AddOrder",
        orderBook
      )) as AddOrderEvent["args"];

      // DEPOSIT

      // Alice and Bob will each deposit 2 units of tokenB
      const depositAmountB = ethers.BigNumber.from(2 + sixZeros);

      const depositConfigStructAlice: DepositConfigStruct = {
        token: tokenB06.address,
        vaultId: aliceOutputVault,
        amount: depositAmountB,
      };
      const depositConfigStructBob: DepositConfigStruct = {
        token: tokenB06.address,
        vaultId: bobOutputVault,
        amount: depositAmountB,
      };

      await tokenB06.transfer(alice.address, depositAmountB);
      await tokenB06.transfer(bob.address, depositAmountB);
      await tokenB06.connect(alice).approve(orderBook.address, depositAmountB);
      await tokenB06.connect(bob).approve(orderBook.address, depositAmountB);

      // Alice deposits tokenB into her output vault
      await orderBook.connect(alice).deposit(depositConfigStructAlice);
      // Bob deposits tokenB into his output vault
      await orderBook.connect(bob).deposit(depositConfigStructBob);

      // TAKE ORDER

      // Carol takes orders with direct wallet transfer
      const takeOrderConfigStructAlice: TakeOrderConfigStruct = {
        order: askOrderAlice,
        inputIOIndex: 0,
        outputIOIndex: 0,
      };
      const takeOrderConfigStructBob: TakeOrderConfigStruct = {
        order: askOrderBob,
        inputIOIndex: 0,
        outputIOIndex: 0,
      };

      // We want the takeOrders max ratio to be exact, for the purposes of testing. We scale the original ratio 'up' by the difference between A decimals and B decimals.
      const maximumIORatio = fixedPointMul(
        askRatio,
        ethers.BigNumber.from(10).pow(18 + tokenADecimals - tokenBDecimals)
      );

      const takeOrdersConfigStruct: TakeOrdersConfigStruct = {
        output: tokenA20.address,
        input: tokenB06.address,
        minimumInput: depositAmountB.mul(2),
        maximumInput: depositAmountB.mul(2),
        maximumIORatio,
        orders: [takeOrderConfigStructAlice, takeOrderConfigStructBob],
      };

      // Similarly, we want Carol to only approve exactly what is necessary to take the orders. We scale the tokenB deposit amount 'up' by the difference between A decimals and B decimals.
      const depositAmountA = fixedPointMul(
        depositAmountB,
        ethers.BigNumber.from(10).pow(18 + tokenADecimals - tokenBDecimals)
      );

      await tokenA20.transfer(carol.address, depositAmountA.mul(2)); // 2 orders
      await tokenA20
        .connect(carol)
        .approve(orderBook.address, depositAmountA.mul(2)); // 2 orders

      const txTakeOrders = await orderBook
        .connect(carol)
        .takeOrders(takeOrdersConfigStruct);

      const events = (await getEvents(
        txTakeOrders,
        "TakeOrder",
        orderBook
      )) as TakeOrderEvent["args"][];

      assert(
        events.length === 2,
        `wrong number of TakeOrder events
        expected  2
        got       ${events.length}`
      );

      const [takeOrderAlice, takeOrderBob] = events;

      assert(takeOrderAlice.sender === carol.address, "wrong sender");
      assert(takeOrderAlice.input.eq(depositAmountB), "wrong input");
      assert(takeOrderAlice.output.eq(depositAmountA), "wrong output");
      compareStructs(takeOrderAlice.takeOrder, takeOrderConfigStructAlice);

      assert(takeOrderBob.sender === carol.address, "wrong sender");
      assert(takeOrderBob.input.eq(depositAmountB), "wrong input");
      assert(takeOrderBob.output.eq(depositAmountA), "wrong output");
      compareStructs(takeOrderBob.takeOrder, takeOrderConfigStructBob);

      const tokenAAliceBalance = await tokenA20.balanceOf(alice.address);
      const tokenBAliceBalance = await tokenB06.balanceOf(alice.address);
      const tokenABobBalance = await tokenA20.balanceOf(bob.address);
      const tokenBBobBalance = await tokenB06.balanceOf(bob.address);
      const tokenACarolBalance = await tokenA20.balanceOf(carol.address);
      const tokenBCarolBalance = await tokenB06.balanceOf(carol.address);

      assert(tokenAAliceBalance.isZero()); // Alice has not yet withdrawn
      assert(tokenBAliceBalance.isZero());
      assert(tokenABobBalance.isZero()); // Bob has not yet withdrawn
      assert(tokenBBobBalance.isZero());
      assert(tokenACarolBalance.isZero());
      assert(tokenBCarolBalance.eq(depositAmountB.mul(2)));

      await orderBook.connect(alice).withdraw({
        token: tokenA20.address,
        vaultId: aliceInputVault,
        amount: depositAmountA,
      });
      await orderBook.connect(bob).withdraw({
        token: tokenA20.address,
        vaultId: bobInputVault,
        amount: depositAmountA,
      });

      const tokenAAliceBalanceWithdrawn = await tokenA20.balanceOf(
        alice.address
      );
      const tokenABobBalanceWithdrawn = await tokenA20.balanceOf(bob.address);
      assert(tokenAAliceBalanceWithdrawn.eq(depositAmountA));
      assert(tokenABobBalanceWithdrawn.eq(depositAmountA));
    });

    it("should scale ratio based on input/output token decimals (input token has MORE decimals than output: 18 vs 6)", async function () {
      const signers = await ethers.getSigners();

      const tokenADecimals = 18;
      const tokenBDecimals = 6;

      const tokenA18 = (await basicDeploy("ReserveTokenDecimals", {}, [
        tokenADecimals,
      ])) as ReserveTokenDecimals;
      const tokenB06 = (await basicDeploy("ReserveTokenDecimals", {}, [
        tokenBDecimals,
      ])) as ReserveTokenDecimals;
      await tokenA18.initialize();
      await tokenB06.initialize();

      const alice = signers[1];
      const bob = signers[2];
      const carol = signers[3];

      const orderBook = (await orderBookFactory.deploy()) as OrderBook;

      const aliceInputVault = ethers.BigNumber.from(randomUint256());
      const aliceOutputVault = ethers.BigNumber.from(randomUint256());
      const bobInputVault = ethers.BigNumber.from(randomUint256());
      const bobOutputVault = ethers.BigNumber.from(randomUint256());

      // ASK ORDERS

      // The ratio is 1:1 from the perspective of the expression.
      // This is a statement of economic equivalence in 18 decimal fixed point.
      const askRatio = ethers.BigNumber.from(10).pow(18);

      const askConstants = [max_uint256, askRatio];
      const vAskOutputMax = op(
        Opcode.READ_MEMORY,
        memoryOperand(MemoryType.Constant, 0)
      );
      const vAskRatio = op(
        Opcode.READ_MEMORY,
        memoryOperand(MemoryType.Constant, 1)
      );
      // prettier-ignore
      const askSource = concat([
        vAskOutputMax,
        vAskRatio,
      ]);

      const askOrderConfigAlice: OrderConfigStruct = {
        interpreter: interpreter.address,
        expressionDeployer: expressionDeployer.address,
        validInputs: [
          {
            token: tokenA18.address,
            decimals: tokenADecimals,
            vaultId: aliceInputVault,
          },
        ],
        validOutputs: [
          {
            token: tokenB06.address,
            decimals: tokenBDecimals,
            vaultId: aliceOutputVault,
          },
        ],
        interpreterStateConfig: {
          sources: [askSource, []],
          constants: askConstants,
        },
      };
      const askOrderConfigBob: OrderConfigStruct = {
        interpreter: interpreter.address,
        expressionDeployer: expressionDeployer.address,
        validInputs: [
          {
            token: tokenA18.address,
            decimals: tokenADecimals,
            vaultId: bobInputVault,
          },
        ],
        validOutputs: [
          {
            token: tokenB06.address,
            decimals: tokenBDecimals,
            vaultId: bobOutputVault,
          },
        ],
        interpreterStateConfig: {
          sources: [askSource, []],
          constants: askConstants,
        },
      };

      const txAskAddOrderAlice = await orderBook
        .connect(alice)
        .addOrder(askOrderConfigAlice);
      const txAskAddOrderBob = await orderBook
        .connect(bob)
        .addOrder(askOrderConfigBob);

      const { order: askOrderAlice } = (await getEventArgs(
        txAskAddOrderAlice,
        "AddOrder",
        orderBook
      )) as AddOrderEvent["args"];
      const { order: askOrderBob } = (await getEventArgs(
        txAskAddOrderBob,
        "AddOrder",
        orderBook
      )) as AddOrderEvent["args"];

      // DEPOSIT

      // Alice and Bob will each deposit 2 units of tokenB
      const depositAmountB = ethers.BigNumber.from(2 + sixZeros);

      const depositConfigStructAlice: DepositConfigStruct = {
        token: tokenB06.address,
        vaultId: aliceOutputVault,
        amount: depositAmountB,
      };
      const depositConfigStructBob: DepositConfigStruct = {
        token: tokenB06.address,
        vaultId: bobOutputVault,
        amount: depositAmountB,
      };

      await tokenB06.transfer(alice.address, depositAmountB);
      await tokenB06.transfer(bob.address, depositAmountB);
      await tokenB06.connect(alice).approve(orderBook.address, depositAmountB);
      await tokenB06.connect(bob).approve(orderBook.address, depositAmountB);

      // Alice deposits tokenB into her output vault
      await orderBook.connect(alice).deposit(depositConfigStructAlice);
      // Bob deposits tokenB into his output vault
      await orderBook.connect(bob).deposit(depositConfigStructBob);

      // TAKE ORDER

      // Carol takes orders with direct wallet transfer
      const takeOrderConfigStructAlice: TakeOrderConfigStruct = {
        order: askOrderAlice,
        inputIOIndex: 0,
        outputIOIndex: 0,
      };
      const takeOrderConfigStructBob: TakeOrderConfigStruct = {
        order: askOrderBob,
        inputIOIndex: 0,
        outputIOIndex: 0,
      };

      // We want the takeOrders max ratio to be exact, for the purposes of testing. We scale the original ratio 'up' by the difference between A decimals and B decimals.
      const maximumIORatio = fixedPointMul(
        askRatio,
        ethers.BigNumber.from(10).pow(18 + tokenADecimals - tokenBDecimals)
      );

      const takeOrdersConfigStruct: TakeOrdersConfigStruct = {
        output: tokenA18.address,
        input: tokenB06.address,
        minimumInput: depositAmountB.mul(2),
        maximumInput: depositAmountB.mul(2),
        maximumIORatio,
        orders: [takeOrderConfigStructAlice, takeOrderConfigStructBob],
      };

      // Similarly, we want Carol to only approve exactly what is necessary to take the orders. We scale the tokenB deposit amount 'up' by the difference between A decimals and B decimals.
      const depositAmountA = fixedPointMul(
        depositAmountB,
        ethers.BigNumber.from(10).pow(18 + tokenADecimals - tokenBDecimals)
      );

      await tokenA18.transfer(carol.address, depositAmountA.mul(2)); // 2 orders
      await tokenA18
        .connect(carol)
        .approve(orderBook.address, depositAmountA.mul(2)); // 2 orders

      const txTakeOrders = await orderBook
        .connect(carol)
        .takeOrders(takeOrdersConfigStruct);

      const events = (await getEvents(
        txTakeOrders,
        "TakeOrder",
        orderBook
      )) as TakeOrderEvent["args"][];

      assert(
        events.length === 2,
        `wrong number of TakeOrder events
        expected  2
        got       ${events.length}`
      );

      const [takeOrderAlice, takeOrderBob] = events;

      assert(takeOrderAlice.sender === carol.address, "wrong sender");
      assert(takeOrderAlice.input.eq(depositAmountB), "wrong input");
      assert(takeOrderAlice.output.eq(depositAmountA), "wrong output");
      compareStructs(takeOrderAlice.takeOrder, takeOrderConfigStructAlice);

      assert(takeOrderBob.sender === carol.address, "wrong sender");
      assert(takeOrderBob.input.eq(depositAmountB), "wrong input");
      assert(takeOrderBob.output.eq(depositAmountA), "wrong output");
      compareStructs(takeOrderBob.takeOrder, takeOrderConfigStructBob);

      const tokenAAliceBalance = await tokenA18.balanceOf(alice.address);
      const tokenBAliceBalance = await tokenB06.balanceOf(alice.address);
      const tokenABobBalance = await tokenA18.balanceOf(bob.address);
      const tokenBBobBalance = await tokenB06.balanceOf(bob.address);
      const tokenACarolBalance = await tokenA18.balanceOf(carol.address);
      const tokenBCarolBalance = await tokenB06.balanceOf(carol.address);

      assert(tokenAAliceBalance.isZero()); // Alice has not yet withdrawn
      assert(tokenBAliceBalance.isZero());
      assert(tokenABobBalance.isZero()); // Bob has not yet withdrawn
      assert(tokenBBobBalance.isZero());
      assert(tokenACarolBalance.isZero());
      assert(tokenBCarolBalance.eq(depositAmountB.mul(2)));

      await orderBook.connect(alice).withdraw({
        token: tokenA18.address,
        vaultId: aliceInputVault,
        amount: depositAmountA,
      });
      await orderBook.connect(bob).withdraw({
        token: tokenA18.address,
        vaultId: bobInputVault,
        amount: depositAmountA,
      });

      const tokenAAliceBalanceWithdrawn = await tokenA18.balanceOf(
        alice.address
      );
      const tokenABobBalanceWithdrawn = await tokenA18.balanceOf(bob.address);
      assert(tokenAAliceBalanceWithdrawn.eq(depositAmountA));
      assert(tokenABobBalanceWithdrawn.eq(depositAmountA));
    });

    it("should scale ratio based on input/output token decimals (input token has LESS decimals than output: 6 vs 20)", async function () {
      const signers = await ethers.getSigners();

      const tokenADecimals = 6;
      const tokenBDecimals = 20;

      const tokenA06 = (await basicDeploy("ReserveTokenDecimals", {}, [
        tokenADecimals,
      ])) as ReserveTokenDecimals;
      const tokenB20 = (await basicDeploy("ReserveTokenDecimals", {}, [
        tokenBDecimals,
      ])) as ReserveTokenDecimals;
      await tokenA06.initialize();
      await tokenB20.initialize();

      const alice = signers[1];
      const bob = signers[2];
      const carol = signers[3];

      const orderBook = (await orderBookFactory.deploy()) as OrderBook;

      const aliceInputVault = ethers.BigNumber.from(randomUint256());
      const aliceOutputVault = ethers.BigNumber.from(randomUint256());
      const bobInputVault = ethers.BigNumber.from(randomUint256());
      const bobOutputVault = ethers.BigNumber.from(randomUint256());

      // ASK ORDERS

      // The ratio is 1:1 from the perspective of the expression.
      // This is a statement of economic equivalence in 18 decimal fixed point.
      const askRatio = ethers.BigNumber.from(10).pow(18);

      const askConstants = [max_uint256, askRatio];
      const vAskOutputMax = op(
        Opcode.READ_MEMORY,
        memoryOperand(MemoryType.Constant, 0)
      );
      const vAskRatio = op(
        Opcode.READ_MEMORY,
        memoryOperand(MemoryType.Constant, 1)
      );
      // prettier-ignore
      const askSource = concat([
        vAskOutputMax,
        vAskRatio,
      ]);

      const askOrderConfigAlice: OrderConfigStruct = {
        interpreter: interpreter.address,
        expressionDeployer: expressionDeployer.address,
        validInputs: [
          {
            token: tokenA06.address,
            decimals: tokenADecimals,
            vaultId: aliceInputVault,
          },
        ],
        validOutputs: [
          {
            token: tokenB20.address,
            decimals: tokenBDecimals,
            vaultId: aliceOutputVault,
          },
        ],
        interpreterStateConfig: {
          sources: [askSource, []],
          constants: askConstants,
        },
      };
      const askOrderConfigBob: OrderConfigStruct = {
        interpreter: interpreter.address,
        expressionDeployer: expressionDeployer.address,
        validInputs: [
          {
            token: tokenA06.address,
            decimals: tokenADecimals,
            vaultId: bobInputVault,
          },
        ],
        validOutputs: [
          {
            token: tokenB20.address,
            decimals: tokenBDecimals,
            vaultId: bobOutputVault,
          },
        ],
        interpreterStateConfig: {
          sources: [askSource, []],
          constants: askConstants,
        },
      };

      const txAskAddOrderAlice = await orderBook
        .connect(alice)
        .addOrder(askOrderConfigAlice);
      const txAskAddOrderBob = await orderBook
        .connect(bob)
        .addOrder(askOrderConfigBob);

      const { order: askOrderAlice } = (await getEventArgs(
        txAskAddOrderAlice,
        "AddOrder",
        orderBook
      )) as AddOrderEvent["args"];
      const { order: askOrderBob } = (await getEventArgs(
        txAskAddOrderBob,
        "AddOrder",
        orderBook
      )) as AddOrderEvent["args"];

      // DEPOSIT

      // Alice and Bob will each deposit 2 units of tokenB
      const depositAmountB = ethers.BigNumber.from(2 + twentyZeros);

      const depositConfigStructAlice: DepositConfigStruct = {
        token: tokenB20.address,
        vaultId: aliceOutputVault,
        amount: depositAmountB,
      };
      const depositConfigStructBob: DepositConfigStruct = {
        token: tokenB20.address,
        vaultId: bobOutputVault,
        amount: depositAmountB,
      };

      await tokenB20.transfer(alice.address, depositAmountB);
      await tokenB20.transfer(bob.address, depositAmountB);
      await tokenB20.connect(alice).approve(orderBook.address, depositAmountB);
      await tokenB20.connect(bob).approve(orderBook.address, depositAmountB);

      // Alice deposits tokenB into her output vault
      await orderBook.connect(alice).deposit(depositConfigStructAlice);
      // Bob deposits tokenB into his output vault
      await orderBook.connect(bob).deposit(depositConfigStructBob);

      // TAKE ORDER

      // Carol takes orders with direct wallet transfer
      const takeOrderConfigStructAlice: TakeOrderConfigStruct = {
        order: askOrderAlice,
        inputIOIndex: 0,
        outputIOIndex: 0,
      };
      const takeOrderConfigStructBob: TakeOrderConfigStruct = {
        order: askOrderBob,
        inputIOIndex: 0,
        outputIOIndex: 0,
      };

      // We want the takeOrders max ratio to be exact, for the purposes of testing. We scale the original ratio 'up' by the difference between A decimals and B decimals.
      const maximumIORatio = fixedPointMul(
        askRatio,
        ethers.BigNumber.from(10).pow(18 + tokenADecimals - tokenBDecimals)
      );

      const takeOrdersConfigStruct: TakeOrdersConfigStruct = {
        output: tokenA06.address,
        input: tokenB20.address,
        minimumInput: depositAmountB.mul(2),
        maximumInput: depositAmountB.mul(2),
        maximumIORatio,
        orders: [takeOrderConfigStructAlice, takeOrderConfigStructBob],
      };

      // Similarly, we want Carol to only approve exactly what is necessary to take the orders. We scale the tokenB deposit amount 'up' by the difference between A decimals and B decimals.
      const depositAmountA = fixedPointMul(
        depositAmountB,
        ethers.BigNumber.from(10).pow(18 + tokenADecimals - tokenBDecimals)
      );

      await tokenA06.transfer(carol.address, depositAmountA.mul(2)); // 2 orders
      await tokenA06
        .connect(carol)
        .approve(orderBook.address, depositAmountA.mul(2)); // 2 orders

      const txTakeOrders = await orderBook
        .connect(carol)
        .takeOrders(takeOrdersConfigStruct);

      const events = (await getEvents(
        txTakeOrders,
        "TakeOrder",
        orderBook
      )) as TakeOrderEvent["args"][];

      assert(
        events.length === 2,
        `wrong number of TakeOrder events
        expected  2
        got       ${events.length}`
      );

      const [takeOrderAlice, takeOrderBob] = events;

      assert(takeOrderAlice.sender === carol.address, "wrong sender");
      assert(takeOrderAlice.input.eq(depositAmountB), "wrong input");
      assert(takeOrderAlice.output.eq(depositAmountA), "wrong output");
      compareStructs(takeOrderAlice.takeOrder, takeOrderConfigStructAlice);

      assert(takeOrderBob.sender === carol.address, "wrong sender");
      assert(takeOrderBob.input.eq(depositAmountB), "wrong input");
      assert(takeOrderBob.output.eq(depositAmountA), "wrong output");
      compareStructs(takeOrderBob.takeOrder, takeOrderConfigStructBob);

      const tokenAAliceBalance = await tokenA06.balanceOf(alice.address);
      const tokenBAliceBalance = await tokenB20.balanceOf(alice.address);
      const tokenABobBalance = await tokenA06.balanceOf(bob.address);
      const tokenBBobBalance = await tokenB20.balanceOf(bob.address);
      const tokenACarolBalance = await tokenA06.balanceOf(carol.address);
      const tokenBCarolBalance = await tokenB20.balanceOf(carol.address);

      assert(tokenAAliceBalance.isZero()); // Alice has not yet withdrawn
      assert(tokenBAliceBalance.isZero());
      assert(tokenABobBalance.isZero()); // Bob has not yet withdrawn
      assert(tokenBBobBalance.isZero());
      assert(tokenACarolBalance.isZero());
      assert(tokenBCarolBalance.eq(depositAmountB.mul(2)));

      await orderBook.connect(alice).withdraw({
        token: tokenA06.address,
        vaultId: aliceInputVault,
        amount: depositAmountA,
      });
      await orderBook.connect(bob).withdraw({
        token: tokenA06.address,
        vaultId: bobInputVault,
        amount: depositAmountA,
      });

      const tokenAAliceBalanceWithdrawn = await tokenA06.balanceOf(
        alice.address
      );
      const tokenABobBalanceWithdrawn = await tokenA06.balanceOf(bob.address);
      assert(tokenAAliceBalanceWithdrawn.eq(depositAmountA));
      assert(tokenABobBalanceWithdrawn.eq(depositAmountA));
    });

    it("should scale ratio based on input/output token decimals (input token has LESS decimals than output: 6 vs 18)", async function () {
      const signers = await ethers.getSigners();

      const tokenADecimals = 6;
      const tokenBDecimals = 18;

      const tokenA06 = (await basicDeploy("ReserveTokenDecimals", {}, [
        tokenADecimals,
      ])) as ReserveTokenDecimals;
      const tokenB18 = (await basicDeploy("ReserveTokenDecimals", {}, [
        tokenBDecimals,
      ])) as ReserveTokenDecimals;
      await tokenA06.initialize();
      await tokenB18.initialize();

      const alice = signers[1];
      const bob = signers[2];
      const carol = signers[3];

      const orderBook = (await orderBookFactory.deploy()) as OrderBook;

      const aliceInputVault = ethers.BigNumber.from(randomUint256());
      const aliceOutputVault = ethers.BigNumber.from(randomUint256());
      const bobInputVault = ethers.BigNumber.from(randomUint256());
      const bobOutputVault = ethers.BigNumber.from(randomUint256());

      // ASK ORDERS

      // The ratio is 1:1 from the perspective of the expression.
      // This is a statement of economic equivalence in 18 decimal fixed point.
      const askRatio = ethers.BigNumber.from(10).pow(18);

      const askConstants = [max_uint256, askRatio];
      const vAskOutputMax = op(
        Opcode.READ_MEMORY,
        memoryOperand(MemoryType.Constant, 0)
      );
      const vAskRatio = op(
        Opcode.READ_MEMORY,
        memoryOperand(MemoryType.Constant, 1)
      );
      // prettier-ignore
      const askSource = concat([
        vAskOutputMax,
        vAskRatio,
      ]);

      const askOrderConfigAlice: OrderConfigStruct = {
        interpreter: interpreter.address,
        expressionDeployer: expressionDeployer.address,
        validInputs: [
          {
            token: tokenA06.address,
            decimals: tokenADecimals,
            vaultId: aliceInputVault,
          },
        ],
        validOutputs: [
          {
            token: tokenB18.address,
            decimals: tokenBDecimals,
            vaultId: aliceOutputVault,
          },
        ],
        interpreterStateConfig: {
          sources: [askSource, []],
          constants: askConstants,
        },
      };
      const askOrderConfigBob: OrderConfigStruct = {
        interpreter: interpreter.address,
        expressionDeployer: expressionDeployer.address,
        validInputs: [
          {
            token: tokenA06.address,
            decimals: tokenADecimals,
            vaultId: bobInputVault,
          },
        ],
        validOutputs: [
          {
            token: tokenB18.address,
            decimals: tokenBDecimals,
            vaultId: bobOutputVault,
          },
        ],
        interpreterStateConfig: {
          sources: [askSource, []],
          constants: askConstants,
        },
      };

      const txAskAddOrderAlice = await orderBook
        .connect(alice)
        .addOrder(askOrderConfigAlice);
      const txAskAddOrderBob = await orderBook
        .connect(bob)
        .addOrder(askOrderConfigBob);

      const { order: askOrderAlice } = (await getEventArgs(
        txAskAddOrderAlice,
        "AddOrder",
        orderBook
      )) as AddOrderEvent["args"];
      const { order: askOrderBob } = (await getEventArgs(
        txAskAddOrderBob,
        "AddOrder",
        orderBook
      )) as AddOrderEvent["args"];

      // DEPOSIT

      // Alice and Bob will each deposit 2 units of tokenB
      const depositAmountB = ethers.BigNumber.from(2 + eighteenZeros);

      const depositConfigStructAlice: DepositConfigStruct = {
        token: tokenB18.address,
        vaultId: aliceOutputVault,
        amount: depositAmountB,
      };
      const depositConfigStructBob: DepositConfigStruct = {
        token: tokenB18.address,
        vaultId: bobOutputVault,
        amount: depositAmountB,
      };

      await tokenB18.transfer(alice.address, depositAmountB);
      await tokenB18.transfer(bob.address, depositAmountB);
      await tokenB18.connect(alice).approve(orderBook.address, depositAmountB);
      await tokenB18.connect(bob).approve(orderBook.address, depositAmountB);

      // Alice deposits tokenB into her output vault
      await orderBook.connect(alice).deposit(depositConfigStructAlice);
      // Bob deposits tokenB into his output vault
      await orderBook.connect(bob).deposit(depositConfigStructBob);

      // TAKE ORDER

      // Carol takes orders with direct wallet transfer
      const takeOrderConfigStructAlice: TakeOrderConfigStruct = {
        order: askOrderAlice,
        inputIOIndex: 0,
        outputIOIndex: 0,
      };
      const takeOrderConfigStructBob: TakeOrderConfigStruct = {
        order: askOrderBob,
        inputIOIndex: 0,
        outputIOIndex: 0,
      };

      // We want the takeOrders max ratio to be exact, for the purposes of testing. We scale the original ratio 'up' by the difference between A decimals and B decimals.
      const maximumIORatio = fixedPointMul(
        askRatio,
        ethers.BigNumber.from(10).pow(18 + tokenADecimals - tokenBDecimals)
      );

      const takeOrdersConfigStruct: TakeOrdersConfigStruct = {
        output: tokenA06.address,
        input: tokenB18.address,
        minimumInput: depositAmountB.mul(2),
        maximumInput: depositAmountB.mul(2),
        maximumIORatio,
        orders: [takeOrderConfigStructAlice, takeOrderConfigStructBob],
      };

      // Similarly, we want Carol to only approve exactly what is necessary to take the orders. We scale the tokenB deposit amount 'up' by the difference between A decimals and B decimals.
      const depositAmountA = fixedPointMul(
        depositAmountB,
        ethers.BigNumber.from(10).pow(18 + tokenADecimals - tokenBDecimals)
      );

      await tokenA06.transfer(carol.address, depositAmountA.mul(2)); // 2 orders
      await tokenA06
        .connect(carol)
        .approve(orderBook.address, depositAmountA.mul(2)); // 2 orders

      const txTakeOrders = await orderBook
        .connect(carol)
        .takeOrders(takeOrdersConfigStruct);

      const events = (await getEvents(
        txTakeOrders,
        "TakeOrder",
        orderBook
      )) as TakeOrderEvent["args"][];

      assert(
        events.length === 2,
        `wrong number of TakeOrder events
        expected  2
        got       ${events.length}`
      );

      const [takeOrderAlice, takeOrderBob] = events;

      assert(takeOrderAlice.sender === carol.address, "wrong sender");
      assert(takeOrderAlice.input.eq(depositAmountB), "wrong input");
      assert(takeOrderAlice.output.eq(depositAmountA), "wrong output");
      compareStructs(takeOrderAlice.takeOrder, takeOrderConfigStructAlice);

      assert(takeOrderBob.sender === carol.address, "wrong sender");
      assert(takeOrderBob.input.eq(depositAmountB), "wrong input");
      assert(takeOrderBob.output.eq(depositAmountA), "wrong output");
      compareStructs(takeOrderBob.takeOrder, takeOrderConfigStructBob);

      const tokenAAliceBalance = await tokenA06.balanceOf(alice.address);
      const tokenBAliceBalance = await tokenB18.balanceOf(alice.address);
      const tokenABobBalance = await tokenA06.balanceOf(bob.address);
      const tokenBBobBalance = await tokenB18.balanceOf(bob.address);
      const tokenACarolBalance = await tokenA06.balanceOf(carol.address);
      const tokenBCarolBalance = await tokenB18.balanceOf(carol.address);

      assert(tokenAAliceBalance.isZero()); // Alice has not yet withdrawn
      assert(tokenBAliceBalance.isZero());
      assert(tokenABobBalance.isZero()); // Bob has not yet withdrawn
      assert(tokenBBobBalance.isZero());
      assert(tokenACarolBalance.isZero());
      assert(tokenBCarolBalance.eq(depositAmountB.mul(2)));

      await orderBook.connect(alice).withdraw({
        token: tokenA06.address,
        vaultId: aliceInputVault,
        amount: depositAmountA,
      });
      await orderBook.connect(bob).withdraw({
        token: tokenA06.address,
        vaultId: bobInputVault,
        amount: depositAmountA,
      });

      const tokenAAliceBalanceWithdrawn = await tokenA06.balanceOf(
        alice.address
      );
      const tokenABobBalanceWithdrawn = await tokenA06.balanceOf(bob.address);
      assert(tokenAAliceBalanceWithdrawn.eq(depositAmountA));
      assert(tokenABobBalanceWithdrawn.eq(depositAmountA));
    });

    it("should scale ratio based on input/output token decimals (input token has LESS decimals than output: 0 vs 18)", async function () {
      const signers = await ethers.getSigners();

      const tokenADecimals = 0;
      const tokenBDecimals = 18;

      const tokenA00 = (await basicDeploy("ReserveTokenDecimals", {}, [
        tokenADecimals,
      ])) as ReserveTokenDecimals;
      const tokenB18 = (await basicDeploy("ReserveTokenDecimals", {}, [
        tokenBDecimals,
      ])) as ReserveTokenDecimals;
      await tokenA00.initialize();
      await tokenB18.initialize();

      const alice = signers[1];
      const bob = signers[2];
      const carol = signers[3];

      const orderBook = (await orderBookFactory.deploy()) as OrderBook;

      const aliceInputVault = ethers.BigNumber.from(randomUint256());
      const aliceOutputVault = ethers.BigNumber.from(randomUint256());
      const bobInputVault = ethers.BigNumber.from(randomUint256());
      const bobOutputVault = ethers.BigNumber.from(randomUint256());

      // ASK ORDERS

      // The ratio is 1:1 from the perspective of the expression.
      // This is a statement of economic equivalence in 18 decimal fixed point.
      const askRatio = ethers.BigNumber.from(10).pow(18);

      const askConstants = [max_uint256, askRatio];
      const vAskOutputMax = op(
        Opcode.READ_MEMORY,
        memoryOperand(MemoryType.Constant, 0)
      );
      const vAskRatio = op(
        Opcode.READ_MEMORY,
        memoryOperand(MemoryType.Constant, 1)
      );
      // prettier-ignore
      const askSource = concat([
        vAskOutputMax,
        vAskRatio,
      ]);

      const askOrderConfigAlice: OrderConfigStruct = {
        interpreter: interpreter.address,
        expressionDeployer: expressionDeployer.address,
        validInputs: [
          {
            token: tokenA00.address,
            decimals: tokenADecimals,
            vaultId: aliceInputVault,
          },
        ],
        validOutputs: [
          {
            token: tokenB18.address,
            decimals: tokenBDecimals,
            vaultId: aliceOutputVault,
          },
        ],
        interpreterStateConfig: {
          sources: [askSource, []],
          constants: askConstants,
        },
      };
      const askOrderConfigBob: OrderConfigStruct = {
        interpreter: interpreter.address,
        expressionDeployer: expressionDeployer.address,
        validInputs: [
          {
            token: tokenA00.address,
            decimals: tokenADecimals,
            vaultId: bobInputVault,
          },
        ],
        validOutputs: [
          {
            token: tokenB18.address,
            decimals: tokenBDecimals,
            vaultId: bobOutputVault,
          },
        ],
        interpreterStateConfig: {
          sources: [askSource, []],
          constants: askConstants,
        },
      };

      const txAskAddOrderAlice = await orderBook
        .connect(alice)
        .addOrder(askOrderConfigAlice);
      const txAskAddOrderBob = await orderBook
        .connect(bob)
        .addOrder(askOrderConfigBob);

      const { order: askOrderAlice } = (await getEventArgs(
        txAskAddOrderAlice,
        "AddOrder",
        orderBook
      )) as AddOrderEvent["args"];
      const { order: askOrderBob } = (await getEventArgs(
        txAskAddOrderBob,
        "AddOrder",
        orderBook
      )) as AddOrderEvent["args"];

      // DEPOSIT

      // Alice and Bob will each deposit 2 units of tokenB
      const depositAmountB = ethers.BigNumber.from(2 + eighteenZeros);

      const depositConfigStructAlice: DepositConfigStruct = {
        token: tokenB18.address,
        vaultId: aliceOutputVault,
        amount: depositAmountB,
      };
      const depositConfigStructBob: DepositConfigStruct = {
        token: tokenB18.address,
        vaultId: bobOutputVault,
        amount: depositAmountB,
      };

      await tokenB18.transfer(alice.address, depositAmountB);
      await tokenB18.transfer(bob.address, depositAmountB);
      await tokenB18.connect(alice).approve(orderBook.address, depositAmountB);
      await tokenB18.connect(bob).approve(orderBook.address, depositAmountB);

      // Alice deposits tokenB into her output vault
      await orderBook.connect(alice).deposit(depositConfigStructAlice);
      // Bob deposits tokenB into his output vault
      await orderBook.connect(bob).deposit(depositConfigStructBob);

      // TAKE ORDER

      // Carol takes orders with direct wallet transfer
      const takeOrderConfigStructAlice: TakeOrderConfigStruct = {
        order: askOrderAlice,
        inputIOIndex: 0,
        outputIOIndex: 0,
      };
      const takeOrderConfigStructBob: TakeOrderConfigStruct = {
        order: askOrderBob,
        inputIOIndex: 0,
        outputIOIndex: 0,
      };

      // We want the takeOrders max ratio to be exact, for the purposes of testing. We scale the original ratio 'up' by the difference between A decimals and B decimals.
      const maximumIORatio = fixedPointMul(
        askRatio,
        ethers.BigNumber.from(10).pow(18 + tokenADecimals - tokenBDecimals)
      );

      const takeOrdersConfigStruct: TakeOrdersConfigStruct = {
        output: tokenA00.address,
        input: tokenB18.address,
        minimumInput: depositAmountB.mul(2),
        maximumInput: depositAmountB.mul(2),
        maximumIORatio,
        orders: [takeOrderConfigStructAlice, takeOrderConfigStructBob],
      };

      // Similarly, we want Carol to only approve exactly what is necessary to take the orders. We scale the tokenB deposit amount 'up' by the difference between A decimals and B decimals.
      const depositAmountA = fixedPointMul(
        depositAmountB,
        ethers.BigNumber.from(10).pow(18 + tokenADecimals - tokenBDecimals)
      );

      await tokenA00.transfer(carol.address, depositAmountA.mul(2)); // 2 orders
      await tokenA00
        .connect(carol)
        .approve(orderBook.address, depositAmountA.mul(2)); // 2 orders

      const txTakeOrders = await orderBook
        .connect(carol)
        .takeOrders(takeOrdersConfigStruct);

      const events = (await getEvents(
        txTakeOrders,
        "TakeOrder",
        orderBook
      )) as TakeOrderEvent["args"][];

      assert(
        events.length === 2,
        `wrong number of TakeOrder events
        expected  2
        got       ${events.length}`
      );

      const [takeOrderAlice, takeOrderBob] = events;

      assert(takeOrderAlice.sender === carol.address, "wrong sender");
      assert(takeOrderAlice.input.eq(depositAmountB), "wrong input");
      assert(takeOrderAlice.output.eq(depositAmountA), "wrong output");
      compareStructs(takeOrderAlice.takeOrder, takeOrderConfigStructAlice);

      assert(takeOrderBob.sender === carol.address, "wrong sender");
      assert(takeOrderBob.input.eq(depositAmountB), "wrong input");
      assert(takeOrderBob.output.eq(depositAmountA), "wrong output");
      compareStructs(takeOrderBob.takeOrder, takeOrderConfigStructBob);

      const tokenAAliceBalance = await tokenA00.balanceOf(alice.address);
      const tokenBAliceBalance = await tokenB18.balanceOf(alice.address);
      const tokenABobBalance = await tokenA00.balanceOf(bob.address);
      const tokenBBobBalance = await tokenB18.balanceOf(bob.address);
      const tokenACarolBalance = await tokenA00.balanceOf(carol.address);
      const tokenBCarolBalance = await tokenB18.balanceOf(carol.address);

      assert(tokenAAliceBalance.isZero()); // Alice has not yet withdrawn
      assert(tokenBAliceBalance.isZero());
      assert(tokenABobBalance.isZero()); // Bob has not yet withdrawn
      assert(tokenBBobBalance.isZero());
      assert(tokenACarolBalance.isZero());
      assert(tokenBCarolBalance.eq(depositAmountB.mul(2)));

      await orderBook.connect(alice).withdraw({
        token: tokenA00.address,
        vaultId: aliceInputVault,
        amount: depositAmountA,
      });
      await orderBook.connect(bob).withdraw({
        token: tokenA00.address,
        vaultId: bobInputVault,
        amount: depositAmountA,
      });

      const tokenAAliceBalanceWithdrawn = await tokenA00.balanceOf(
        alice.address
      );
      const tokenABobBalanceWithdrawn = await tokenA00.balanceOf(bob.address);
      assert(tokenAAliceBalanceWithdrawn.eq(depositAmountA));
      assert(tokenABobBalanceWithdrawn.eq(depositAmountA));
    });
  });

  it("should validate input/output tokens", async function () {
    const signers = await ethers.getSigners();

    const alice = signers[1];
    const bob = signers[2];
    const carol = signers[3];

    const orderBook = (await orderBookFactory.deploy()) as OrderBook;

    const aliceInputVault = ethers.BigNumber.from(randomUint256());
    const aliceOutputVault = ethers.BigNumber.from(randomUint256());
    const bobInputVault = ethers.BigNumber.from(randomUint256());
    const bobOutputVault = ethers.BigNumber.from(randomUint256());

    // ASK ORDERS

    const askRatio = ethers.BigNumber.from("90" + eighteenZeros);
    const askConstants = [max_uint256, askRatio];
    const vAskOutputMax = op(
      Opcode.READ_MEMORY,
      memoryOperand(MemoryType.Constant, 0)
    );
    const vAskRatio = op(
      Opcode.READ_MEMORY,
      memoryOperand(MemoryType.Constant, 1)
    );
    // prettier-ignore
    const askSource = concat([
      vAskOutputMax,
      vAskRatio,
    ]);
    const aliceAskOrder = ethers.utils.toUtf8Bytes("aliceAskOrder")

    const askOrderConfigAlice: OrderConfigStruct = {
      interpreter: interpreter.address,
      expressionDeployer: expressionDeployer.address,
      validInputs: [
        { token: tokenA.address, decimals: 18, vaultId: aliceInputVault },
      ],
      validOutputs: [
        { token: tokenB.address, decimals: 18, vaultId: aliceOutputVault },
      ],
      interpreterStateConfig: {
        sources: [askSource, []],
        constants: askConstants,
      }, 
      data : aliceAskOrder
    }; 
    
    const bobBidOrder = ethers.utils.toUtf8Bytes("bobBidOrder")

    const askOrderConfigBob: OrderConfigStruct = {
      interpreter: interpreter.address,
      expressionDeployer: expressionDeployer.address,
      validInputs: [
        { token: tokenA.address, decimals: 18, vaultId: bobInputVault },
      ],
      validOutputs: [
        { token: tokenB.address, decimals: 18, vaultId: bobOutputVault },
      ],
      interpreterStateConfig: {
        sources: [askSource, []],
        constants: askConstants,
      },
      data : bobBidOrder
    };

    const txAskAddOrderAlice = await orderBook
      .connect(alice)
      .addOrder(askOrderConfigAlice);
    const txAskAddOrderBob = await orderBook
      .connect(bob)
      .addOrder(askOrderConfigBob);

    const { order: askOrderAlice } = (await getEventArgs(
      txAskAddOrderAlice,
      "AddOrder",
      orderBook
    )) as AddOrderEvent["args"];
    const { order: askOrderBob } = (await getEventArgs(
      txAskAddOrderBob,
      "AddOrder",
      orderBook
    )) as AddOrderEvent["args"];

    // DEPOSIT

    const amountB = ethers.BigNumber.from("2" + eighteenZeros);

    const depositConfigStructAlice: DepositConfigStruct = {
      token: tokenB.address,
      vaultId: aliceOutputVault,
      amount: amountB,
    };
    const depositConfigStructBob: DepositConfigStruct = {
      token: tokenB.address,
      vaultId: bobOutputVault,
      amount: amountB,
    };

    await tokenB.transfer(alice.address, amountB);
    await tokenB.transfer(bob.address, amountB);
    await tokenB
      .connect(alice)
      .approve(orderBook.address, depositConfigStructAlice.amount);
    await tokenB
      .connect(bob)
      .approve(orderBook.address, depositConfigStructBob.amount);

    // Alice deposits tokenB into her output vault
    await orderBook.connect(alice).deposit(depositConfigStructAlice);
    // Bob deposits tokenB into his output vault
    await orderBook.connect(bob).deposit(depositConfigStructBob);

    // TAKE ORDER

    // Carol takes orders with direct wallet transfer
    const takeOrderConfigStructAlice: TakeOrderConfigStruct = {
      order: askOrderAlice,
      inputIOIndex: 0,
      outputIOIndex: 0,
    };
    const takeOrderConfigStructBob: TakeOrderConfigStruct = {
      order: askOrderBob,
      inputIOIndex: 0,
      outputIOIndex: 0,
    };

    const takeOrdersConfigStruct0: TakeOrdersConfigStruct = {
      output: tokenB.address, // will result in mismatch
      input: tokenB.address,
      minimumInput: amountB.mul(2),
      maximumInput: amountB.mul(2),
      maximumIORatio: askRatio,
      orders: [takeOrderConfigStructAlice, takeOrderConfigStructBob],
    };
    const takeOrdersConfigStruct1: TakeOrdersConfigStruct = {
      output: tokenA.address,
      input: tokenA.address, // will result in mismatch
      minimumInput: amountB.mul(2),
      maximumInput: amountB.mul(2),
      maximumIORatio: askRatio,
      orders: [takeOrderConfigStructAlice, takeOrderConfigStructBob],
    };

    const amountA = amountB.mul(askRatio).div(ONE);
    await tokenA.transfer(carol.address, amountA.mul(2));
    await tokenA.connect(carol).approve(orderBook.address, amountA.mul(2));

    await assertError(
      async () =>
        await orderBook.connect(carol).takeOrders(takeOrdersConfigStruct0),
      "TOKEN_MISMATCH",
      "did not validate output token"
    );
    await assertError(
      async () =>
        await orderBook.connect(carol).takeOrders(takeOrdersConfigStruct1),
      "TOKEN_MISMATCH",
      "did not validate input token"
    );
  });

  it("should emit event when an order has zero output max amount", async function () {
    const signers = await ethers.getSigners();

    const alice = signers[1];
    const bob = signers[2];

    const orderBook = (await orderBookFactory.deploy()) as OrderBook;

    const aliceInputVault = ethers.BigNumber.from(randomUint256());
    const aliceOutputVault = ethers.BigNumber.from(randomUint256());

    // ASK ORDER 0

    const askRatio = ethers.BigNumber.from("90" + eighteenZeros);
    const askConstants0 = [0, askRatio];
    const vAskOutputMax = op(
      Opcode.READ_MEMORY,
      memoryOperand(MemoryType.Constant, 0)
    );
    const vAskRatio = op(
      Opcode.READ_MEMORY,
      memoryOperand(MemoryType.Constant, 1)
    );
    // prettier-ignore
    const askSource = concat([
      vAskOutputMax,
      vAskRatio,
    ]);
    const aliceAskOrder = ethers.utils.toUtf8Bytes("aliceAskOrder")

    const askOrderConfig: OrderConfigStruct = {
      interpreter: interpreter.address,
      expressionDeployer: expressionDeployer.address,
      validInputs: [
        { token: tokenA.address, decimals: 18, vaultId: aliceInputVault },
      ],
      validOutputs: [
        { token: tokenB.address, decimals: 18, vaultId: aliceOutputVault },
      ],
      interpreterStateConfig: {
        sources: [askSource, []],
        constants: askConstants0,
      },
      data : aliceAskOrder
    };

    const txAskAddOrder = await orderBook
      .connect(alice)
      .addOrder(askOrderConfig);

    const { order: askOrder0 } = (await getEventArgs(
      txAskAddOrder,
      "AddOrder",
      orderBook
    )) as AddOrderEvent["args"];

    // ASK ORDER 1

<<<<<<< HEAD
    const askConstants1 = [max_uint256, askRatio];
=======
    const askConstants1 = [max_uint256, askPrice]; 
    const aliceAskOrder1 = ethers.utils.toUtf8Bytes("aliceAskOrder1")

>>>>>>> b022e9a4
    const askOrderConfig1: OrderConfigStruct = {
      interpreter: interpreter.address,
      expressionDeployer: expressionDeployer.address,
      validInputs: [
        { token: tokenA.address, decimals: 18, vaultId: aliceInputVault },
      ],
      validOutputs: [
        { token: tokenB.address, decimals: 18, vaultId: aliceOutputVault },
      ],
      interpreterStateConfig: {
        sources: [askSource, []],
        constants: askConstants1,
      },
      data : aliceAskOrder1
    };

    const txAskAddOrder1 = await orderBook
      .connect(alice)
      .addOrder(askOrderConfig1);

    const { order: askOrder1 } = (await getEventArgs(
      txAskAddOrder1,
      "AddOrder",
      orderBook
    )) as AddOrderEvent["args"];

    // DEPOSIT

    const amountB = ethers.BigNumber.from("2" + eighteenZeros);

    const depositConfigStructAlice: DepositConfigStruct = {
      token: tokenB.address,
      vaultId: aliceOutputVault,
      amount: amountB,
    };

    await tokenB.transfer(alice.address, amountB);
    await tokenB
      .connect(alice)
      .approve(orderBook.address, depositConfigStructAlice.amount);

    // Alice deposits tokenB into her output vault
    const txDepositOrderAlice = await orderBook
      .connect(alice)
      .deposit(depositConfigStructAlice);

    const { sender: depositAliceSender, config: depositAliceConfig } =
      (await getEventArgs(
        txDepositOrderAlice,
        "Deposit",
        orderBook
      )) as DepositEvent["args"];

    assert(depositAliceSender === alice.address);
    compareStructs(depositAliceConfig, depositConfigStructAlice);

    const takeOrderConfigStruct0: TakeOrderConfigStruct = {
      order: askOrder0,
      inputIOIndex: 0,
      outputIOIndex: 0,
    };
    const takeOrderConfigStruct1: TakeOrderConfigStruct = {
      order: askOrder1,
      inputIOIndex: 0,
      outputIOIndex: 0,
    };

    const takeOrdersConfigStruct: TakeOrdersConfigStruct = {
      output: tokenA.address,
      input: tokenB.address,
      minimumInput: amountB,
      maximumInput: amountB,
      maximumIORatio: askRatio,
      orders: [takeOrderConfigStruct0, takeOrderConfigStruct1],
    };

    const amountA = amountB.mul(askRatio).div(ONE);
    await tokenA.transfer(bob.address, amountA);
    await tokenA.connect(bob).approve(orderBook.address, amountA);

    const txTakeOrders = await orderBook
      .connect(bob)
      .takeOrders(takeOrdersConfigStruct);

    const ordersExpired = (await getEvents(
      txTakeOrders,
      "OrderZeroAmount",
      orderBook
    )) as OrderZeroAmountEvent["args"][];

    assert(ordersExpired.length === 1);
    assert(ordersExpired[0].sender === bob.address);
    assert(ordersExpired[0].owner === alice.address);
    assert(ordersExpired[0].orderHash); // not sure how to verify order hash from config, solidityKeccak256 has rejected all types I've thrown at it
  });

  it("should emit event when an order exceeds max IO ratio", async function () {
    const signers = await ethers.getSigners();

    const alice = signers[1];
    const bob = signers[2];

    const orderBook = (await orderBookFactory.deploy()) as OrderBook;

    const aliceInputVault = ethers.BigNumber.from(randomUint256());
    const aliceOutputVault = ethers.BigNumber.from(randomUint256());

    // ASK ORDER 0

    const askRatio = ethers.BigNumber.from("90" + eighteenZeros);
    const askConstants0 = [max_uint256, askRatio.add(1)]; // does exceed max ratio
    const askConstants1 = [max_uint256, askRatio]; // doesn't exceed max IO ratio
    const vAskOutputMax = op(
      Opcode.READ_MEMORY,
      memoryOperand(MemoryType.Constant, 0)
    );
    const vAskRatio = op(
      Opcode.READ_MEMORY,
      memoryOperand(MemoryType.Constant, 1)
    );
    // prettier-ignore
    const askSource = concat([
      vAskOutputMax,
<<<<<<< HEAD
      vAskRatio,
    ]);
=======
      vAskPrice,
    ]); 
    const aliceAskOrder0 = ethers.utils.toUtf8Bytes("aliceAskOrder0")
    const aliceAskOrder1 = ethers.utils.toUtf8Bytes("aliceAskOrder1")


>>>>>>> b022e9a4
    const askOrderConfig0: OrderConfigStruct = {
      interpreter: interpreter.address,
      expressionDeployer: expressionDeployer.address,
      validInputs: [
        { token: tokenA.address, decimals: 18, vaultId: aliceInputVault },
      ],
      validOutputs: [
        { token: tokenB.address, decimals: 18, vaultId: aliceOutputVault },
      ],
      interpreterStateConfig: {
        sources: [askSource, []],
        constants: askConstants0,
      },
      data : aliceAskOrder0
    };
    const askOrderConfig1: OrderConfigStruct = {
      interpreter: interpreter.address,
      expressionDeployer: expressionDeployer.address,
      validInputs: [
        { token: tokenA.address, decimals: 18, vaultId: aliceInputVault },
      ],
      validOutputs: [
        { token: tokenB.address, decimals: 18, vaultId: aliceOutputVault },
      ],
      interpreterStateConfig: {
        sources: [askSource, []],
        constants: askConstants1,
      },
      data : aliceAskOrder1
    };

    const txAskAddOrder0 = await orderBook
      .connect(alice)
      .addOrder(askOrderConfig0);
    const txAskAddOrder1 = await orderBook
      .connect(alice)
      .addOrder(askOrderConfig1);

    const { order: askOrder0 } = (await getEventArgs(
      txAskAddOrder0,
      "AddOrder",
      orderBook
    )) as AddOrderEvent["args"];
    const { order: askOrder1 } = (await getEventArgs(
      txAskAddOrder1,
      "AddOrder",
      orderBook
    )) as AddOrderEvent["args"];

    // DEPOSIT

    const amountB = ethers.BigNumber.from("2" + eighteenZeros);

    const depositConfigStructAlice: DepositConfigStruct = {
      token: tokenB.address,
      vaultId: aliceOutputVault,
      amount: amountB,
    };

    await tokenB.transfer(alice.address, amountB);
    await tokenB
      .connect(alice)
      .approve(orderBook.address, depositConfigStructAlice.amount);

    // Alice deposits tokenB into her output vault
    const txDepositOrderAlice = await orderBook
      .connect(alice)
      .deposit(depositConfigStructAlice);

    const { sender: depositAliceSender, config: depositAliceConfig } =
      (await getEventArgs(
        txDepositOrderAlice,
        "Deposit",
        orderBook
      )) as DepositEvent["args"];

    assert(depositAliceSender === alice.address);
    compareStructs(depositAliceConfig, depositConfigStructAlice);

    const takeOrderConfigStruct0: TakeOrderConfigStruct = {
      order: askOrder0,
      inputIOIndex: 0,
      outputIOIndex: 0,
    };
    const takeOrderConfigStruct1: TakeOrderConfigStruct = {
      order: askOrder1,
      inputIOIndex: 0,
      outputIOIndex: 0,
    };

    const takeOrdersConfigStruct: TakeOrdersConfigStruct = {
      output: tokenA.address,
      input: tokenB.address,
      minimumInput: amountB,
      maximumInput: amountB,
      maximumIORatio: askRatio,
      orders: [takeOrderConfigStruct0, takeOrderConfigStruct1],
    };

    const amountA = amountB.mul(askRatio).div(ONE);
    await tokenA.transfer(bob.address, amountA);
    await tokenA.connect(bob).approve(orderBook.address, amountA);

    const txTakeOrders = await orderBook
      .connect(bob)
      .takeOrders(takeOrdersConfigStruct);

    const ordersExceedsMaxRatio = (await getEvents(
      txTakeOrders,
      "OrderExceedsMaxRatio",
      orderBook
    )) as OrderExceedsMaxRatioEvent["args"][];

    assert(ordersExceedsMaxRatio.length === 1);
    assert(ordersExceedsMaxRatio[0].sender === bob.address);
    assert(ordersExceedsMaxRatio[0].owner === alice.address);
    assert(ordersExceedsMaxRatio[0].orderHash); // not sure how to verify order hash from config, solidityKeccak256 has rejected all types I've thrown at it
  });

  it("should emit event when an order wasn't found", async function () {
    const signers = await ethers.getSigners();

    const alice = signers[1];
    const bob = signers[2];

    const orderBook = (await orderBookFactory.deploy()) as OrderBook;

    const aliceInputVault = ethers.BigNumber.from(randomUint256());
    const aliceOutputVault = ethers.BigNumber.from(randomUint256());

    // ASK ORDER

    const askRatio = ethers.BigNumber.from("90" + eighteenZeros);
    const askConstants = [max_uint256, askRatio];
    const vAskOutputMax = op(
      Opcode.READ_MEMORY,
      memoryOperand(MemoryType.Constant, 0)
    );
    const vAskRatio = op(
      Opcode.READ_MEMORY,
      memoryOperand(MemoryType.Constant, 1)
    );
    // prettier-ignore
    const askSource = concat([
      vAskOutputMax,
      vAskRatio,
    ]);
    const aliceAskOrder = ethers.utils.toUtf8Bytes("aliceAskOrder")

    const askOrderConfig: OrderConfigStruct = {
      interpreter: interpreter.address,
      expressionDeployer: expressionDeployer.address,
      validInputs: [
        { token: tokenA.address, decimals: 18, vaultId: aliceInputVault },
      ],
      validOutputs: [
        { token: tokenB.address, decimals: 18, vaultId: aliceOutputVault },
      ],
      interpreterStateConfig: {
        sources: [askSource, []],
        constants: askConstants,
      },
      data : aliceAskOrder
    };

    const txAskAddOrder = await orderBook
      .connect(alice)
      .addOrder(askOrderConfig);

    const { order: askOrder } = (await getEventArgs(
      txAskAddOrder,
      "AddOrder",
      orderBook
    )) as AddOrderEvent["args"];

    // DEPOSIT

    const amountB = ethers.BigNumber.from("2" + eighteenZeros);

    const depositConfigStructAlice: DepositConfigStruct = {
      token: tokenB.address,
      vaultId: aliceOutputVault,
      amount: amountB,
    };

    await tokenB.transfer(alice.address, amountB);
    await tokenB
      .connect(alice)
      .approve(orderBook.address, depositConfigStructAlice.amount);

    // Alice deposits tokenB into her output vault
    const txDepositOrderAlice = await orderBook
      .connect(alice)
      .deposit(depositConfigStructAlice);

    const { sender: depositAliceSender, config: depositAliceConfig } =
      (await getEventArgs(
        txDepositOrderAlice,
        "Deposit",
        orderBook
      )) as DepositEvent["args"];

    assert(depositAliceSender === alice.address);
    compareStructs(depositAliceConfig, depositConfigStructAlice);

    // TAKE BAD ORDER

    const takeOrderConfigStructGood: TakeOrderConfigStruct = {
      order: askOrder,
      inputIOIndex: 0,
      outputIOIndex: 0,
    };
    const takeOrderConfigStructBad: TakeOrderConfigStruct = {
      order: { ...askOrder, owner: bob.address }, // order hash won't match any added orders
      inputIOIndex: 0,
      outputIOIndex: 0,
    };

    const takeOrdersConfigStruct: TakeOrdersConfigStruct = {
      output: tokenA.address,
      input: tokenB.address,
      minimumInput: amountB,
      maximumInput: amountB,
      maximumIORatio: askRatio,
      orders: [takeOrderConfigStructBad, takeOrderConfigStructGood], // test bad order before good order (when remaining input is non-zero)
    };

    const amountA = amountB.mul(askRatio).div(ONE);
    await tokenA.transfer(bob.address, amountA);
    await tokenA.connect(bob).approve(orderBook.address, amountA);

    const txTakeOrders = await orderBook
      .connect(bob)
      .takeOrders(takeOrdersConfigStruct);

    const ordersNotFound = (await getEvents(
      txTakeOrders,
      "OrderNotFound",
      orderBook
    )) as OrderNotFoundEvent["args"][];

    assert(ordersNotFound.length === 1);
    assert(ordersNotFound[0].sender === bob.address);
    assert(ordersNotFound[0].owner === bob.address);
    assert(ordersNotFound[0].orderHash);
  });

  it("should take multiple orders on the good path (clear multiple orders directly from buyer wallet)", async function () {
    const signers = await ethers.getSigners();

    const alice = signers[1];
    const bob = signers[2];
    const carol = signers[3];

    const orderBook = (await orderBookFactory.deploy()) as OrderBook;

    const aliceInputVault = ethers.BigNumber.from(randomUint256());
    const aliceOutputVault = ethers.BigNumber.from(randomUint256());
    const bobInputVault = ethers.BigNumber.from(randomUint256());
    const bobOutputVault = ethers.BigNumber.from(randomUint256());

    // ASK ORDERS

    const askRatio = ethers.BigNumber.from("90" + eighteenZeros);
    const askConstants = [max_uint256, askRatio];
    const vAskOutputMax = op(
      Opcode.READ_MEMORY,
      memoryOperand(MemoryType.Constant, 0)
    );
    const vAskRatio = op(
      Opcode.READ_MEMORY,
      memoryOperand(MemoryType.Constant, 1)
    );
    // prettier-ignore
    const askSource = concat([
      vAskOutputMax,
      vAskRatio,
    ]);
    const aliceAskOrder = ethers.utils.toUtf8Bytes("aliceAskOrder")
    const bobBidOrder = ethers.utils.toUtf8Bytes("bobBidOrder")

    const askOrderConfigAlice: OrderConfigStruct = {
      interpreter: interpreter.address,
      expressionDeployer: expressionDeployer.address,
      validInputs: [
        { token: tokenA.address, decimals: 18, vaultId: aliceInputVault },
      ],
      validOutputs: [
        { token: tokenB.address, decimals: 18, vaultId: aliceOutputVault },
      ],
      interpreterStateConfig: {
        sources: [askSource, []],
        constants: askConstants,
      },
      data : aliceAskOrder
    };
    const askOrderConfigBob: OrderConfigStruct = {
      interpreter: interpreter.address,
      expressionDeployer: expressionDeployer.address,
      validInputs: [
        { token: tokenA.address, decimals: 18, vaultId: bobInputVault },
      ],
      validOutputs: [
        { token: tokenB.address, decimals: 18, vaultId: bobOutputVault },
      ],
      interpreterStateConfig: {
        sources: [askSource, []],
        constants: askConstants,
      },
      data : bobBidOrder
    };

    const txAskAddOrderAlice = await orderBook
      .connect(alice)
      .addOrder(askOrderConfigAlice);
    const txAskAddOrderBob = await orderBook
      .connect(bob)
      .addOrder(askOrderConfigBob);

    const { order: askOrderAlice } = (await getEventArgs(
      txAskAddOrderAlice,
      "AddOrder",
      orderBook
    )) as AddOrderEvent["args"];
    const { order: askOrderBob } = (await getEventArgs(
      txAskAddOrderBob,
      "AddOrder",
      orderBook
    )) as AddOrderEvent["args"];

    // DEPOSIT

    const amountB = ethers.BigNumber.from("2" + eighteenZeros);

    const depositConfigStructAlice: DepositConfigStruct = {
      token: tokenB.address,
      vaultId: aliceOutputVault,
      amount: amountB,
    };
    const depositConfigStructBob: DepositConfigStruct = {
      token: tokenB.address,
      vaultId: bobOutputVault,
      amount: amountB,
    };

    await tokenB.transfer(alice.address, amountB);
    await tokenB.transfer(bob.address, amountB);
    await tokenB
      .connect(alice)
      .approve(orderBook.address, depositConfigStructAlice.amount);
    await tokenB
      .connect(bob)
      .approve(orderBook.address, depositConfigStructBob.amount);

    // Alice deposits tokenB into her output vault
    await orderBook.connect(alice).deposit(depositConfigStructAlice);
    // Bob deposits tokenB into his output vault
    await orderBook.connect(bob).deposit(depositConfigStructBob);

    // TAKE ORDER

    // Carol takes orders with direct wallet transfer
    const takeOrderConfigStructAlice: TakeOrderConfigStruct = {
      order: askOrderAlice,
      inputIOIndex: 0,
      outputIOIndex: 0,
    };
    const takeOrderConfigStructBob: TakeOrderConfigStruct = {
      order: askOrderBob,
      inputIOIndex: 0,
      outputIOIndex: 0,
    };

    const takeOrdersConfigStruct: TakeOrdersConfigStruct = {
      output: tokenA.address,
      input: tokenB.address,
      minimumInput: amountB.mul(2),
      maximumInput: amountB.mul(2),
      maximumIORatio: askRatio,
      orders: [takeOrderConfigStructAlice, takeOrderConfigStructBob],
    };

    const amountA = amountB.mul(askRatio).div(ONE);
    await tokenA.transfer(carol.address, amountA.mul(2));
    await tokenA.connect(carol).approve(orderBook.address, amountA.mul(2));

    const txTakeOrders = await orderBook
      .connect(carol)
      .takeOrders(takeOrdersConfigStruct);

    const events = (await getEvents(
      txTakeOrders,
      "TakeOrder",
      orderBook
    )) as TakeOrderEvent["args"][];

    assert(
      events.length === 2,
      `wrong number of TakeOrder events
      expected  2
      got       ${events.length}`
    );

    const [takeOrderAlice, takeOrderBob] = events;

    assert(takeOrderAlice.sender === carol.address, "wrong sender");
    assert(takeOrderAlice.input.eq(amountB), "wrong input");
    assert(takeOrderAlice.output.eq(amountA), "wrong output");
    compareStructs(takeOrderAlice.takeOrder, takeOrderConfigStructAlice);

    assert(takeOrderBob.sender === carol.address, "wrong sender");
    assert(takeOrderBob.input.eq(amountB), "wrong input");
    assert(takeOrderBob.output.eq(amountA), "wrong output");
    compareStructs(takeOrderBob.takeOrder, takeOrderConfigStructBob);

    const tokenAAliceBalance = await tokenA.balanceOf(alice.address);
    const tokenBAliceBalance = await tokenB.balanceOf(alice.address);
    const tokenABobBalance = await tokenA.balanceOf(bob.address);
    const tokenBBobBalance = await tokenB.balanceOf(bob.address);
    const tokenACarolBalance = await tokenA.balanceOf(carol.address);
    const tokenBCarolBalance = await tokenB.balanceOf(carol.address);

    assert(tokenAAliceBalance.isZero()); // Alice has not yet withdrawn
    assert(tokenBAliceBalance.isZero());
    assert(tokenABobBalance.isZero()); // Bob has not yet withdrawn
    assert(tokenBBobBalance.isZero());
    assert(tokenACarolBalance.isZero());
    assert(tokenBCarolBalance.eq(amountB.mul(2)));

    await orderBook.connect(alice).withdraw({
      token: tokenA.address,
      vaultId: aliceInputVault,
      amount: amountA,
    });
    await orderBook.connect(bob).withdraw({
      token: tokenA.address,
      vaultId: bobInputVault,
      amount: amountA,
    });

    const tokenAAliceBalanceWithdrawn = await tokenA.balanceOf(alice.address);
    const tokenABobBalanceWithdrawn = await tokenA.balanceOf(bob.address);
    assert(tokenAAliceBalanceWithdrawn.eq(amountA));
    assert(tokenABobBalanceWithdrawn.eq(amountA));
  });

  it("should take order on the good path (clear an order directly from buyer wallet)", async function () {
    const signers = await ethers.getSigners();

    const alice = signers[1];
    const bob = signers[2];

    const orderBook = (await orderBookFactory.deploy()) as OrderBook;

    const aliceInputVault = ethers.BigNumber.from(randomUint256());
    const aliceOutputVault = ethers.BigNumber.from(randomUint256());

    // ASK ORDER

    const askRatio = ethers.BigNumber.from("90" + eighteenZeros);
    const askConstants = [max_uint256, askRatio];
    const vAskOutputMax = op(
      Opcode.READ_MEMORY,
      memoryOperand(MemoryType.Constant, 0)
    );
    const vAskRatio = op(
      Opcode.READ_MEMORY,
      memoryOperand(MemoryType.Constant, 1)
    );
    // prettier-ignore
    const askSource = concat([
      vAskOutputMax,
<<<<<<< HEAD
      vAskRatio,
    ]);
=======
      vAskPrice,
    ]); 
    const aliceAskOrder = ethers.utils.toUtf8Bytes("aliceAskOrder")

>>>>>>> b022e9a4
    const askOrderConfig: OrderConfigStruct = {
      interpreter: interpreter.address,
      expressionDeployer: expressionDeployer.address,
      validInputs: [
        { token: tokenA.address, decimals: 18, vaultId: aliceInputVault },
      ],
      validOutputs: [
        { token: tokenB.address, decimals: 18, vaultId: aliceOutputVault },
      ],
      interpreterStateConfig: {
        sources: [askSource, []],
        constants: askConstants,
      },
      data : aliceAskOrder
    };

    const txAskAddOrder = await orderBook
      .connect(alice)
      .addOrder(askOrderConfig);

    const { order: askOrder } = (await getEventArgs(
      txAskAddOrder,
      "AddOrder",
      orderBook
    )) as AddOrderEvent["args"];

    // DEPOSIT

    const amountB = ethers.BigNumber.from("2" + eighteenZeros);

    const depositConfigStructAlice: DepositConfigStruct = {
      token: tokenB.address,
      vaultId: aliceOutputVault,
      amount: amountB,
    };

    await tokenB.transfer(alice.address, amountB);
    await tokenB
      .connect(alice)
      .approve(orderBook.address, depositConfigStructAlice.amount);

    // Alice deposits tokenB into her output vault
    const txDepositOrderAlice = await orderBook
      .connect(alice)
      .deposit(depositConfigStructAlice);

    const { sender: depositAliceSender, config: depositAliceConfig } =
      (await getEventArgs(
        txDepositOrderAlice,
        "Deposit",
        orderBook
      )) as DepositEvent["args"];

    assert(depositAliceSender === alice.address);
    compareStructs(depositAliceConfig, depositConfigStructAlice);

    // TAKE ORDER

    // Bob takes order with direct wallet transfer
    const takeOrderConfigStruct: TakeOrderConfigStruct = {
      order: askOrder,
      inputIOIndex: 0,
      outputIOIndex: 0,
    };

    const takeOrdersConfigStruct: TakeOrdersConfigStruct = {
      output: tokenA.address,
      input: tokenB.address,
      minimumInput: amountB,
      maximumInput: amountB,
      maximumIORatio: askRatio,
      orders: [takeOrderConfigStruct],
    };

    const amountA = amountB.mul(askRatio).div(ONE);
    await tokenA.transfer(bob.address, amountA);
    await tokenA.connect(bob).approve(orderBook.address, amountA);

    const txTakeOrders = await orderBook
      .connect(bob)
      .takeOrders(takeOrdersConfigStruct);

    const { sender, takeOrder, input, output } = (await getEventArgs(
      txTakeOrders,
      "TakeOrder",
      orderBook
    )) as TakeOrderEvent["args"];

    assert(sender === bob.address, "wrong sender");
    assert(input.eq(amountB), "wrong input");
    assert(output.eq(amountA), "wrong output");

    compareStructs(takeOrder, takeOrderConfigStruct);

    const tokenAAliceBalance = await tokenA.balanceOf(alice.address);
    const tokenBAliceBalance = await tokenB.balanceOf(alice.address);
    const tokenABobBalance = await tokenA.balanceOf(bob.address);
    const tokenBBobBalance = await tokenB.balanceOf(bob.address);

    assert(tokenAAliceBalance.isZero()); // Alice has not yet withdrawn
    assert(tokenBAliceBalance.isZero());
    assert(tokenABobBalance.isZero());
    assert(tokenBBobBalance.eq(amountB));

    await orderBook.connect(alice).withdraw({
      token: tokenA.address,
      vaultId: aliceInputVault,
      amount: amountA,
    });

    const tokenAAliceBalanceWithdrawn = await tokenA.balanceOf(alice.address);
    assert(tokenAAliceBalanceWithdrawn.eq(amountA));
  });
});<|MERGE_RESOLUTION|>--- conflicted
+++ resolved
@@ -118,7 +118,7 @@
         constants: askConstants,
       },
       data : aliceAskOrder
-    }; 
+    };
     const bobBidOrder = ethers.utils.toUtf8Bytes("bobBidOrder")
 
     const askOrderConfigBob: OrderConfigStruct = {
@@ -264,7 +264,7 @@
         constants: askConstants,
       },
       data : aliceAskOrder
-    }; 
+    };
     const bobBidOrder = ethers.utils.toUtf8Bytes("bobBidOrder")
 
     const askOrderConfigBob: OrderConfigStruct = {
@@ -279,7 +279,7 @@
       interpreterStateConfig: {
         sources: [askSource, []],
         constants: askConstants,
-      }, 
+      },
       data : bobBidOrder
     };
 
@@ -452,6 +452,7 @@
         sources: [source, []],
         constants,
       },
+      data: []
     };
 
     const txAddOrder = await orderBook.connect(alice).addOrder(orderConfig);
@@ -621,6 +622,7 @@
           sources: [askSource, []],
           constants: askConstants,
         },
+        data: []
       };
       const askOrderConfigBob: OrderConfigStruct = {
         interpreter: interpreter.address,
@@ -643,6 +645,7 @@
           sources: [askSource, []],
           constants: askConstants,
         },
+        data: []
       };
 
       const txAskAddOrderAlice = await orderBook
@@ -907,6 +910,7 @@
           sources: [askSource, []],
           constants: askConstants,
         },
+        data: []
       };
       const askOrderConfigBob: OrderConfigStruct = {
         interpreter: interpreter.address,
@@ -929,6 +933,7 @@
           sources: [askSource, []],
           constants: askConstants,
         },
+        data: []
       };
 
       const txAskAddOrderAlice = await orderBook
@@ -1193,6 +1198,7 @@
           sources: [askSource, []],
           constants: askConstants,
         },
+        data: []
       };
       const askOrderConfigBob: OrderConfigStruct = {
         interpreter: interpreter.address,
@@ -1215,6 +1221,7 @@
           sources: [askSource, []],
           constants: askConstants,
         },
+        data: []
       };
 
       const txAskAddOrderAlice = await orderBook
@@ -1479,6 +1486,7 @@
           sources: [askSource, []],
           constants: askConstants,
         },
+        data: []
       };
       const askOrderConfigBob: OrderConfigStruct = {
         interpreter: interpreter.address,
@@ -1501,6 +1509,7 @@
           sources: [askSource, []],
           constants: askConstants,
         },
+        data: []
       };
 
       const txAskAddOrderAlice = await orderBook
@@ -1765,6 +1774,7 @@
           sources: [askSource, []],
           constants: askConstants,
         },
+        data: []
       };
       const askOrderConfigBob: OrderConfigStruct = {
         interpreter: interpreter.address,
@@ -1787,6 +1797,7 @@
           sources: [askSource, []],
           constants: askConstants,
         },
+        data: []
       };
 
       const txAskAddOrderAlice = await orderBook
@@ -2051,6 +2062,7 @@
           sources: [askSource, []],
           constants: askConstants,
         },
+        data: []
       };
       const askOrderConfigBob: OrderConfigStruct = {
         interpreter: interpreter.address,
@@ -2073,6 +2085,7 @@
           sources: [askSource, []],
           constants: askConstants,
         },
+        data: []
       };
 
       const txAskAddOrderAlice = await orderBook
@@ -2335,6 +2348,7 @@
           sources: [askSource, []],
           constants: askConstants,
         },
+        data: []
       };
       const askOrderConfigBob: OrderConfigStruct = {
         interpreter: interpreter.address,
@@ -2357,6 +2371,7 @@
           sources: [askSource, []],
           constants: askConstants,
         },
+        data: []
       };
 
       const txAskAddOrderAlice = await orderBook
@@ -2573,6 +2588,7 @@
           sources: [askSource, []],
           constants: askConstants,
         },
+        data: []
       };
       const askOrderConfigBob: OrderConfigStruct = {
         interpreter: interpreter.address,
@@ -2595,6 +2611,7 @@
           sources: [askSource, []],
           constants: askConstants,
         },
+        data: []
       };
 
       const txAskAddOrderAlice = await orderBook
@@ -2811,6 +2828,7 @@
           sources: [askSource, []],
           constants: askConstants,
         },
+        data: []
       };
       const askOrderConfigBob: OrderConfigStruct = {
         interpreter: interpreter.address,
@@ -2833,6 +2851,7 @@
           sources: [askSource, []],
           constants: askConstants,
         },
+        data: []
       };
 
       const txAskAddOrderAlice = await orderBook
@@ -3049,6 +3068,7 @@
           sources: [askSource, []],
           constants: askConstants,
         },
+        data: []
       };
       const askOrderConfigBob: OrderConfigStruct = {
         interpreter: interpreter.address,
@@ -3071,6 +3091,7 @@
           sources: [askSource, []],
           constants: askConstants,
         },
+        data: []
       };
 
       const txAskAddOrderAlice = await orderBook
@@ -3287,6 +3308,7 @@
           sources: [askSource, []],
           constants: askConstants,
         },
+        data: []
       };
       const askOrderConfigBob: OrderConfigStruct = {
         interpreter: interpreter.address,
@@ -3309,6 +3331,7 @@
           sources: [askSource, []],
           constants: askConstants,
         },
+        data: []
       };
 
       const txAskAddOrderAlice = await orderBook
@@ -3525,6 +3548,7 @@
           sources: [askSource, []],
           constants: askConstants,
         },
+        data: []
       };
       const askOrderConfigBob: OrderConfigStruct = {
         interpreter: interpreter.address,
@@ -3547,6 +3571,7 @@
           sources: [askSource, []],
           constants: askConstants,
         },
+        data: []
       };
 
       const txAskAddOrderAlice = await orderBook
@@ -3741,10 +3766,10 @@
       interpreterStateConfig: {
         sources: [askSource, []],
         constants: askConstants,
-      }, 
+      },
       data : aliceAskOrder
-    }; 
-    
+    };
+
     const bobBidOrder = ethers.utils.toUtf8Bytes("bobBidOrder")
 
     const askOrderConfigBob: OrderConfigStruct = {
@@ -3917,13 +3942,9 @@
 
     // ASK ORDER 1
 
-<<<<<<< HEAD
     const askConstants1 = [max_uint256, askRatio];
-=======
-    const askConstants1 = [max_uint256, askPrice]; 
     const aliceAskOrder1 = ethers.utils.toUtf8Bytes("aliceAskOrder1")
 
->>>>>>> b022e9a4
     const askOrderConfig1: OrderConfigStruct = {
       interpreter: interpreter.address,
       expressionDeployer: expressionDeployer.address,
@@ -4047,17 +4068,12 @@
     // prettier-ignore
     const askSource = concat([
       vAskOutputMax,
-<<<<<<< HEAD
       vAskRatio,
     ]);
-=======
-      vAskPrice,
-    ]); 
     const aliceAskOrder0 = ethers.utils.toUtf8Bytes("aliceAskOrder0")
     const aliceAskOrder1 = ethers.utils.toUtf8Bytes("aliceAskOrder1")
 
 
->>>>>>> b022e9a4
     const askOrderConfig0: OrderConfigStruct = {
       interpreter: interpreter.address,
       expressionDeployer: expressionDeployer.address,
@@ -4530,15 +4546,10 @@
     // prettier-ignore
     const askSource = concat([
       vAskOutputMax,
-<<<<<<< HEAD
       vAskRatio,
     ]);
-=======
-      vAskPrice,
-    ]); 
     const aliceAskOrder = ethers.utils.toUtf8Bytes("aliceAskOrder")
 
->>>>>>> b022e9a4
     const askOrderConfig: OrderConfigStruct = {
       interpreter: interpreter.address,
       expressionDeployer: expressionDeployer.address,
