--- conflicted
+++ resolved
@@ -77,7 +77,7 @@
     const bobInputVault = ethers.BigNumber.from(randomUint256());
     const bobOutputVault = ethers.BigNumber.from(randomUint256());
     const bountyBotVaultA = ethers.BigNumber.from(randomUint256());
-    const bountyBotVaultB = ethers.BigNumber.from(randomUint256()); 
+    const bountyBotVaultB = ethers.BigNumber.from(randomUint256());
 
     const aliceAskOrder = ethers.utils.toUtf8Bytes("aliceAskOrder")
 
@@ -147,16 +147,11 @@
     // prettier-ignore
     const bidSource = concat([
       vBidOutputMax,
-<<<<<<< HEAD
       vBidRatio,
     ]);
-=======
-      vBidPrice,
-    ]); 
 
     const bobBidOrder = ethers.utils.toUtf8Bytes("bobBidOrder")
 
->>>>>>> b022e9a4
     const bidOrderConfig: OrderConfigStruct = {
       interpreter: interpreter.address,
       expressionDeployer: expressionDeployer.address,
