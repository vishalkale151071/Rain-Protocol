--- conflicted
+++ resolved
@@ -38,7 +38,6 @@
 }
 
 describe("RedeemableERC20", async function () {
-<<<<<<< HEAD
   it("should forward unsold RedeemableERC20 (pTKN) to non-zero forwarding address", async function () {
     this.timeout(0);
 
@@ -106,7 +105,34 @@
     const tierFactory = await ethers.getContractFactory("ReadWriteTier");
     const tier = (await tierFactory.deploy()) as ReadWriteTier & Contract;
     const minimumTier = Tier.GOLD;
-=======
+    
+    const redeemableERC20 = await Util.redeemableERC20Deploy(signers[0], {
+      reserve: reserve.address,
+      erc20Config: redeemableERC20Config,
+      tier: tier.address,
+      minimumTier: minimumTier,
+      distributionEndForwardingAddress: ethers.constants.AddressZero,
+    });
+
+    const balanceDistributorBeforeBurn = await redeemableERC20.balanceOf(
+      distributor.address
+    );
+
+    assert(balanceDistributorBeforeBurn.eq(totalSupply));
+
+    await redeemableERC20
+      .connect(distributor)
+      .endDistribution(distributor.address);
+
+    const balanceDistributorAfterBurn = await redeemableERC20.balanceOf(
+      distributor.address
+    );
+
+    assert(balanceDistributorAfterBurn.isZero());
+
+    // OZ ERC20 doesn't track address(0) balance
+  });
+    
   it("should enforce 'hub and spoke' pattern for sending and receiving tokens during distribution phase", async function () {
     // Copied from `RedeemableERC20.sol`
     //
@@ -139,17 +165,12 @@
     await tier.setTier(bobReceiver.address, Tier.SILVER, []);
     await tier.setTier(carolSpoke.address, Tier.SILVER, []);
     await tier.setTier(daveSpoke.address, Tier.SILVER, []);
->>>>>>> a1f15017
 
     const totalSupply = ethers.BigNumber.from("5000" + Util.eighteenZeros);
     const redeemableERC20Config = {
       name: "RedeemableERC20",
       symbol: "RDX",
-<<<<<<< HEAD
-      distributor: distributor.address,
-=======
-      distributor: signers[0].address,
->>>>>>> a1f15017
+      distributor: signers[0].address,
       initialSupply: totalSupply,
     };
 
@@ -158,33 +179,6 @@
       {}
     )) as ReserveToken & Contract;
 
-<<<<<<< HEAD
-    const redeemableERC20 = await Util.redeemableERC20Deploy(signers[0], {
-      reserve: reserve.address,
-      erc20Config: redeemableERC20Config,
-      tier: tier.address,
-      minimumTier: minimumTier,
-      distributionEndForwardingAddress: ethers.constants.AddressZero,
-    });
-
-    const balanceDistributorBeforeBurn = await redeemableERC20.balanceOf(
-      distributor.address
-    );
-
-    assert(balanceDistributorBeforeBurn.eq(totalSupply));
-
-    await redeemableERC20
-      .connect(distributor)
-      .endDistribution(distributor.address);
-
-    const balanceDistributorAfterBurn = await redeemableERC20.balanceOf(
-      distributor.address
-    );
-
-    assert(balanceDistributorAfterBurn.isZero());
-
-    // OZ ERC20 doesn't track address(0) balance
-=======
     const token = (await Util.redeemableERC20Deploy(owner, {
       reserve: reserve.address,
       erc20Config: redeemableERC20Config,
@@ -236,7 +230,6 @@
     await token.connect(aliceReceiver).transfer(bobReceiver.address, 1);
     const bobReceiverBalance1 = await token.balanceOf(bobReceiver.address);
     assert(bobReceiverBalance1.eq(bobReceiverBalance0.add(1)));
->>>>>>> a1f15017
   });
 
   it("should guard against null treasury assets redemptions", async function () {
