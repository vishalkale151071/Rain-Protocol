--- conflicted
+++ resolved
@@ -1103,11 +1103,6 @@
         vmStateConfig: {
           sources: [TIERWISE_DIFF()],
           constants: [readWriteTier.address],
-<<<<<<< HEAD
-=======
-          argumentsLength: 0,
-          stackLength: TIERWISE_DIFF().length / 2,
->>>>>>> 798f7303
         },
       }
     );
