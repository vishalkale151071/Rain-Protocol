import { assert } from "chai";

import { arrayify, concat, solidityKeccak256 } from "ethers/lib/utils";
import { ethers } from "hardhat";
import type {
  CloneFactory,
  LobbyReentrantReceiver,
  ReserveToken18,
} from "../../typechain";

import {
  ContextEvent,
  DepositEvent,
  JoinEvent,
  Lobby,
  LobbyConfigStruct,
  SignedContextStruct,
} from "../../typechain/contracts/lobby/Lobby";
import { assertError } from "../../utils";
import { ONE } from "../../utils/constants/bigNumber";
import { basicDeploy } from "../../utils/deploy/basicDeploy";

import { deployLobby, deployLobbyClone } from "../../utils/deploy/lobby/deploy";
import deploy1820 from "../../utils/deploy/registry1820/deploy";
import { getEventArgs } from "../../utils/events";
import {
  generateEvaluableConfig,
  memoryOperand,
  MemoryType,
  op,
} from "../../utils/interpreter/interpreter";
import { RainterpreterOps } from "../../utils/interpreter/ops/allStandardOps";

describe("Lobby Tests join", async function () {
  const Opcode = RainterpreterOps;
  let cloneFactory: CloneFactory;
  let tokenA: ReserveToken18;

  const PHASE_PLAYERS_PENDING = ethers.BigNumber.from(1);
  const PHASE_RESULT_PENDING = ethers.BigNumber.from(2);

  before(async () => {
    // Deploy ERC1820Registry
    const signers = await ethers.getSigners();
    await deploy1820(signers[0]);

    //Deploy Clone Factory
    cloneFactory = (await basicDeploy("CloneFactory", {})) as CloneFactory;
  });

  beforeEach(async () => {
    tokenA = (await basicDeploy("ReserveToken18", {})) as ReserveToken18;
    await tokenA.initialize();
  });

  it("should ensure no more players are able to join after players are finalized", async function () {
    const signers = await ethers.getSigners();
    const alice = signers[1];
    const bob = signers[2];

    const depositAmount = ONE;
    const leaveAmount = ONE;
    const claimAmount = ONE;
    const timeoutDuration = 15000000;

    await tokenA.connect(signers[0]).transfer(alice.address, depositAmount);
    await tokenA.connect(signers[0]).transfer(bob.address, depositAmount);

    const lobbyImplementation: Lobby = await deployLobby(timeoutDuration);

    const constants = [0, depositAmount, leaveAmount, claimAmount];

    // prettier-ignore
    const joinSource = concat([
        op(Opcode.context, 0x0300),
        op(Opcode.read_memory,memoryOperand(MemoryType.Constant, 1))
      ]);

    const leaveSource = concat([
      op(Opcode.read_memory, memoryOperand(MemoryType.Constant, 2)),
    ]);
    const claimSource = concat([
      op(Opcode.read_memory, memoryOperand(MemoryType.Constant, 3)),
    ]);
    const invalidSource = concat([
      op(Opcode.read_memory, memoryOperand(MemoryType.Constant, 0)),
    ]);

    const lobbyExpressionConfig = {
      sources: [joinSource, leaveSource, claimSource, invalidSource],
      constants: constants,
    };

    const evaluableConfig = await generateEvaluableConfig(
      lobbyExpressionConfig.sources,
      lobbyExpressionConfig.constants
    );

    const initialConfig: LobbyConfigStruct = {
      refMustAgree: false,
      ref: signers[0].address,
      evaluableConfig: evaluableConfig,
      token: tokenA.address,
      description: [],
      timeoutDuration: timeoutDuration,
    };

    const Lobby = await deployLobbyClone(
<<<<<<< HEAD
=======
      signers[0],
>>>>>>> 10646e6d
      cloneFactory,
      lobbyImplementation,
      initialConfig
    );

    await tokenA.connect(alice).approve(Lobby.address, depositAmount);
    await tokenA.connect(bob).approve(Lobby.address, depositAmount);

    const context0 = [10, 11, 12];
    const hash0 = solidityKeccak256(["uint256[]"], [context0]);
    const goodSignature0 = await alice.signMessage(arrayify(hash0));

    const signedContexts0: SignedContextStruct[] = [
      {
        signer: alice.address,
        signature: goodSignature0,
        context: context0,
      },
    ];

    const joinTx = await Lobby.connect(alice).join([1234], signedContexts0);

    const { sender } = (await getEventArgs(
      joinTx,
      "Join",
      Lobby
    )) as JoinEvent["args"];

    assert(sender === alice.address, "wrong sender");
    const currentPhase = await Lobby.currentPhase();
    assert(currentPhase.eq(PHASE_RESULT_PENDING), "Bad Phase");

    // Bob Joins after Players are finalized
    const context1 = [4, 5, 6];
    const hash1 = solidityKeccak256(["uint256[]"], [context1]);
    const goodSignature1 = await bob.signMessage(arrayify(hash1));

    const signedContexts1: SignedContextStruct[] = [
      {
        signer: bob.address,
        signature: goodSignature1,
        context: context1,
      },
    ];

    await assertError(
      async () => await Lobby.connect(bob).join([4567], signedContexts1),
      "VM Exception while processing transaction: reverted with custom error 'BadPhase()",
      "did not revert when user tired joined after PHASE_RESULT_PENDING phase"
    );
  });

  it("should ensure non-players are able to join and refs not able to join", async function () {
    const signers = await ethers.getSigners();
    const ref = signers[0];
    const alice = signers[1];

    const depositAmount = ONE;
    const leaveAmount = ONE;
    const claimAmount = ONE;
    const timeoutDuration = 15000000;

    await tokenA.connect(signers[0]).transfer(alice.address, depositAmount);

    const lobbyImplementation: Lobby = await deployLobby(timeoutDuration);

    const constants = [0, depositAmount, leaveAmount, claimAmount];

    // prettier-ignore
    const joinSource = concat([
        op(Opcode.read_memory,memoryOperand(MemoryType.Constant, 0)) ,
        op(Opcode.read_memory,memoryOperand(MemoryType.Constant, 1))
      ]);

    const leaveSource = concat([
      op(Opcode.read_memory, memoryOperand(MemoryType.Constant, 2)),
    ]);
    const claimSource = concat([
      op(Opcode.read_memory, memoryOperand(MemoryType.Constant, 3)),
    ]);
    const invalidSource = concat([
      op(Opcode.read_memory, memoryOperand(MemoryType.Constant, 0)),
    ]);

    const lobbyExpressionConfig = {
      sources: [joinSource, leaveSource, claimSource, invalidSource],
      constants: constants,
    };

    const evaluableConfig = await generateEvaluableConfig(
      lobbyExpressionConfig.sources,
      lobbyExpressionConfig.constants
    );

    const initialConfig: LobbyConfigStruct = {
      refMustAgree: false,
      ref: signers[0].address,
      evaluableConfig: evaluableConfig,
      token: tokenA.address,
      description: [],
      timeoutDuration: timeoutDuration,
    };

    const Lobby = await deployLobbyClone(
<<<<<<< HEAD
=======
      signers[0],
>>>>>>> 10646e6d
      cloneFactory,
      lobbyImplementation,
      initialConfig
    );

    await tokenA.connect(alice).approve(Lobby.address, depositAmount);

    const context0 = [1, 2, 3];
    const hash0 = solidityKeccak256(["uint256[]"], [context0]);
    const goodSignature0 = await alice.signMessage(arrayify(hash0));

    const signedContexts0: SignedContextStruct[] = [
      {
        signer: alice.address,
        signature: goodSignature0,
        context: context0,
      },
    ];

    const joinTx = await Lobby.connect(alice).join([1234], signedContexts0);

    const { sender } = (await getEventArgs(
      joinTx,
      "Join",
      Lobby
    )) as JoinEvent["args"];

    const {
      sender: depositSender,
      token: depositToken,
      amount,
    } = (await getEventArgs(joinTx, "Deposit", Lobby)) as DepositEvent["args"];

    assert(depositSender === alice.address, "wrong deposit sender");
    assert(depositToken === tokenA.address, "wrong deposit token");
    assert(amount.eq(depositAmount), "wrong deposit amount");
    assert(sender === alice.address, "wrong sender");

    const currentPhase = await Lobby.currentPhase();
    assert(currentPhase.eq(PHASE_PLAYERS_PENDING), "Bad Phase");

    const context1 = [4, 5, 6];
    const hash1 = solidityKeccak256(["uint256[]"], [context1]);
    const goodSignature1 = await ref.signMessage(arrayify(hash1));

    const signedContexts1: SignedContextStruct[] = [
      {
        signer: ref.address,
        signature: goodSignature1,
        context: context1,
      },
    ];

    await assertError(
      async () => await Lobby.connect(alice).join([1234], signedContexts0),
      "VM Exception while processing transaction: reverted with reason string 'ONLY_NON_PLAYER'",
      "did not revert on non-player 'join'"
    );

    await assertError(
      async () => await Lobby.connect(ref).join([1234], signedContexts1),
      "VM Exception while processing transaction: reverted with reason string 'ONLY_NON_REF'",
      "did not revert on ref 'join'"
    );
  });

  it("should ensure player joins lobby on happy path ", async function () {
    const signers = await ethers.getSigners();
    const alice = signers[1];
    const bob = signers[2];

    const depositAmount = ONE;
    const leaveAmount = ONE;
    const claimAmount = ONE;
    const timeoutDuration = 15000000;

    await tokenA.connect(signers[0]).transfer(alice.address, depositAmount);

    const lobbyImplementation: Lobby = await deployLobby(timeoutDuration);

    const constants = [1, depositAmount, leaveAmount, claimAmount];

    // prettier-ignore
    const joinSource = concat([
        op(Opcode.read_memory,memoryOperand(MemoryType.Constant, 0)) ,
        op(Opcode.read_memory,memoryOperand(MemoryType.Constant, 1))
      ]);

    const leaveSource = concat([
      op(Opcode.read_memory, memoryOperand(MemoryType.Constant, 2)),
    ]);
    const claimSource = concat([
      op(Opcode.read_memory, memoryOperand(MemoryType.Constant, 3)),
    ]);
    const invalidSource = concat([
      op(Opcode.read_memory, memoryOperand(MemoryType.Constant, 0)),
    ]);

    const lobbyExpressionConfig = {
      sources: [joinSource, leaveSource, claimSource, invalidSource],
      constants: constants,
    };

    const evaluableConfig = await generateEvaluableConfig(
      lobbyExpressionConfig.sources,
      lobbyExpressionConfig.constants
    );

    const initialConfig: LobbyConfigStruct = {
      refMustAgree: false,
      ref: signers[0].address,
      evaluableConfig: evaluableConfig,
      token: tokenA.address,
      description: [],
      timeoutDuration: timeoutDuration,
    };

    const Lobby = await deployLobbyClone(
<<<<<<< HEAD
=======
      signers[0],
>>>>>>> 10646e6d
      cloneFactory,
      lobbyImplementation,
      initialConfig
    );

    await tokenA.connect(alice).approve(Lobby.address, depositAmount);

    const context0 = [1, 2, 3];
    const hash0 = solidityKeccak256(["uint256[]"], [context0]);
    const goodSignature0 = await alice.signMessage(arrayify(hash0));

    const context1 = [4, 5, 6];
    const hash1 = solidityKeccak256(["uint256[]"], [context1]);
    const goodSignature1 = await bob.signMessage(arrayify(hash1));

    const signedContexts0: SignedContextStruct[] = [
      {
        signer: alice.address,
        signature: goodSignature0,
        context: context0,
      },
      {
        signer: bob.address,
        signature: goodSignature1,
        context: context1,
      },
    ];

    const joinTx = await Lobby.connect(alice).join([1234], signedContexts0);

    const { sender } = (await getEventArgs(
      joinTx,
      "Join",
      Lobby
    )) as JoinEvent["args"];

    const {
      sender: depositSender,
      token: depositToken,
      amount,
    } = (await getEventArgs(joinTx, "Deposit", Lobby)) as DepositEvent["args"];

    assert(depositSender === alice.address, "wrong deposit sender");
    assert(depositToken === tokenA.address, "wrong deposit token");
    assert(amount.eq(depositAmount), "wrong deposit amount");
    assert(sender === alice.address, "wrong sender");

    const currentPhase = await Lobby.currentPhase();
    assert(currentPhase.eq(PHASE_RESULT_PENDING), "Bad Phase");
  });

  it("should validate context emitted in Context Event", async function () {
    const signers = await ethers.getSigners();
    const alice = signers[1];
    const bob = signers[2];

    const depositAmount = ONE;
    const leaveAmount = ONE;
    const claimAmount = ONE;
    const timeoutDuration = 15000000;

    await tokenA.connect(signers[0]).transfer(alice.address, depositAmount);

    const lobbyImplementation: Lobby = await deployLobby(timeoutDuration);

    const constants = [1, depositAmount, leaveAmount, claimAmount];

    // prettier-ignore
    const joinSource = concat([
        op(Opcode.read_memory,memoryOperand(MemoryType.Constant, 0)) ,
        op(Opcode.read_memory,memoryOperand(MemoryType.Constant, 1))
      ]);

    const leaveSource = concat([
      op(Opcode.read_memory, memoryOperand(MemoryType.Constant, 2)),
    ]);
    const claimSource = concat([
      op(Opcode.read_memory, memoryOperand(MemoryType.Constant, 3)),
    ]);
    const invalidSource = concat([
      op(Opcode.read_memory, memoryOperand(MemoryType.Constant, 0)),
    ]);

    const lobbyExpressionConfig = {
      sources: [joinSource, leaveSource, claimSource, invalidSource],
      constants: constants,
    };

    const evaluableConfig = await generateEvaluableConfig(
      lobbyExpressionConfig.sources,
      lobbyExpressionConfig.constants
    );

    const initialConfig: LobbyConfigStruct = {
      refMustAgree: false,
      ref: signers[0].address,
      evaluableConfig: evaluableConfig,
      token: tokenA.address,
      description: [],
      timeoutDuration: timeoutDuration,
    };

    const Lobby = await deployLobbyClone(
<<<<<<< HEAD
=======
      signers[0],
>>>>>>> 10646e6d
      cloneFactory,
      lobbyImplementation,
      initialConfig
    );

    await tokenA.connect(alice).approve(Lobby.address, depositAmount);

    const context0 = [1, 2, 3];
    const hash0 = solidityKeccak256(["uint256[]"], [context0]);
    const goodSignature0 = await alice.signMessage(arrayify(hash0));

    const context1 = [4, 5, 6];
    const hash1 = solidityKeccak256(["uint256[]"], [context1]);
    const goodSignature1 = await bob.signMessage(arrayify(hash1));

    const signedContexts0: SignedContextStruct[] = [
      {
        signer: alice.address,
        signature: goodSignature0,
        context: context0,
      },
      {
        signer: bob.address,
        signature: goodSignature1,
        context: context1,
      },
    ];

    const joinTx = await Lobby.connect(alice).join([1234], signedContexts0);

    const { sender } = (await getEventArgs(
      joinTx,
      "Join",
      Lobby
    )) as JoinEvent["args"];

    const {
      sender: depositSender,
      token: depositToken,
      amount,
    } = (await getEventArgs(joinTx, "Deposit", Lobby)) as DepositEvent["args"];

    assert(depositSender === alice.address, "wrong deposit sender");
    assert(depositToken === tokenA.address, "wrong deposit token");
    assert(amount.eq(depositAmount), "wrong deposit amount");
    assert(sender === alice.address, "wrong sender");

    const currentPhase = await Lobby.currentPhase();
    assert(currentPhase.eq(PHASE_RESULT_PENDING), "Bad Phase");

    const expectedContext0 = [
      [
        ethers.BigNumber.from(alice.address),
        ethers.BigNumber.from(Lobby.address),
      ],
      [ethers.BigNumber.from(1234)],
      [
        ethers.BigNumber.from(alice.address),
        ethers.BigNumber.from(bob.address),
      ],
      [
        ethers.BigNumber.from(1),
        ethers.BigNumber.from(2),
        ethers.BigNumber.from(3),
      ],
      [
        ethers.BigNumber.from(4),
        ethers.BigNumber.from(5),
        ethers.BigNumber.from(6),
      ],
    ];

    const { sender: sender0, context: context0_ } = (await getEventArgs(
      joinTx,
      "Context",
      Lobby
    )) as ContextEvent["args"];

    assert(sender0 === alice.address, "wrong sender");
    for (let i = 0; i < expectedContext0.length; i++) {
      const rowArray = expectedContext0[i];
      for (let j = 0; j < rowArray.length; j++) {
        const colElement = rowArray[j];
        if (!context0_[i][j].eq(colElement)) {
          assert.fail(`mismatch at position (${i},${j}),
                       expected  ${colElement}
                       got       ${context0_[i][j]}`);
        }
      }
    }
  });

  it("should ensure that join isn't reentrant", async function () {
    const signers = await ethers.getSigners();
    const alice = signers[1];
    const bob = signers[2];

    const depositAmount = ONE;
    const leaveAmount = ONE;
    const claimAmount = ONE;
    const timeoutDuration = 15000000;

    const maliciousTokenFactory = await ethers.getContractFactory(
      "LobbyReentrantReceiver"
    );
    const maliciousToken =
      (await maliciousTokenFactory.deploy()) as LobbyReentrantReceiver;
    await maliciousToken.deployed();
    await maliciousToken.initialize();

    await maliciousToken
      .connect(signers[0])
      .transfer(alice.address, depositAmount);

    const lobbyImplementation: Lobby = await deployLobby(timeoutDuration);

    const constants = [0, depositAmount, leaveAmount, claimAmount];

    // prettier-ignore
    const joinSource = concat([
        op(Opcode.read_memory,memoryOperand(MemoryType.Constant, 0)) ,
        op(Opcode.read_memory,memoryOperand(MemoryType.Constant, 1))
      ]);

    const leaveSource = concat([
      op(Opcode.read_memory, memoryOperand(MemoryType.Constant, 2)),
    ]);
    const claimSource = concat([
      op(Opcode.read_memory, memoryOperand(MemoryType.Constant, 3)),
    ]);
    const invalidSource = concat([
      op(Opcode.read_memory, memoryOperand(MemoryType.Constant, 0)),
    ]);

    const lobbyExpressionConfig = {
      sources: [joinSource, leaveSource, claimSource, invalidSource],
      constants: constants,
    };

    const evaluableConfig = await generateEvaluableConfig(
      lobbyExpressionConfig.sources,
      lobbyExpressionConfig.constants
    );

    const initialConfig: LobbyConfigStruct = {
      refMustAgree: false,
      ref: signers[0].address,
      evaluableConfig: evaluableConfig,
      token: maliciousToken.address,
      description: [],
      timeoutDuration: timeoutDuration,
    };

    const Lobby = await deployLobbyClone(
<<<<<<< HEAD
=======
      signers[0],
>>>>>>> 10646e6d
      cloneFactory,
      lobbyImplementation,
      initialConfig
    );

    await maliciousToken.connect(alice).approve(Lobby.address, depositAmount);

    const context0 = [1, 2, 3];
    const hash0 = solidityKeccak256(["uint256[]"], [context0]);
    const goodSignature0 = await alice.signMessage(arrayify(hash0));

    const context1 = [4, 5, 6];
    const hash1 = solidityKeccak256(["uint256[]"], [context1]);
    const goodSignature1 = await bob.signMessage(arrayify(hash1));

    const signedContexts0: SignedContextStruct[] = [
      {
        signer: alice.address,
        signature: goodSignature0,
        context: context0,
      },
      {
        signer: bob.address,
        signature: goodSignature1,
        context: context1,
      },
    ];

    await maliciousToken.addReentrantTarget(
      Lobby.address,
      [1234],
      signedContexts0
    );

    await assertError(
      async () => await Lobby.connect(alice).join([1234], signedContexts0),
      "VM Exception while processing transaction: reverted with reason string 'ReentrancyGuard: reentrant call'",
      "Join Reentrant"
    );
  });
});<|MERGE_RESOLUTION|>--- conflicted
+++ resolved
@@ -106,10 +106,7 @@
     };
 
     const Lobby = await deployLobbyClone(
-<<<<<<< HEAD
-=======
       signers[0],
->>>>>>> 10646e6d
       cloneFactory,
       lobbyImplementation,
       initialConfig
@@ -214,10 +211,7 @@
     };
 
     const Lobby = await deployLobbyClone(
-<<<<<<< HEAD
-=======
       signers[0],
->>>>>>> 10646e6d
       cloneFactory,
       lobbyImplementation,
       initialConfig
@@ -336,10 +330,7 @@
     };
 
     const Lobby = await deployLobbyClone(
-<<<<<<< HEAD
-=======
       signers[0],
->>>>>>> 10646e6d
       cloneFactory,
       lobbyImplementation,
       initialConfig
@@ -443,10 +434,7 @@
     };
 
     const Lobby = await deployLobbyClone(
-<<<<<<< HEAD
-=======
       signers[0],
->>>>>>> 10646e6d
       cloneFactory,
       lobbyImplementation,
       initialConfig
@@ -601,10 +589,7 @@
     };
 
     const Lobby = await deployLobbyClone(
-<<<<<<< HEAD
-=======
       signers[0],
->>>>>>> 10646e6d
       cloneFactory,
       lobbyImplementation,
       initialConfig
