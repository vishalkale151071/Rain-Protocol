import { assert } from "chai";
import { concat, hexlify } from "ethers/lib/utils";
import { ethers } from "hardhat";
import type { CombineTier } from "../../../../typechain";
import { zeroPad32, paddedUInt32 } from "../../../../utils/bytes";
import { max_uint256 } from "../../../../utils/constants";
import deploy1820 from "../../../../utils/deploy/registry1820/deploy";
import { combineTierDeploy } from "../../../../utils/deploy/tier/combineTier/deploy";
import { readWriteTierDeploy } from "../../../../utils/deploy/tier/readWriteTier/deploy";
import { getBlockTimestamp, timewarp } from "../../../../utils/hardhat";
import {
  generateEvaluableConfig,
  memoryOperand,
  MemoryType,
  op,
  selectLte,
  SelectLteLogic,
  SelectLteMode,
} from "../../../../utils/interpreter/interpreter";
import { AllStandardOps } from "../../../../utils/interpreter/ops/allStandardOps";
import { ALWAYS, NEVER, numArrayToReport } from "../../../../utils/tier";
import { Tier } from "../../../../utils/types/tier";

const Opcode = AllStandardOps;

describe("CombineTier tierwise combine report with 'every' logic and 'first' mode", async function () {
  before(async () => {
    // Deploy ERC1820Registry
    const signers = await ethers.getSigners();
    await deploy1820(signers[0]);
  });

  // report time for tier context
  const ctxAccount = op(Opcode.context, 0x0000);

  // prettier-ignore
  // return default report
  const sourceReportTimeForTierDefault = concat([
      op(Opcode.context, 0x0001),
      ctxAccount,
    op(Opcode.itier_v2_report),
  ]);

  it("should correctly combine reports with every and first selector where first report contains tier values which are greater than block timestamp", async () => {
    const signers = await ethers.getSigners();

    await timewarp(5);

    // timestamp in the past
    const timestamp0 = (await getBlockTimestamp()) - 1;
    // timestamp in the future
    const timestamp1 = (await getBlockTimestamp()) + 100;

<<<<<<< HEAD
    const evaluableConfigFuture = await generateEvaluableConfig({
      sources: [
        op(Opcode.read_memory, memoryOperand(MemoryType.Constant, 0)),
=======
    const evaluableConfigFuture = await generateEvaluableConfig(
      [
        op(Opcode.readMemory, memoryOperand(MemoryType.Constant, 0)),
>>>>>>> 0daa2649
        sourceReportTimeForTierDefault,
      ],
      [
        numArrayToReport([
          timestamp0,
          timestamp0,
          timestamp1,
          timestamp1,
          timestamp0,
          timestamp0,
          timestamp1,
          timestamp1,
        ]),
      ]
    );
    const futureTier = (await combineTierDeploy(signers[0], {
      combinedTiersLength: 0,
      evaluableConfig: evaluableConfigFuture,
    })) as CombineTier;
<<<<<<< HEAD
    const evaluableConfigAlways = await generateEvaluableConfig({
      sources: [
        op(Opcode.read_memory, memoryOperand(MemoryType.Constant, 0)),
=======
    const evaluableConfigAlways = await generateEvaluableConfig(
      [
        op(Opcode.readMemory, memoryOperand(MemoryType.Constant, 0)),
>>>>>>> 0daa2649
        sourceReportTimeForTierDefault,
      ],
      [ALWAYS]
    );
    const alwaysTier = (await combineTierDeploy(signers[0], {
      combinedTiersLength: 0,
      evaluableConfig: evaluableConfigAlways,
    })) as CombineTier;
<<<<<<< HEAD
    const evaluableConfigNever = await generateEvaluableConfig({
      sources: [
        op(Opcode.read_memory, memoryOperand(MemoryType.Constant, 0)),
=======
    const evaluableConfigNever = await generateEvaluableConfig(
      [
        op(Opcode.readMemory, memoryOperand(MemoryType.Constant, 0)),
>>>>>>> 0daa2649
        sourceReportTimeForTierDefault,
      ],
      [NEVER]
    );
    const neverTier = (await combineTierDeploy(signers[0], {
      combinedTiersLength: 0,
      evaluableConfig: evaluableConfigNever,
    })) as CombineTier;

    const constants = [
      ethers.BigNumber.from(futureTier.address),
      ethers.BigNumber.from(alwaysTier.address),
      ethers.BigNumber.from(neverTier.address),
    ];

    // prettier-ignore
    const vFuture = concat([
      op(Opcode.read_memory, memoryOperand(MemoryType.Constant, 0)),
      op(Opcode.context, 0x0000),
      op(Opcode.itier_v2_report, 0),
    ]);
    // prettier-ignore
    const vAlways = concat([
      op(Opcode.read_memory, memoryOperand(MemoryType.Constant, 1)),
      op(Opcode.context, 0x0000),
      op(Opcode.itier_v2_report, 0),
    ]);
    // prettier-ignore
    const vNever = concat([
      op(Opcode.read_memory, memoryOperand(MemoryType.Constant, 2)),
      op(Opcode.context, 0x0000),
      op(Opcode.itier_v2_report, 0),
    ]);

    // prettier-ignore
    const sourceReport = concat([
        op(Opcode.block_timestamp),
        vFuture,
        vAlways,
        vNever,
      op(
        Opcode.select_lte,
        selectLte(SelectLteLogic.every, SelectLteMode.first, 3)
      ),
    ]);

    const evaluableConfigCombine = await generateEvaluableConfig(
      [sourceReport, sourceReportTimeForTierDefault],
      constants
    );

    const combineTier = (await combineTierDeploy(signers[0], {
      combinedTiersLength: 3,
      evaluableConfig: evaluableConfigCombine,
    })) as CombineTier;

    const result = await combineTier.report(signers[0].address, []);

    const expected = max_uint256; // 'false'
    assert(
      result.eq(expected),
      `did not correctly combine reports with every and first selector where first report contains tier values which are greater than block timestamp
      expected  ${hexlify(expected)}
      got       ${hexlify(result)}`
    );
  });

  it("should correctly combine Always and Never tier reports with every and first selector", async () => {
    const signers = await ethers.getSigners();

<<<<<<< HEAD
    const evaluableConfigAlways = await generateEvaluableConfig({
      sources: [
        op(Opcode.read_memory, memoryOperand(MemoryType.Constant, 0)),
=======
    const evaluableConfigAlways = await generateEvaluableConfig(
      [
        op(Opcode.readMemory, memoryOperand(MemoryType.Constant, 0)),
>>>>>>> 0daa2649
        sourceReportTimeForTierDefault,
      ],
      [ALWAYS]
    );
    const alwaysTier = (await combineTierDeploy(signers[0], {
      combinedTiersLength: 0,
      evaluableConfig: evaluableConfigAlways,
    })) as CombineTier;
<<<<<<< HEAD
    const evaluableConfigNever = await generateEvaluableConfig({
      sources: [
        op(Opcode.read_memory, memoryOperand(MemoryType.Constant, 0)),
=======
    const evaluableConfigNever = await generateEvaluableConfig(
      [
        op(Opcode.readMemory, memoryOperand(MemoryType.Constant, 0)),
>>>>>>> 0daa2649
        sourceReportTimeForTierDefault,
      ],
      [NEVER]
    );
    const neverTier = (await combineTierDeploy(signers[0], {
      combinedTiersLength: 0,
      evaluableConfig: evaluableConfigNever,
    })) as CombineTier;

    const constants = [
      ethers.BigNumber.from(alwaysTier.address),
      ethers.BigNumber.from(neverTier.address),
    ];

    // prettier-ignore
    const sourceReport = concat([
        op(Opcode.block_timestamp),
          op(Opcode.read_memory, memoryOperand(MemoryType.Constant, 0)),
          op(Opcode.context, 0x0000),
        op(Opcode.itier_v2_report, 0),
          op(Opcode.read_memory, memoryOperand(MemoryType.Constant, 1)),
          op(Opcode.context, 0x0000),
        op(Opcode.itier_v2_report, 0),
      op(
        Opcode.select_lte,
        selectLte(SelectLteLogic.every, SelectLteMode.first, 2)
      ),
    ]);

    const evaluableConfigCombine = await generateEvaluableConfig(
      [sourceReport, sourceReportTimeForTierDefault],
      constants
    );
    const combineTier = (await combineTierDeploy(signers[0], {
      combinedTiersLength: 2,
      evaluableConfig: evaluableConfigCombine,
    })) as CombineTier;

    const result = await combineTier.report(signers[0].address, []);

    // for each tier, only Always has blocks which are lte current block
    // therefore, AND_LEFT fails

    const expected = max_uint256; // 'false'
    assert(
      result.eq(expected),
      `wrong block timestamp preserved with tierwise every and first selector
      expected  ${hexlify(expected)}
      got       ${hexlify(result)}`
    );
  });

  it("should correctly combine ReadWriteTier tier contracts with every and first selector", async () => {
    const signers = await ethers.getSigners();

    const readWriteTierRight = await readWriteTierDeploy();
    const readWriteTierLeft = await readWriteTierDeploy();

    const constants = [
      ethers.BigNumber.from(readWriteTierRight.address), // right report
      ethers.BigNumber.from(readWriteTierLeft.address), // left report
    ];

    // prettier-ignore
    const sourceReport = concat([
        op(Opcode.block_timestamp),
          op(Opcode.read_memory, memoryOperand(MemoryType.Constant, 1)),
          op(Opcode.context, 0x0000),
        op(Opcode.itier_v2_report),
          op(Opcode.read_memory, memoryOperand(MemoryType.Constant, 0)),
          op(Opcode.context, 0x0000),
        op(Opcode.itier_v2_report),
      op(
        Opcode.select_lte,
        selectLte(SelectLteLogic.every, SelectLteMode.first, 2)
      ),
    ]);

    const evaluableConfigCombine = await generateEvaluableConfig(
      [sourceReport, sourceReportTimeForTierDefault],
      constants
    );
    const combineTier = (await combineTierDeploy(signers[0], {
      combinedTiersLength: 2,
      evaluableConfig: evaluableConfigCombine,
    })) as CombineTier;

    const startTimestamp = await getBlockTimestamp();

    // Set some tiers
    // ReadWriteTierRight
    await readWriteTierRight.setTier(signers[0].address, Tier.ONE);
    await readWriteTierRight.setTier(signers[0].address, Tier.TWO);
    await readWriteTierRight.setTier(signers[0].address, Tier.THREE);

    // ReadWriteTierLeft
    await readWriteTierLeft.setTier(signers[0].address, Tier.ONE);
    await readWriteTierLeft.setTier(signers[0].address, Tier.TWO);
    await readWriteTierLeft.setTier(signers[0].address, Tier.THREE);

    // ReadWriteTierLeft
    await readWriteTierLeft.setTier(signers[0].address, Tier.FOUR);
    await readWriteTierLeft.setTier(signers[0].address, Tier.FIVE);
    await readWriteTierLeft.setTier(signers[0].address, Tier.SIX);

    // ReadWriteTierRight
    await readWriteTierRight.setTier(signers[0].address, Tier.FOUR);
    await readWriteTierRight.setTier(signers[0].address, Tier.FIVE);
    await readWriteTierRight.setTier(signers[0].address, Tier.SIX);
    await readWriteTierRight.setTier(signers[0].address, Tier.EIGHT);

    const rightReport = zeroPad32(
      await readWriteTierRight.report(signers[0].address, [])
    );
    const expectedRightReport = zeroPad32(
      ethers.BigNumber.from(
        "0x" +
          paddedUInt32(startTimestamp + 13) +
          paddedUInt32(startTimestamp + 13) +
          paddedUInt32(startTimestamp + 12) +
          paddedUInt32(startTimestamp + 11) +
          paddedUInt32(startTimestamp + 10) +
          paddedUInt32(startTimestamp + 3) +
          paddedUInt32(startTimestamp + 2) +
          paddedUInt32(startTimestamp + 1)
      )
    );
    assert(
      rightReport === expectedRightReport,
      `wrong right report
      expected  ${expectedRightReport}
      got       ${rightReport}`
    );

    const leftReport = zeroPad32(
      await readWriteTierLeft.report(signers[0].address, [])
    );
    const expectedLeftReport = zeroPad32(
      ethers.BigNumber.from(
        "0x" +
          "ffffffff".repeat(2) +
          paddedUInt32(startTimestamp + 9) +
          paddedUInt32(startTimestamp + 8) +
          paddedUInt32(startTimestamp + 7) +
          paddedUInt32(startTimestamp + 6) +
          paddedUInt32(startTimestamp + 5) +
          paddedUInt32(startTimestamp + 4)
      )
    );
    assert(
      leftReport === expectedLeftReport,
      `wrong left report
      expected  ${expectedLeftReport}
      got       ${leftReport}`
    );

    const resultAndLeft = zeroPad32(
      await combineTier.report(signers[0].address, [])
    );
    const expectedAndLeft = leftReport;
    assert(
      resultAndLeft === expectedAndLeft,
      `wrong block timestamp preserved with tierwise every and first selector
      left      ${leftReport}
      right     ${rightReport}
      expected  ${expectedAndLeft}
      got       ${resultAndLeft}`
    );
  });
});<|MERGE_RESOLUTION|>--- conflicted
+++ resolved
@@ -51,15 +51,9 @@
     // timestamp in the future
     const timestamp1 = (await getBlockTimestamp()) + 100;
 
-<<<<<<< HEAD
-    const evaluableConfigFuture = await generateEvaluableConfig({
-      sources: [
-        op(Opcode.read_memory, memoryOperand(MemoryType.Constant, 0)),
-=======
     const evaluableConfigFuture = await generateEvaluableConfig(
       [
-        op(Opcode.readMemory, memoryOperand(MemoryType.Constant, 0)),
->>>>>>> 0daa2649
+        op(Opcode.read_memory, memoryOperand(MemoryType.Constant, 0)),
         sourceReportTimeForTierDefault,
       ],
       [
@@ -79,15 +73,9 @@
       combinedTiersLength: 0,
       evaluableConfig: evaluableConfigFuture,
     })) as CombineTier;
-<<<<<<< HEAD
-    const evaluableConfigAlways = await generateEvaluableConfig({
-      sources: [
-        op(Opcode.read_memory, memoryOperand(MemoryType.Constant, 0)),
-=======
     const evaluableConfigAlways = await generateEvaluableConfig(
       [
-        op(Opcode.readMemory, memoryOperand(MemoryType.Constant, 0)),
->>>>>>> 0daa2649
+        op(Opcode.read_memory, memoryOperand(MemoryType.Constant, 0)),
         sourceReportTimeForTierDefault,
       ],
       [ALWAYS]
@@ -96,15 +84,9 @@
       combinedTiersLength: 0,
       evaluableConfig: evaluableConfigAlways,
     })) as CombineTier;
-<<<<<<< HEAD
-    const evaluableConfigNever = await generateEvaluableConfig({
-      sources: [
-        op(Opcode.read_memory, memoryOperand(MemoryType.Constant, 0)),
-=======
     const evaluableConfigNever = await generateEvaluableConfig(
       [
-        op(Opcode.readMemory, memoryOperand(MemoryType.Constant, 0)),
->>>>>>> 0daa2649
+        op(Opcode.read_memory, memoryOperand(MemoryType.Constant, 0)),
         sourceReportTimeForTierDefault,
       ],
       [NEVER]
@@ -175,15 +157,9 @@
   it("should correctly combine Always and Never tier reports with every and first selector", async () => {
     const signers = await ethers.getSigners();
 
-<<<<<<< HEAD
-    const evaluableConfigAlways = await generateEvaluableConfig({
-      sources: [
-        op(Opcode.read_memory, memoryOperand(MemoryType.Constant, 0)),
-=======
     const evaluableConfigAlways = await generateEvaluableConfig(
       [
-        op(Opcode.readMemory, memoryOperand(MemoryType.Constant, 0)),
->>>>>>> 0daa2649
+        op(Opcode.read_memory, memoryOperand(MemoryType.Constant, 0)),
         sourceReportTimeForTierDefault,
       ],
       [ALWAYS]
@@ -192,15 +168,9 @@
       combinedTiersLength: 0,
       evaluableConfig: evaluableConfigAlways,
     })) as CombineTier;
-<<<<<<< HEAD
-    const evaluableConfigNever = await generateEvaluableConfig({
-      sources: [
-        op(Opcode.read_memory, memoryOperand(MemoryType.Constant, 0)),
-=======
     const evaluableConfigNever = await generateEvaluableConfig(
       [
-        op(Opcode.readMemory, memoryOperand(MemoryType.Constant, 0)),
->>>>>>> 0daa2649
+        op(Opcode.read_memory, memoryOperand(MemoryType.Constant, 0)),
         sourceReportTimeForTierDefault,
       ],
       [NEVER]
