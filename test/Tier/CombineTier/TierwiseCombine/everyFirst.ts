import { assert } from "chai";
import { concat, hexlify } from "ethers/lib/utils";
import { ethers } from "hardhat";
import type { CombineTier } from "../../../../typechain";
import { zeroPad32, paddedUInt32 } from "../../../../utils/bytes";
import { max_uint256 } from "../../../../utils/constants";
import { combineTierDeploy } from "../../../../utils/deploy/tier/combineTier/deploy";
import { readWriteTierDeploy } from "../../../../utils/deploy/tier/readWriteTier/deploy";
import { getBlockTimestamp, timewarp } from "../../../../utils/hardhat";
import {
  generateEvaluableConfig,
  memoryOperand,
  MemoryType,
  op,
  selectLte,
  SelectLteLogic,
  SelectLteMode,
} from "../../../../utils/interpreter/interpreter";
import { AllStandardOps } from "../../../../utils/interpreter/ops/allStandardOps";
import { ALWAYS, NEVER, numArrayToReport } from "../../../../utils/tier";
import { Tier } from "../../../../utils/types/tier";

const Opcode = AllStandardOps;

describe("CombineTier tierwise combine report with 'every' logic and 'first' mode", async function () {
  // report time for tier context
  const ctxAccount = op(Opcode.context, 0x0000);

  // prettier-ignore
  // return default report
  const sourceReportTimeForTierDefault = concat([
      op(Opcode.context, 0x0001),
      ctxAccount,
    op(Opcode.itierV2Report),
  ]);

  it("should correctly combine reports with every and first selector where first report contains tier values which are greater than block timestamp", async () => {
    const signers = await ethers.getSigners();

    await timewarp(5);

    // timestamp in the past
    const timestamp0 = (await getBlockTimestamp()) - 1;
    // timestamp in the future
    const timestamp1 = (await getBlockTimestamp()) + 100;

    const evaluableConfigFuture = await generateEvaluableConfig({
      sources: [
        op(Opcode.readMemory, memoryOperand(MemoryType.Constant, 0)),
        sourceReportTimeForTierDefault,
      ],
      constants: [
        numArrayToReport([
          timestamp0,
          timestamp0,
          timestamp1,
          timestamp1,
          timestamp0,
          timestamp0,
          timestamp1,
          timestamp1,
        ]),
      ],
    });
    const futureTier = (await combineTierDeploy(signers[0], {
      combinedTiersLength: 0,
      evaluableConfig: evaluableConfigFuture,
    })) as CombineTier;
    const evaluableConfigAlways = await generateEvaluableConfig({
      sources: [
        op(Opcode.readMemory, memoryOperand(MemoryType.Constant, 0)),
        sourceReportTimeForTierDefault,
      ],
      constants: [ALWAYS],
    });
    const alwaysTier = (await combineTierDeploy(signers[0], {
      combinedTiersLength: 0,
      evaluableConfig: evaluableConfigAlways,
    })) as CombineTier;
    const evaluableConfigNever = await generateEvaluableConfig({
      sources: [
        op(Opcode.readMemory, memoryOperand(MemoryType.Constant, 0)),
        sourceReportTimeForTierDefault,
      ],
      constants: [NEVER],
    });
    const neverTier = (await combineTierDeploy(signers[0], {
      combinedTiersLength: 0,
      evaluableConfig: evaluableConfigNever,
    })) as CombineTier;

    const constants = [
      ethers.BigNumber.from(futureTier.address),
      ethers.BigNumber.from(alwaysTier.address),
      ethers.BigNumber.from(neverTier.address),
    ];

    // prettier-ignore
    const vFuture = concat([
      op(Opcode.readMemory, memoryOperand(MemoryType.Constant, 0)),
      op(Opcode.context, 0x0000),
      op(Opcode.itierV2Report, 0),
    ]);
    // prettier-ignore
    const vAlways = concat([
      op(Opcode.readMemory, memoryOperand(MemoryType.Constant, 1)),
      op(Opcode.context, 0x0000),
      op(Opcode.itierV2Report, 0),
    ]);
    // prettier-ignore
    const vNever = concat([
      op(Opcode.readMemory, memoryOperand(MemoryType.Constant, 2)),
      op(Opcode.context, 0x0000),
      op(Opcode.itierV2Report, 0),
    ]);

    // prettier-ignore
    const sourceReport = concat([
        op(Opcode.blockTimestamp),
        vFuture,
        vAlways,
        vNever,
      op(
<<<<<<< HEAD
        Opcode.selectLte,
        selectLte(selectLteLogic.every, selectLteMode.first, 3)
=======
        Opcode.SELECT_LTE,
        selectLte(SelectLteLogic.every, SelectLteMode.first, 3)
>>>>>>> f0b7b678
      ),
    ]);

    const evaluableConfigCombine = await generateEvaluableConfig({
      sources: [sourceReport, sourceReportTimeForTierDefault],
      constants,
    });

    const combineTier = (await combineTierDeploy(signers[0], {
      combinedTiersLength: 3,
      evaluableConfig: evaluableConfigCombine,
    })) as CombineTier;

    const result = await combineTier.report(signers[0].address, []);

    const expected = max_uint256; // 'false'
    assert(
      result.eq(expected),
      `did not correctly combine reports with every and first selector where first report contains tier values which are greater than block timestamp
      expected  ${hexlify(expected)}
      got       ${hexlify(result)}`
    );
  });

  it("should correctly combine Always and Never tier reports with every and first selector", async () => {
    const signers = await ethers.getSigners();

    const evaluableConfigAlways = await generateEvaluableConfig({
      sources: [
        op(Opcode.readMemory, memoryOperand(MemoryType.Constant, 0)),
        sourceReportTimeForTierDefault,
      ],
      constants: [ALWAYS],
    });
    const alwaysTier = (await combineTierDeploy(signers[0], {
      combinedTiersLength: 0,
      evaluableConfig: evaluableConfigAlways,
    })) as CombineTier;
    const evaluableConfigNever = await generateEvaluableConfig({
      sources: [
        op(Opcode.readMemory, memoryOperand(MemoryType.Constant, 0)),
        sourceReportTimeForTierDefault,
      ],
      constants: [NEVER],
    });
    const neverTier = (await combineTierDeploy(signers[0], {
      combinedTiersLength: 0,
      evaluableConfig: evaluableConfigNever,
    })) as CombineTier;

    const constants = [
      ethers.BigNumber.from(alwaysTier.address),
      ethers.BigNumber.from(neverTier.address),
    ];

    // prettier-ignore
    const sourceReport = concat([
        op(Opcode.blockTimestamp),
          op(Opcode.readMemory, memoryOperand(MemoryType.Constant, 0)),
          op(Opcode.context, 0x0000),
        op(Opcode.itierV2Report, 0),
          op(Opcode.readMemory, memoryOperand(MemoryType.Constant, 1)),
          op(Opcode.context, 0x0000),
        op(Opcode.itierV2Report, 0),
      op(
<<<<<<< HEAD
        Opcode.selectLte,
        selectLte(selectLteLogic.every, selectLteMode.first, 2)
=======
        Opcode.SELECT_LTE,
        selectLte(SelectLteLogic.every, SelectLteMode.first, 2)
>>>>>>> f0b7b678
      ),
    ]);

    const evaluableConfigCombine = await generateEvaluableConfig({
      sources: [sourceReport, sourceReportTimeForTierDefault],
      constants,
    });
    const combineTier = (await combineTierDeploy(signers[0], {
      combinedTiersLength: 2,
      evaluableConfig: evaluableConfigCombine,
    })) as CombineTier;

    const result = await combineTier.report(signers[0].address, []);

    // for each tier, only Always has blocks which are lte current block
    // therefore, AND_LEFT fails

    const expected = max_uint256; // 'false'
    assert(
      result.eq(expected),
      `wrong block timestamp preserved with tierwise every and first selector
      expected  ${hexlify(expected)}
      got       ${hexlify(result)}`
    );
  });

  it("should correctly combine ReadWriteTier tier contracts with every and first selector", async () => {
    const signers = await ethers.getSigners();

    const readWriteTierRight = await readWriteTierDeploy();
    const readWriteTierLeft = await readWriteTierDeploy();

    const constants = [
      ethers.BigNumber.from(readWriteTierRight.address), // right report
      ethers.BigNumber.from(readWriteTierLeft.address), // left report
    ];

    // prettier-ignore
    const sourceReport = concat([
        op(Opcode.blockTimestamp),
          op(Opcode.readMemory, memoryOperand(MemoryType.Constant, 1)),
          op(Opcode.context, 0x0000),
        op(Opcode.itierV2Report),
          op(Opcode.readMemory, memoryOperand(MemoryType.Constant, 0)),
          op(Opcode.context, 0x0000),
        op(Opcode.itierV2Report),
      op(
<<<<<<< HEAD
        Opcode.selectLte,
        selectLte(selectLteLogic.every, selectLteMode.first, 2)
=======
        Opcode.SELECT_LTE,
        selectLte(SelectLteLogic.every, SelectLteMode.first, 2)
>>>>>>> f0b7b678
      ),
    ]);

    const evaluableConfigCombine = await generateEvaluableConfig({
      sources: [sourceReport, sourceReportTimeForTierDefault],
      constants,
    });
    const combineTier = (await combineTierDeploy(signers[0], {
      combinedTiersLength: 2,
      evaluableConfig: evaluableConfigCombine,
    })) as CombineTier;

    const startTimestamp = await getBlockTimestamp();

    // Set some tiers
    // ReadWriteTierRight
    await readWriteTierRight.setTier(signers[0].address, Tier.ONE);
    await readWriteTierRight.setTier(signers[0].address, Tier.TWO);
    await readWriteTierRight.setTier(signers[0].address, Tier.THREE);

    // ReadWriteTierLeft
    await readWriteTierLeft.setTier(signers[0].address, Tier.ONE);
    await readWriteTierLeft.setTier(signers[0].address, Tier.TWO);
    await readWriteTierLeft.setTier(signers[0].address, Tier.THREE);

    // ReadWriteTierLeft
    await readWriteTierLeft.setTier(signers[0].address, Tier.FOUR);
    await readWriteTierLeft.setTier(signers[0].address, Tier.FIVE);
    await readWriteTierLeft.setTier(signers[0].address, Tier.SIX);

    // ReadWriteTierRight
    await readWriteTierRight.setTier(signers[0].address, Tier.FOUR);
    await readWriteTierRight.setTier(signers[0].address, Tier.FIVE);
    await readWriteTierRight.setTier(signers[0].address, Tier.SIX);
    await readWriteTierRight.setTier(signers[0].address, Tier.EIGHT);

    const rightReport = zeroPad32(
      await readWriteTierRight.report(signers[0].address, [])
    );
    const expectedRightReport = zeroPad32(
      ethers.BigNumber.from(
        "0x" +
          paddedUInt32(startTimestamp + 13) +
          paddedUInt32(startTimestamp + 13) +
          paddedUInt32(startTimestamp + 12) +
          paddedUInt32(startTimestamp + 11) +
          paddedUInt32(startTimestamp + 10) +
          paddedUInt32(startTimestamp + 3) +
          paddedUInt32(startTimestamp + 2) +
          paddedUInt32(startTimestamp + 1)
      )
    );
    assert(
      rightReport === expectedRightReport,
      `wrong right report
      expected  ${expectedRightReport}
      got       ${rightReport}`
    );

    const leftReport = zeroPad32(
      await readWriteTierLeft.report(signers[0].address, [])
    );
    const expectedLeftReport = zeroPad32(
      ethers.BigNumber.from(
        "0x" +
          "ffffffff".repeat(2) +
          paddedUInt32(startTimestamp + 9) +
          paddedUInt32(startTimestamp + 8) +
          paddedUInt32(startTimestamp + 7) +
          paddedUInt32(startTimestamp + 6) +
          paddedUInt32(startTimestamp + 5) +
          paddedUInt32(startTimestamp + 4)
      )
    );
    assert(
      leftReport === expectedLeftReport,
      `wrong left report
      expected  ${expectedLeftReport}
      got       ${leftReport}`
    );

    const resultAndLeft = zeroPad32(
      await combineTier.report(signers[0].address, [])
    );
    const expectedAndLeft = leftReport;
    assert(
      resultAndLeft === expectedAndLeft,
      `wrong block timestamp preserved with tierwise every and first selector
      left      ${leftReport}
      right     ${rightReport}
      expected  ${expectedAndLeft}
      got       ${resultAndLeft}`
    );
  });
});<|MERGE_RESOLUTION|>--- conflicted
+++ resolved
@@ -121,13 +121,8 @@
         vAlways,
         vNever,
       op(
-<<<<<<< HEAD
         Opcode.selectLte,
-        selectLte(selectLteLogic.every, selectLteMode.first, 3)
-=======
-        Opcode.SELECT_LTE,
         selectLte(SelectLteLogic.every, SelectLteMode.first, 3)
->>>>>>> f0b7b678
       ),
     ]);
 
@@ -193,13 +188,8 @@
           op(Opcode.context, 0x0000),
         op(Opcode.itierV2Report, 0),
       op(
-<<<<<<< HEAD
         Opcode.selectLte,
-        selectLte(selectLteLogic.every, selectLteMode.first, 2)
-=======
-        Opcode.SELECT_LTE,
         selectLte(SelectLteLogic.every, SelectLteMode.first, 2)
->>>>>>> f0b7b678
       ),
     ]);
 
@@ -247,13 +237,8 @@
           op(Opcode.context, 0x0000),
         op(Opcode.itierV2Report),
       op(
-<<<<<<< HEAD
         Opcode.selectLte,
-        selectLte(selectLteLogic.every, selectLteMode.first, 2)
-=======
-        Opcode.SELECT_LTE,
         selectLte(SelectLteLogic.every, SelectLteMode.first, 2)
->>>>>>> f0b7b678
       ),
     ]);
 
