--- conflicted
+++ resolved
@@ -43,15 +43,9 @@
   it("should correctly combine Always and Never tier reports with every and min selector", async () => {
     const signers = await ethers.getSigners();
 
-<<<<<<< HEAD
-    const evaluableConfigAlways = await generateEvaluableConfig({
-      sources: [
-        op(Opcode.read_memory, memoryOperand(MemoryType.Constant, 0)),
-=======
     const evaluableConfigAlways = await generateEvaluableConfig(
       [
-        op(Opcode.readMemory, memoryOperand(MemoryType.Constant, 0)),
->>>>>>> 0daa2649
+        op(Opcode.read_memory, memoryOperand(MemoryType.Constant, 0)),
         sourceReportTimeForTierDefault,
       ],
       [ALWAYS]
@@ -60,15 +54,9 @@
       combinedTiersLength: 0,
       evaluableConfig: evaluableConfigAlways,
     })) as CombineTier;
-<<<<<<< HEAD
-    const evaluableConfigNever = await generateEvaluableConfig({
-      sources: [
-        op(Opcode.read_memory, memoryOperand(MemoryType.Constant, 0)),
-=======
     const evaluableConfigNever = await generateEvaluableConfig(
       [
-        op(Opcode.readMemory, memoryOperand(MemoryType.Constant, 0)),
->>>>>>> 0daa2649
+        op(Opcode.read_memory, memoryOperand(MemoryType.Constant, 0)),
         sourceReportTimeForTierDefault,
       ],
       [NEVER]
