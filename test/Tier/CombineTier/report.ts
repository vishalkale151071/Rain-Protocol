--- conflicted
+++ resolved
@@ -20,13 +20,8 @@
 import { basicDeploy } from "../../../utils/deploy/basic";
 import { combineTierDeploy } from "../../../utils/deploy/combineTier";
 import { AllStandardOps } from "../../../utils/rainvm/ops/allStandardOps";
-<<<<<<< HEAD
-import { op } from "../../../utils/rainvm/vm";
+import { op, memoryOperand, MemoryType } from "../../../utils/rainvm/vm";
 import { ALWAYS, NEVER, numArrayToReport } from "../../../utils/tier";
-=======
-import { op, memoryOperand, MemoryType } from "../../../utils/rainvm/vm";
-import { ALWAYS, NEVER } from "../../../utils/tier";
->>>>>>> bbe59155
 
 const Opcode = AllStandardOps;
 
