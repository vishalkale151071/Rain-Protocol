--- conflicted
+++ resolved
@@ -221,13 +221,8 @@
 
     const reserveSeeder = new ethers.Contract(reserve.address, reserve.interface, signers[1])
 
-<<<<<<< HEAD
     // seeder must transfer before pool init
     await reserveSeeder.transfer(await trust.pool(), reserveInit)
-=======
-    // seeder must approve before pool init
-    await reserveSeeder.approve(await trust.pool(), reserveInit)
->>>>>>> bc88cfd9
 
     await trust.startRaise({ gasLimit: 100000000 })
 
@@ -407,13 +402,8 @@
 
     const reserveSeeder = new ethers.Contract(reserve.address, reserve.interface, signers[1])
 
-<<<<<<< HEAD
     // seeder must transfer before pool init
     await reserveSeeder.transfer(await trust.pool(), reserveInit)
-=======
-    // seeder must approve before pool init
-    await reserveSeeder.approve(await trust.pool(), reserveInit)
->>>>>>> bc88cfd9
 
     await trust.startRaise({ gasLimit: 100000000 })
 
@@ -1086,11 +1076,7 @@
 
     // creator cannot add unfreezable
     await Util.assertError(
-<<<<<<< HEAD
-      async () => await token.ownerAddUnfreezable(signers[3].address),
-=======
       async () => await token.ownerAddReceiver(signers[3].address),
->>>>>>> bc88cfd9
       "revert Ownable: caller is not the owner",
       "creator added unfreezable, despite not being token owner"
     )
@@ -1099,24 +1085,15 @@
 
     // non-creator cannot add unfreezable, (no one but owner can add unfreezables)
     await Util.assertError(
-<<<<<<< HEAD
-      async () => await token1.ownerAddUnfreezable(signers[3].address),
-=======
       async () => await token1.ownerAddReceiver(signers[3].address),
->>>>>>> bc88cfd9
       "revert Ownable: caller is not the owner",
       "non-creator added unfreezable, despite not being token owner"
     )
 
     // creator cannot add unfreezable via some hypothetical proxy method on trust contract
     await Util.assertError(
-<<<<<<< HEAD
-      async () => await trust.creatorAddUnfreezable(signers[3].address),
-      "TypeError: trust.creatorAddUnfreezable is not a function",
-=======
       async () => await trust.creatorAddReceiver(signers[3].address),
       "TypeError: trust.creatorAddReceiver is not a function",
->>>>>>> bc88cfd9
       "creator added unfreezable via trust proxy method"
     )
   })
@@ -1371,13 +1348,8 @@
 
     const reserveSeeder = new ethers.Contract(reserve.address, reserve.interface, signers[1])
 
-<<<<<<< HEAD
     // seeder must transfer before pool init
     await reserveSeeder.transfer(await trust.pool(), reserveInit)
-=======
-    // seeder must approve before pool init
-    await reserveSeeder.approve(await trust.pool(), reserveInit)
->>>>>>> bc88cfd9
 
     // give holders some reserve
     const spend1 = ethers.BigNumber.from('300' + Util.eighteenZeros)
@@ -1717,13 +1689,8 @@
 
     const reserveSeeder = new ethers.Contract(reserve.address, reserve.interface, signers[1])
 
-<<<<<<< HEAD
     // seeder must transfer before pool init
     await reserveSeeder.transfer(await trust.pool(), reserveInit)
-=======
-    // seeder must approve before pool init
-    await reserveSeeder.approve(await trust.pool(), reserveInit)
->>>>>>> bc88cfd9
 
     // give holders some reserve (not enough for successful raise)
     const spend1 = ethers.BigNumber.from("300" + Util.eighteenZeros)
@@ -2052,13 +2019,8 @@
       "initiated raise before seeder approved reserve token transfer"
     )
 
-<<<<<<< HEAD
     // seeder must transfer before pool init
     await reserveSeeder.transfer(await trust.pool(), reserveInit)
-=======
-    // seeder must approve before pool init
-    await reserveSeeder.approve(await trust.pool(), reserveInit)
->>>>>>> bc88cfd9
 
     await trust.startRaise({ gasLimit: 100000000 })
 
