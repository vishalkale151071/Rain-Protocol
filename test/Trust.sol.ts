import { ethers } from "hardhat";
import chai from "chai";
import { solidity } from "ethereum-waffle";
import type { Trust } from "../typechain/Trust";
import type { ReserveToken } from "../typechain/ReserveToken";
import * as Util from "./Util";
import { utils } from "ethers";
import type { BigNumber } from "ethers";
import type { Prestige } from "../typechain/Prestige";
import type { RedeemableERC20Pool } from "../typechain/RedeemableERC20Pool";
import type { RedeemableERC20 } from "../typechain/RedeemableERC20";
import type { ConfigurableRightsPool } from "../typechain/ConfigurableRightsPool";
import type { SeedERC20 } from "../typechain/SeedERC20";

chai.use(solidity);
const { expect, assert } = chai;

const trustJson = require("../artifacts/contracts/Trust.sol/Trust.json");
const poolJson = require("../artifacts/contracts/RedeemableERC20Pool.sol/RedeemableERC20Pool.json");
const bPoolJson = require("../artifacts/contracts/configurable-rights-pool/contracts/test/BPool.sol/BPool.json");
const reserveJson = require("../artifacts/contracts/test/ReserveToken.sol/ReserveToken.json");
const redeemableTokenJson = require("../artifacts/contracts/RedeemableERC20.sol/RedeemableERC20.json");
const crpJson = require("../artifacts/contracts/configurable-rights-pool/contracts/ConfigurableRightsPool.sol/ConfigurableRightsPool.json");

enum Status {
  NIL,
  COPPER,
  BRONZE,
  SILVER,
  GOLD,
  PLATINUM,
  DIAMOND,
  CHAD,
  JAWAD,
}

enum DistributionStatus {
  PENDING,
  SEEDED,
  TRADING,
  TRADINGCANEND,
  SUCCESS,
  FAIL,
}

enum Phase {
  ZERO,
  ONE,
  TWO,
  THREE,
  FOUR,
  FIVE,
  SIX,
  SEVEN,
  EIGHT,
}

interface DistributionProgress {
  distributionStatus: DistributionStatus;
  poolReserveBalance: BigNumber;
  poolTokenBalance: BigNumber;
  reserveInit: BigNumber;
  minimumCreatorRaise: BigNumber;
  seederFee: BigNumber;
  redeemInit: BigNumber;
}

interface TrustContracts {
  reserveERC20: string;
  redeemableERC20: string;
  redeemableERC20Pool: string;
  seeder: string;
  prestige: string;
  crp: string;
  pool: string;
}

describe("Trust", async function () {
  it("should correctly end raise if redeemInit set to 0 after successful raise", async function () {
    this.timeout(0);

    const signers = await ethers.getSigners();

    const [rightsManager, crpFactory, bFactory] = await Util.balancerDeploy();

    const reserve = (await Util.basicDeploy(
      "ReserveToken",
      {}
    )) as ReserveToken;

    const prestigeFactory = await ethers.getContractFactory("Prestige");
    const prestige = (await prestigeFactory.deploy()) as Prestige;
    const minimumStatus = Status.NIL;

    const trustFactory = await ethers.getContractFactory("Trust", {
      libraries: {
        RightsManager: rightsManager.address,
      },
    });

    const tokenName = "Token";
    const tokenSymbol = "TKN";

    const reserveInit = ethers.BigNumber.from("2000" + Util.eighteenZeros);
    const redeemInit = ethers.BigNumber.from("0" + Util.eighteenZeros);
    const totalTokenSupply = ethers.BigNumber.from("2000" + Util.eighteenZeros);
    const initialValuation = ethers.BigNumber.from(
      "20000" + Util.eighteenZeros
    );
    const minimumCreatorRaise = ethers.BigNumber.from(
      "100" + Util.eighteenZeros
    );

    const creator = signers[0];
    const seeder = signers[1]; // seeder is not creator/owner
    const deployer = signers[2]; // deployer is not creator
    const hodler1 = signers[3];

    const seederFee = ethers.BigNumber.from("100" + Util.eighteenZeros);
    const seederUnits = 0;
    const seederCooldownDuration = 0;

    const successLevel = reserveInit
      .add(seederFee)
      .add(redeemInit)
      .add(minimumCreatorRaise);

    const minimumTradingDuration = 50;

    const trustFactory1 = new ethers.ContractFactory(
      trustFactory.interface,
      trustFactory.bytecode,
      deployer
    );

    const trust = (await trustFactory1.deploy(
      {
        creator: creator.address,
        minimumCreatorRaise,
        seeder: seeder.address,
        seederFee,
        seederUnits,
        seederCooldownDuration,
        minimumTradingDuration,
        redeemInit,
      },
      {
        name: tokenName,
        symbol: tokenSymbol,
        prestige: prestige.address,
        minimumStatus,
        totalSupply: totalTokenSupply,
      },
      {
        crpFactory: crpFactory.address,
        balancerFactory: bFactory.address,
        reserve: reserve.address,
        reserveInit,
        initialValuation,
        finalValuation: successLevel,
<<<<<<< HEAD
      },
      redeemInit
=======
      }
>>>>>>> d8af02b9
    )) as Trust;

    await trust.deployed();

    const token = new ethers.Contract(
      await trust.token(),
      redeemableTokenJson.abi,
      creator
    ) as RedeemableERC20;
    const pool = new ethers.Contract(
      await trust.pool(),
      poolJson.abi,
      creator
    ) as RedeemableERC20Pool;
    const crp = new ethers.Contract(
      await pool.crp(),
      crpJson.abi,
      creator
    ) as ConfigurableRightsPool;

    // seeder needs some cash, give enough to seeder
    await reserve.transfer(seeder.address, reserveInit);

    const reserveSeeder = new ethers.Contract(
      reserve.address,
      reserve.interface,
      seeder
    ) as ReserveToken;

    // seeder must transfer funds to pool
    await reserveSeeder.transfer(await trust.pool(), reserveInit);

    await trust.anonStartDistribution({ gasLimit: 100000000 });

    const startBlock = await ethers.provider.getBlockNumber();

    const bPool = new ethers.Contract(
      await crp.bPool(),
      bPoolJson.abi,
      creator
    );

    const swapReserveForTokens = async (hodler, spend) => {
      // give hodler some reserve
      await reserve.transfer(hodler.address, spend);

      const reserveHodler = reserve.connect(hodler);
      const crpHodler = crp.connect(hodler);
      const bPoolHodler = bPool.connect(hodler);

      await reserveHodler.approve(bPool.address, spend);
      await crpHodler.pokeWeights();
      await bPoolHodler.swapExactAmountIn(
        reserve.address,
        spend,
        token.address,
        ethers.BigNumber.from("1"),
        ethers.BigNumber.from("1000000" + Util.eighteenZeros)
      );
    };

    const spend = ethers.BigNumber.from("250" + Util.eighteenZeros);

    while ((await reserve.balanceOf(bPool.address)).lt(successLevel)) {
      await swapReserveForTokens(hodler1, spend);
    }

    while (
      (await ethers.provider.getBlockNumber()) <
      startBlock + minimumTradingDuration
    ) {
      await reserve.transfer(signers[3].address, 0);
    }

    await trust.anonEndDistribution();
  });

  it("should include correct values when calling getContracts", async function () {
    this.timeout(0);

    const signers = await ethers.getSigners();

    const [rightsManager, crpFactory, bFactory] = await Util.balancerDeploy();

    const reserve = (await Util.basicDeploy(
      "ReserveToken",
      {}
    )) as ReserveToken;

    const prestigeFactory = await ethers.getContractFactory("Prestige");
    const prestige = (await prestigeFactory.deploy()) as Prestige;
    const minimumStatus = Status.NIL;

    const trustFactory = await ethers.getContractFactory("Trust", {
      libraries: {
        RightsManager: rightsManager.address,
      },
    });

    const tokenName = "Token";
    const tokenSymbol = "TKN";

    const reserveInit = ethers.BigNumber.from("2000" + Util.eighteenZeros);
    const redeemInit = ethers.BigNumber.from("2000" + Util.eighteenZeros);
    const totalTokenSupply = ethers.BigNumber.from("2000" + Util.eighteenZeros);
    const initialValuation = ethers.BigNumber.from(
      "20000" + Util.eighteenZeros
    );
    const minimumCreatorRaise = ethers.BigNumber.from(
      "100" + Util.eighteenZeros
    );

    const creator = signers[0];
    const seeder = signers[1]; // seeder is not creator/owner
    const deployer = signers[2]; // deployer is not creator
    const hodler1 = signers[3];

    const seederFee = ethers.BigNumber.from("100" + Util.eighteenZeros);
    const seederUnits = 0;
    const seederCooldownDuration = 0;

    const successLevel = redeemInit
      .add(minimumCreatorRaise)
      .add(seederFee)
      .add(reserveInit);

    const minimumTradingDuration = 50;

    const trustFactory1 = new ethers.ContractFactory(
      trustFactory.interface,
      trustFactory.bytecode,
      deployer
    );

    const trust = (await trustFactory1.deploy(
      {
        creator: creator.address,
        minimumCreatorRaise,
        seeder: seeder.address,
        seederFee,
        seederUnits,
        seederCooldownDuration,
        minimumTradingDuration,
        redeemInit,
      },
      {
        name: tokenName,
        symbol: tokenSymbol,
        prestige: prestige.address,
        minimumStatus,
        totalSupply: totalTokenSupply,
      },
      {
        crpFactory: crpFactory.address,
        balancerFactory: bFactory.address,
        reserve: reserve.address,
        reserveInit,
        initialValuation,
        finalValuation: successLevel,
<<<<<<< HEAD
      },
      redeemInit
=======
      }
>>>>>>> d8af02b9
    )) as Trust;

    await trust.deployed();

    const getContractsDeployed: TrustContracts = await trust.getContracts();

    const token = await trust.token();
    const pool = new ethers.Contract(
      await trust.pool(),
      poolJson.abi,
      creator
    ) as RedeemableERC20Pool;

    let [crp, bPool] = await Util.poolContracts(signers, pool);

    assert(
      getContractsDeployed.reserveERC20 === reserve.address,
      `wrong reserve contract address ${getContractsDeployed.reserveERC20} ${reserve.address}`
    );
    assert(
      getContractsDeployed.redeemableERC20 === token,
      `wrong token contract address ${getContractsDeployed.redeemableERC20} ${token}`
    );
    assert(
      getContractsDeployed.redeemableERC20Pool === pool.address,
      `wrong pool contract address ${getContractsDeployed.redeemableERC20Pool} ${pool.address}`
    );
    assert(
      getContractsDeployed.seeder === seeder.address,
      `wrong seeder address ${getContractsDeployed.seeder} ${seeder.address}`
    );
    assert(
      getContractsDeployed.prestige === prestige.address,
      `wrong prestige address ${getContractsDeployed.prestige} ${prestige.address}`
    );
    assert(
      getContractsDeployed.crp === crp.address,
      `wrong configurable rights pool address ${getContractsDeployed.crp} ${crp.address}`
    );
    assert(
      getContractsDeployed.pool === Util.zeroAddress,
      `balancer pool should not be defined yet ${getContractsDeployed.pool} ${Util.zeroAddress}`
    );

    // seeder needs some cash, give enough to seeder
    await reserve.transfer(seeder.address, reserveInit);

    const reserveSeeder = new ethers.Contract(
      reserve.address,
      reserve.interface,
      seeder
    ) as ReserveToken;

    // seeder must transfer funds to pool
    await reserveSeeder.transfer(await trust.pool(), reserveInit);

    await trust.anonStartDistribution({ gasLimit: 100000000 });

    let [crp2, bPool2] = await Util.poolContracts(signers, pool);

    const getContractsTrading = (await trust.getContracts()) as TrustContracts;

    assert(
      getContractsTrading.pool === bPool2.address,
      `wrong balancer pool address ${getContractsTrading.pool} ${bPool2.address}`
    );
  });

  it("should calculate weights correctly when no trading occurs", async function () {
    this.timeout(0);

    const signers = await ethers.getSigners();

    const [rightsManager, crpFactory, bFactory] = await Util.balancerDeploy();

    const reserve = (await Util.basicDeploy(
      "ReserveToken",
      {}
    )) as ReserveToken;

    const prestigeFactory = await ethers.getContractFactory("Prestige");
    const prestige = (await prestigeFactory.deploy()) as Prestige;
    const minimumStatus = Status.NIL;

    const trustFactory = await ethers.getContractFactory("Trust", {
      libraries: {
        RightsManager: rightsManager.address,
      },
    });

    const tokenName = "Token";
    const tokenSymbol = "TKN";

    const reserveInit = ethers.BigNumber.from("2000" + Util.eighteenZeros);
    const redeemInit = ethers.BigNumber.from("2000" + Util.eighteenZeros);
    const totalTokenSupply = ethers.BigNumber.from("2000" + Util.eighteenZeros);
    const initialValuation = ethers.BigNumber.from(
      "20000" + Util.eighteenZeros
    );
    const minimumCreatorRaise = ethers.BigNumber.from(
      "100" + Util.eighteenZeros
    );

    const creator = signers[0];
    const seeder = signers[1]; // seeder is not creator/owner
    const deployer = signers[2]; // deployer is not creator

    const seederFee = ethers.BigNumber.from("100" + Util.eighteenZeros);
    const seederUnits = 0;
    const seederCooldownDuration = 0;

    const successLevel = redeemInit
      .add(minimumCreatorRaise)
      .add(seederFee)
      .add(reserveInit);
    const finalValuation = successLevel;

    const minimumTradingDuration = 50;

    const trustFactory1 = new ethers.ContractFactory(
      trustFactory.interface,
      trustFactory.bytecode,
      deployer
    );

    const trust = (await trustFactory1.deploy(
      {
        creator: creator.address,
        minimumCreatorRaise,
        seeder: seeder.address,
        seederFee,
        seederUnits,
        seederCooldownDuration,
        minimumTradingDuration,
        redeemInit,
      },
      {
        name: tokenName,
        symbol: tokenSymbol,
        prestige: prestige.address,
        minimumStatus,
        totalSupply: totalTokenSupply,
      },
      {
        crpFactory: crpFactory.address,
        balancerFactory: bFactory.address,
        reserve: reserve.address,
        reserveInit,
        initialValuation,
        finalValuation,
<<<<<<< HEAD
      },
      redeemInit
=======
      }
>>>>>>> d8af02b9
    )) as Trust;

    await trust.deployed();

    // seeder needs some cash, give enough to seeder
    await reserve.transfer(seeder.address, reserveInit);

    const reserveSeeder = new ethers.Contract(
      reserve.address,
      reserve.interface,
      seeder
    ) as ReserveToken;

    // seeder must transfer funds to pool
    await reserveSeeder.transfer(await trust.pool(), reserveInit);

    await trust.anonStartDistribution({ gasLimit: 100000000 });

    const token = new ethers.Contract(
      await trust.token(),
      redeemableTokenJson.abi,
      creator
    ) as RedeemableERC20;
    const pool = new ethers.Contract(
      await trust.pool(),
      poolJson.abi,
      creator
    ) as RedeemableERC20Pool;

    let [crp, bPool] = await Util.poolContracts(signers, pool);

    const startBlock = await ethers.provider.getBlockNumber();

    const actualInitialSpotPriceSansFee = await bPool.getSpotPriceSansFee(
      reserve.address,
      token.address
    );
    const actualInitialValuation = actualInitialSpotPriceSansFee
      .mul(await token.totalSupply())
      .div(Util.ONE);

    while (
      (await ethers.provider.getBlockNumber()) <=
      startBlock + minimumTradingDuration
    ) {
      await reserve.transfer(signers[3].address, 0);
    }

    await crp.pokeWeights();

    const actualFinalSpotPriceSansFee = await bPool.getSpotPriceSansFee(
      reserve.address,
      token.address
    );
    const actualFinalValuation = actualFinalSpotPriceSansFee
      .mul(await token.totalSupply())
      .div(Util.ONE);

    await trust.anonEndDistribution();

    assert(
      actualInitialValuation.eq(initialValuation),
      `wrong initial valuation
    expected  ${initialValuation}
    got       ${actualInitialValuation}`
    );

    assert(
      actualFinalValuation.eq(finalValuation),
      `wrong final valuation
    expected  ${finalValuation}
    got       ${actualFinalValuation}`
    );
  });

  it("should error if totalTokenSupply is zero", async function () {
    this.timeout(0);

    const signers = await ethers.getSigners();

    const [rightsManager, crpFactory, bFactory] = await Util.balancerDeploy();

    const reserve = (await Util.basicDeploy(
      "ReserveToken",
      {}
    )) as ReserveToken;

    const prestigeFactory = await ethers.getContractFactory("Prestige");
    const prestige = (await prestigeFactory.deploy()) as Prestige;
    const minimumStatus = Status.NIL;

    const trustFactory = await ethers.getContractFactory("Trust", {
      libraries: {
        RightsManager: rightsManager.address,
      },
    });

    const tokenName = "Token";
    const tokenSymbol = "TKN";

    const reserveInit = ethers.BigNumber.from("2000" + Util.eighteenZeros);
    const redeemInit = ethers.BigNumber.from("2000" + Util.eighteenZeros);
    const totalTokenSupply = ethers.BigNumber.from("0" + Util.eighteenZeros);
    const initialValuation = ethers.BigNumber.from(
      "20000" + Util.eighteenZeros
    );
    const minimumCreatorRaise = ethers.BigNumber.from(
      "100" + Util.eighteenZeros
    );

    const creator = signers[0];
    const seeder = signers[1]; // seeder is not creator/owner
    const deployer = signers[2]; // deployer is not creator
    const hodler1 = signers[3];

    const seederFee = ethers.BigNumber.from("100" + Util.eighteenZeros);
    const seederUnits = 0;
    const seederCooldownDuration = 0;

    const successLevel = redeemInit
      .add(minimumCreatorRaise)
      .add(seederFee)
      .add(reserveInit);

    const minimumTradingDuration = 50;

    const trustFactory1 = new ethers.ContractFactory(
      trustFactory.interface,
      trustFactory.bytecode,
      deployer
    );

    await Util.assertError(
      async () =>
        (await trustFactory1.deploy(
          {
            creator: creator.address,
            minimumCreatorRaise,
            seeder: seeder.address,
            seederFee,
            seederUnits,
            seederCooldownDuration,
            minimumTradingDuration,
            redeemInit,
          },
          {
            name: tokenName,
            symbol: tokenSymbol,
            prestige: prestige.address,
            minimumStatus,
            totalSupply: totalTokenSupply,
          },
          {
            crpFactory: crpFactory.address,
            balancerFactory: bFactory.address,
            reserve: reserve.address,
            reserveInit,
            initialValuation,
            finalValuation: successLevel,
<<<<<<< HEAD
          },
          redeemInit
=======
          }
>>>>>>> d8af02b9
        )) as Trust,
      "revert MIN_TOKEN_SUPPLY",
      "setting totalTokenSupply to zero did not error"
    );
  });

  it("should error if reserveInit is zero", async function () {
    this.timeout(0);

    const signers = await ethers.getSigners();

    const [rightsManager, crpFactory, bFactory] = await Util.balancerDeploy();

    const reserve = (await Util.basicDeploy(
      "ReserveToken",
      {}
    )) as ReserveToken;

    const prestigeFactory = await ethers.getContractFactory("Prestige");
    const prestige = (await prestigeFactory.deploy()) as Prestige;
    const minimumStatus = Status.NIL;

    const trustFactory = await ethers.getContractFactory("Trust", {
      libraries: {
        RightsManager: rightsManager.address,
      },
    });

    const tokenName = "Token";
    const tokenSymbol = "TKN";

    const reserveInit = ethers.BigNumber.from("0" + Util.eighteenZeros);
    const redeemInit = ethers.BigNumber.from("2000" + Util.eighteenZeros);
    const totalTokenSupply = ethers.BigNumber.from("2000" + Util.eighteenZeros);
    const initialValuation = ethers.BigNumber.from(
      "20000" + Util.eighteenZeros
    );
    const minimumCreatorRaise = ethers.BigNumber.from(
      "100" + Util.eighteenZeros
    );

    const creator = signers[0];
    const seeder = signers[1]; // seeder is not creator/owner
    const deployer = signers[2]; // deployer is not creator
    const hodler1 = signers[3];

    const seederFee = ethers.BigNumber.from("100" + Util.eighteenZeros);
    const seederUnits = 0;
    const seederCooldownDuration = 0;

    const successLevel = redeemInit
      .add(minimumCreatorRaise)
      .add(seederFee)
      .add(reserveInit);

    const minimumTradingDuration = 50;

    const trustFactory1 = new ethers.ContractFactory(
      trustFactory.interface,
      trustFactory.bytecode,
      deployer
    );

    await Util.assertError(
      async () =>
        (await trustFactory1.deploy(
          {
            creator: creator.address,
            minimumCreatorRaise,
            seeder: seeder.address,
            seederFee,
            seederUnits,
            seederCooldownDuration,
            minimumTradingDuration,
            redeemInit,
          },
          {
            name: tokenName,
            symbol: tokenSymbol,
            prestige: prestige.address,
            minimumStatus,
            totalSupply: totalTokenSupply,
          },
          {
            crpFactory: crpFactory.address,
            balancerFactory: bFactory.address,
            reserve: reserve.address,
            reserveInit,
            initialValuation,
            finalValuation: successLevel,
<<<<<<< HEAD
          },
          redeemInit
=======
          }
>>>>>>> d8af02b9
        )) as Trust,
      "revert MIN_RESERVE",
      "setting reserveInit to zero did not error"
    );
  });

  it("should allow redeemInit to be zero", async function () {
    this.timeout(0);

    const signers = await ethers.getSigners();

    const [rightsManager, crpFactory, bFactory] = await Util.balancerDeploy();

    const reserve = (await Util.basicDeploy(
      "ReserveToken",
      {}
    )) as ReserveToken;

    const prestigeFactory = await ethers.getContractFactory("Prestige");
    const prestige = (await prestigeFactory.deploy()) as Prestige;
    const minimumStatus = Status.NIL;

    const trustFactory = await ethers.getContractFactory("Trust", {
      libraries: {
        RightsManager: rightsManager.address,
      },
    });

    const tokenName = "Token";
    const tokenSymbol = "TKN";

    const reserveInit = ethers.BigNumber.from("2000" + Util.eighteenZeros);
    const redeemInit = ethers.BigNumber.from("0" + Util.eighteenZeros);
    const totalTokenSupply = ethers.BigNumber.from("2000" + Util.eighteenZeros);
    const initialValuation = ethers.BigNumber.from(
      "20000" + Util.eighteenZeros
    );
    const minimumCreatorRaise = ethers.BigNumber.from(
      "100" + Util.eighteenZeros
    );

    const creator = signers[0];
    const seeder = signers[1]; // seeder is not creator/owner
    const deployer = signers[2]; // deployer is not creator
    const hodler1 = signers[3];

    const seederFee = ethers.BigNumber.from("100" + Util.eighteenZeros);
    const seederUnits = 0;
    const seederCooldownDuration = 0;

    const successLevel = redeemInit
      .add(minimumCreatorRaise)
      .add(seederFee)
      .add(reserveInit);

    const minimumTradingDuration = 50;

    const trustFactory1 = new ethers.ContractFactory(
      trustFactory.interface,
      trustFactory.bytecode,
      deployer
    );

    // a redeemInit value of zero causes division by zero in following pool calculation
    // i.e. _tokenWeightFinal = _targetSpotFinal / redeemInit
    (await trustFactory1.deploy(
      {
        creator: creator.address,
        minimumCreatorRaise,
        seeder: seeder.address,
        seederFee,
        seederUnits,
        seederCooldownDuration,
        minimumTradingDuration,
        redeemInit,
      },
      {
        name: tokenName,
        symbol: tokenSymbol,
        prestige: prestige.address,
        minimumStatus,
        totalSupply: totalTokenSupply,
      },
      {
        crpFactory: crpFactory.address,
        balancerFactory: bFactory.address,
        reserve: reserve.address,
        reserveInit,
        initialValuation,
        finalValuation: successLevel,
<<<<<<< HEAD
      },
      redeemInit
=======
      }
>>>>>>> d8af02b9
    )) as Trust;
  });

  it("should include correct values when calling getDistributionProgress", async function () {
    this.timeout(0);

    const signers = await ethers.getSigners();

    const [rightsManager, crpFactory, bFactory] = await Util.balancerDeploy();

    const reserve = (await Util.basicDeploy(
      "ReserveToken",
      {}
    )) as ReserveToken;

    const prestigeFactory = await ethers.getContractFactory("Prestige");
    const prestige = (await prestigeFactory.deploy()) as Prestige;
    const minimumStatus = Status.NIL;

    const trustFactory = await ethers.getContractFactory("Trust", {
      libraries: {
        RightsManager: rightsManager.address,
      },
    });

    const tokenName = "Token";
    const tokenSymbol = "TKN";

    const reserveInit = ethers.BigNumber.from("2000" + Util.eighteenZeros);
    const redeemInit = ethers.BigNumber.from("2000" + Util.eighteenZeros);
    const totalTokenSupply = ethers.BigNumber.from("2000" + Util.eighteenZeros);
    const initialValuation = ethers.BigNumber.from(
      "20000" + Util.eighteenZeros
    );
    const minimumCreatorRaise = ethers.BigNumber.from(
      "100" + Util.eighteenZeros
    );

    const creator = signers[0];
    const seeder = signers[1]; // seeder is not creator/owner
    const deployer = signers[2]; // deployer is not creator
    const hodler1 = signers[3];

    const seederFee = ethers.BigNumber.from("100" + Util.eighteenZeros);
    const seederUnits = 0;
    const seederCooldownDuration = 0;

    const successLevel = redeemInit
      .add(minimumCreatorRaise)
      .add(seederFee)
      .add(reserveInit);

    const minimumTradingDuration = 50;

    const trustFactory1 = new ethers.ContractFactory(
      trustFactory.interface,
      trustFactory.bytecode,
      deployer
    );

    const trust = (await trustFactory1.deploy(
      {
        creator: creator.address,
        minimumCreatorRaise,
        seeder: seeder.address,
        seederFee,
        seederUnits,
        seederCooldownDuration,
        minimumTradingDuration,
        redeemInit,
      },
      {
        name: tokenName,
        symbol: tokenSymbol,
        prestige: prestige.address,
        minimumStatus,
        totalSupply: totalTokenSupply,
      },
      {
        crpFactory: crpFactory.address,
        balancerFactory: bFactory.address,
        reserve: reserve.address,
        reserveInit,
        initialValuation,
        finalValuation: successLevel,
<<<<<<< HEAD
      },
      redeemInit
=======
      }
>>>>>>> d8af02b9
    )) as Trust;

    await trust.deployed();

    const distributionProgressDeployed: DistributionProgress =
      await trust.getDistributionProgress();

    assert(
      distributionProgressDeployed.distributionStatus ===
        DistributionStatus.PENDING,
      `did not get correct value for DistributionProgress.distributionStatus on deploy
    expected  ${DistributionStatus.PENDING}
    got       ${distributionProgressDeployed.distributionStatus}
    `
    );

    assert(
      distributionProgressDeployed.poolReserveBalance.isZero(),
      `did not get correct value for poolReserveBalance on deploy
    expected  ${0}
    got       ${distributionProgressDeployed.poolReserveBalance}
    `
    );

    assert(
      distributionProgressDeployed.poolTokenBalance.isZero(),
      `did not get correct value for poolTokenBalance on deploy
    expected  ${0}
    got       ${distributionProgressDeployed.poolTokenBalance}
    `
    );

    assert(
      distributionProgressDeployed.reserveInit.eq(reserveInit),
      `did not get correct value for reserveInit on deploy
    expected  ${reserveInit}
    got       ${distributionProgressDeployed.reserveInit}
    `
    );

    assert(
      distributionProgressDeployed.minimumCreatorRaise.eq(minimumCreatorRaise),
      `did not get correct value for minimumCreatorRaise on deploy
    expected  ${minimumCreatorRaise}
    got       ${distributionProgressDeployed.minimumCreatorRaise}
    `
    );

    assert(
      distributionProgressDeployed.seederFee.eq(seederFee),
      `did not get correct value for seederFee on deploy
    expected  ${seederFee}
    got       ${distributionProgressDeployed.seederFee}
    `
    );

    assert(
      distributionProgressDeployed.redeemInit.eq(redeemInit),
      `did not get correct value for redeemInit on deploy
    expected  ${redeemInit}
    got       ${distributionProgressDeployed.redeemInit}
    `
    );

    // seeder needs some cash, give enough to seeder
    await reserve.transfer(seeder.address, reserveInit);

    const reserveSeeder = new ethers.Contract(
      reserve.address,
      reserve.interface,
      seeder
    ) as ReserveToken;

    // seeder must transfer funds to pool
    await reserveSeeder.transfer(await trust.pool(), reserveInit);

    const raiseProgressSeeded: DistributionProgress =
      await trust.getDistributionProgress();

    const pool = new ethers.Contract(
      await trust.pool(),
      poolJson.abi,
      creator
    ) as RedeemableERC20Pool;

    assert(
      raiseProgressSeeded.distributionStatus === DistributionStatus.SEEDED,
      `did not get correct value for DistributionProgress.distributionStatus on seeding pool
    expected  ${DistributionStatus.SEEDED}
    got       ${raiseProgressSeeded.distributionStatus}
    `
    );

    // poolReserveBalance is actually the bPool balance, but bPool doesn't exist
    // since raise hasn't started yet, this value is actually zero
    assert(raiseProgressSeeded.poolReserveBalance.isZero());

    assert(
      raiseProgressSeeded.poolTokenBalance.isZero(),
      `did not get correct value for poolTokenBalance on seeding pool
    expected  ${0} (token not constructed yet)
    got       ${raiseProgressSeeded.poolTokenBalance}
    `
    );

    await trust.anonStartDistribution({ gasLimit: 100000000 });

    const raiseProgressTrading: DistributionProgress =
      await trust.getDistributionProgress();

    const startBlock = await ethers.provider.getBlockNumber();

    const token = new ethers.Contract(
      await trust.token(),
      redeemableTokenJson.abi,
      creator
    ) as RedeemableERC20;

    let [crp, bPool] = await Util.poolContracts(signers, pool);

    assert(
      raiseProgressTrading.distributionStatus === DistributionStatus.TRADING,
      `did not get correct value for DistributionProgress.distributionStatus on starting raise
    expected  ${DistributionStatus.TRADING}
    got       ${raiseProgressTrading.distributionStatus}
    `
    );

    assert(
      raiseProgressTrading.poolReserveBalance.eq(reserveInit),
      `did not get correct value for poolReserveBalance on starting raise
    expected  ${reserveInit}
    got       ${raiseProgressTrading.poolReserveBalance}
    `
    );

    assert(
      raiseProgressTrading.poolTokenBalance.eq(
        await token.balanceOf(bPool.address)
      ),
      `did not get correct value for poolTokenBalance on starting raise
    expected    ${await token.balanceOf(bPool.address)}
    got         ${raiseProgressTrading.poolTokenBalance}
    `
    );
    assert(raiseProgressTrading.poolTokenBalance.eq(totalTokenSupply));

    const swapReserveForTokens = async (hodler, spend) => {
      // give hodler some reserve
      await reserve.transfer(hodler.address, spend);

      const reserveHodler = reserve.connect(hodler);
      const crpHodler = crp.connect(hodler);
      const bPoolHodler = bPool.connect(hodler);

      await reserveHodler.approve(bPool.address, spend);
      await crpHodler.pokeWeights();
      await bPoolHodler.swapExactAmountIn(
        reserve.address,
        spend,
        token.address,
        ethers.BigNumber.from("1"),
        ethers.BigNumber.from("1000000" + Util.eighteenZeros)
      );
    };

    const spend = ethers.BigNumber.from("10" + Util.eighteenZeros);

    await swapReserveForTokens(hodler1, spend);

    const raiseProgressSwap: DistributionProgress =
      await trust.getDistributionProgress();

    assert(
      raiseProgressSwap.distributionStatus === DistributionStatus.TRADING,
      `did not get correct value for DistributionProgress.distributionStatus after a swap
    expected  ${DistributionStatus.TRADING}
    got       ${raiseProgressSwap.distributionStatus}
    `
    );

    assert(
      raiseProgressSwap.poolReserveBalance.eq(reserveInit.add(spend)),
      `did not get correct value for poolReserveBalance after a swap
    expected  ${reserveInit.add(spend)}
    got       ${raiseProgressSwap.poolReserveBalance}
    `
    );

    assert(
      raiseProgressSwap.poolTokenBalance.eq(
        await token.balanceOf(bPool.address)
      ),
      `did not get correct value for poolTokenBalance after a swap
    expected    ${await token.balanceOf(bPool.address)}
    got         ${raiseProgressSwap.poolTokenBalance}
    `
    );
    assert(raiseProgressSwap.poolTokenBalance.lt(totalTokenSupply));
  });

  it("should succeed if minimum raise hit exactly (i.e. dust left in pool doesn't cause issues)", async function () {
    this.timeout(0);

    const signers = await ethers.getSigners();

    const [rightsManager, crpFactory, bFactory] = await Util.balancerDeploy();

    const reserve = (await Util.basicDeploy(
      "ReserveToken",
      {}
    )) as ReserveToken;

    const prestigeFactory = await ethers.getContractFactory("Prestige");
    const prestige = (await prestigeFactory.deploy()) as Prestige;
    const minimumStatus = Status.NIL;

    const trustFactory = await ethers.getContractFactory("Trust", {
      libraries: {
        RightsManager: rightsManager.address,
      },
    });

    const tokenName = "Token";
    const tokenSymbol = "TKN";

    const reserveInit = ethers.BigNumber.from("2000" + Util.eighteenZeros);
    const redeemInit = ethers.BigNumber.from("2000" + Util.eighteenZeros);
    const totalTokenSupply = ethers.BigNumber.from("2000" + Util.eighteenZeros);
    const initialValuation = ethers.BigNumber.from(
      "20000" + Util.eighteenZeros
    );
    const minimumCreatorRaise = ethers.BigNumber.from(
      "100" + Util.eighteenZeros
    );

    const creator = signers[0];
    const seeder = signers[1]; // seeder is not creator/owner
    const deployer = signers[2]; // deployer is not creator
    const hodler1 = signers[3];

    const seederFee = ethers.BigNumber.from("100" + Util.eighteenZeros);
    const seederUnits = 0;
    const seederCooldownDuration = 0;

    const successLevel = redeemInit
      .add(minimumCreatorRaise)
      .add(seederFee)
      .add(reserveInit);

    const minimumTradingDuration = 50;

    const trustFactory1 = new ethers.ContractFactory(
      trustFactory.interface,
      trustFactory.bytecode,
      deployer
    );

    const trust = (await trustFactory1.deploy(
      {
        creator: creator.address,
        minimumCreatorRaise,
        seeder: seeder.address,
        seederFee,
        seederUnits,
        seederCooldownDuration,
        minimumTradingDuration,
        redeemInit,
      },
      {
        name: tokenName,
        symbol: tokenSymbol,
        prestige: prestige.address,
        minimumStatus,
        totalSupply: totalTokenSupply,
      },
      {
        crpFactory: crpFactory.address,
        balancerFactory: bFactory.address,
        reserve: reserve.address,
        reserveInit,
        initialValuation,
        finalValuation: successLevel,
<<<<<<< HEAD
      },
      redeemInit
=======
      }
>>>>>>> d8af02b9
    )) as Trust;

    await trust.deployed();

    // seeder needs some cash, give enough to seeder
    await reserve.transfer(seeder.address, reserveInit);

    const reserveSeeder = new ethers.Contract(
      reserve.address,
      reserve.interface,
      signers[1]
    ) as ReserveToken;

    // seeder must transfer funds to pool
    await reserveSeeder.transfer(await trust.pool(), reserveInit);

    await trust.anonStartDistribution({ gasLimit: 100000000 });

    const startBlock = await ethers.provider.getBlockNumber();

    const token = new ethers.Contract(
      await trust.token(),
      redeemableTokenJson.abi,
      creator
    ) as RedeemableERC20;
    const pool = new ethers.Contract(
      await trust.pool(),
      poolJson.abi,
      creator
    ) as RedeemableERC20Pool;
    let [crp, bPool] = await Util.poolContracts(signers, pool);

    const swapReserveForTokens = async (hodler, spend) => {
      // give hodler some reserve
      await reserve.transfer(hodler.address, spend);

      const reserveHodler = reserve.connect(hodler);
      const crpHodler = crp.connect(hodler);
      const bPoolHodler = bPool.connect(hodler);

      await reserveHodler.approve(bPool.address, spend);
      await crpHodler.pokeWeights();
      await bPoolHodler.swapExactAmountIn(
        reserve.address,
        spend,
        token.address,
        ethers.BigNumber.from("1"),
        ethers.BigNumber.from("1000000" + Util.eighteenZeros)
      );
    };

    const bPoolBalance = await reserve.balanceOf(bPool.address);

    const swapUnits = 4;

    for (let i = 0; i < swapUnits; i++) {
      await swapReserveForTokens(
        hodler1,
        successLevel
          .sub(bPoolBalance)
          .mul(Util.ONE)
          .div(swapUnits)
          .div(Util.ONE)
      );

      console.log(`bPool balance  ${await reserve.balanceOf(bPool.address)}`);
    }

    const finalBPoolBalance = await reserve.balanceOf(bPool.address);

    assert(
      finalBPoolBalance.eq(successLevel),
      `pool balance not exactly equal to success level (important for this test)
    finalBPoolBalance ${finalBPoolBalance}
    successLevel      ${successLevel}`
    );

    while (
      (await ethers.provider.getBlockNumber()) <=
      startBlock + minimumTradingDuration
    ) {
      await reserve.transfer(signers[3].address, 0);
    }

    await trust.anonEndDistribution();

    const bPoolDust = finalBPoolBalance.mul(Util.ONE).div(1e7).div(Util.ONE);

    assert(
      (await trust.getDistributionStatus()) === DistributionStatus.SUCCESS,
      `raise should have succeeded when hitting minimum raise exactly
    finalBPoolBalance ${finalBPoolBalance}
    successLevel      ${successLevel}
    bPoolDust         ${bPoolDust}`
    );
  });

  it("should return raise success balance", async function () {
    this.timeout(0);

    const signers = await ethers.getSigners();

    const [rightsManager, crpFactory, bFactory] = await Util.balancerDeploy();

    const reserve = (await Util.basicDeploy(
      "ReserveToken",
      {}
    )) as ReserveToken;

    const prestigeFactory = await ethers.getContractFactory("Prestige");
    const prestige = (await prestigeFactory.deploy()) as Prestige;
    const minimumStatus = Status.NIL;

    const trustFactory = await ethers.getContractFactory("Trust", {
      libraries: {
        RightsManager: rightsManager.address,
      },
    });

    const tokenName = "Token";
    const tokenSymbol = "TKN";

    const reserveInit = ethers.BigNumber.from("2000" + Util.eighteenZeros);
    const redeemInit = ethers.BigNumber.from("2000" + Util.eighteenZeros);
    const totalTokenSupply = ethers.BigNumber.from("2000" + Util.eighteenZeros);
    const initialValuation = ethers.BigNumber.from(
      "20000" + Util.eighteenZeros
    );
    const minimumCreatorRaise = ethers.BigNumber.from(
      "100" + Util.eighteenZeros
    );
    const creator = signers[0].address;
    const seeder = signers[1].address; // seeder is not creator/owner
    const deployer = signers[2]; // deployer is not creator
    const seederFee = ethers.BigNumber.from("100" + Util.eighteenZeros);
    const seederUnits = 0;
    const seederCooldownDuration = 0;

    const successLevel = redeemInit
      .add(minimumCreatorRaise)
      .add(seederFee)
      .add(reserveInit);

    const minimumTradingDuration = 50;

    const trustFactory1 = new ethers.ContractFactory(
      trustFactory.interface,
      trustFactory.bytecode,
      deployer
    );

    const trust = (await trustFactory1.deploy(
      {
        creator,
        minimumCreatorRaise,
        seeder,
        seederFee,
        seederUnits,
        seederCooldownDuration,
        minimumTradingDuration,
        redeemInit,
      },
      {
        name: tokenName,
        symbol: tokenSymbol,
        prestige: prestige.address,
        minimumStatus,
        totalSupply: totalTokenSupply,
      },
      {
        crpFactory: crpFactory.address,
        balancerFactory: bFactory.address,
        reserve: reserve.address,
        reserveInit,
        initialValuation,
        finalValuation: successLevel,
<<<<<<< HEAD
      },
      redeemInit
=======
      }
>>>>>>> d8af02b9
    )) as Trust;

    await trust.deployed();

    const successBalance = await trust.successBalance();

    assert(
      successLevel.eq(successBalance),
      `wrong success balance
    expected  ${successBalance}
    got       ${successBalance}`
    );
  });

  it("should set unblock block during only when raise end has been triggered", async function () {
    this.timeout(0);

    const signers = await ethers.getSigners();

    const [rightsManager, crpFactory, bFactory] = await Util.balancerDeploy();

    const reserve = (await Util.basicDeploy(
      "ReserveToken",
      {}
    )) as ReserveToken;

    const prestigeFactory = await ethers.getContractFactory("Prestige");
    const prestige = (await prestigeFactory.deploy()) as Prestige;
    const minimumStatus = Status.NIL;

    const trustFactory = await ethers.getContractFactory("Trust", {
      libraries: {
        RightsManager: rightsManager.address,
      },
    });

    const tokenName = "Token";
    const tokenSymbol = "TKN";

    const reserveInit = ethers.BigNumber.from("2000" + Util.eighteenZeros);
    const redeemInit = ethers.BigNumber.from("2000" + Util.eighteenZeros);
    const totalTokenSupply = ethers.BigNumber.from("2000" + Util.eighteenZeros);
    const initialValuation = ethers.BigNumber.from(
      "20000" + Util.eighteenZeros
    );
    const minimumCreatorRaise = ethers.BigNumber.from(
      "100" + Util.eighteenZeros
    );
    const creator = signers[0].address;
    const seeder = signers[1].address; // seeder is not creator/owner
    const deployer = signers[2]; // deployer is not creator
    const seederFee = ethers.BigNumber.from("100" + Util.eighteenZeros);
    const seederUnits = 0;
    const seederCooldownDuration = 0;

    const successLevel = redeemInit
      .add(minimumCreatorRaise)
      .add(seederFee)
      .add(reserveInit);

    const minimumTradingDuration = 50;

    const trustFactory1 = new ethers.ContractFactory(
      trustFactory.interface,
      trustFactory.bytecode,
      deployer
    );

    const trust = (await trustFactory1.deploy(
      {
        creator,
        minimumCreatorRaise,
        seeder,
        seederFee,
        seederUnits,
        seederCooldownDuration,
        minimumTradingDuration,
        redeemInit,
      },
      {
        name: tokenName,
        symbol: tokenSymbol,
        prestige: prestige.address,
        minimumStatus,
        totalSupply: totalTokenSupply,
      },
      {
        crpFactory: crpFactory.address,
        balancerFactory: bFactory.address,
        reserve: reserve.address,
        reserveInit,
        initialValuation,
        finalValuation: successLevel,
<<<<<<< HEAD
      },
      redeemInit
=======
      }
>>>>>>> d8af02b9
    )) as Trust;

    await trust.deployed();

    const token = new ethers.Contract(
      await trust.token(),
      redeemableTokenJson.abi,
      signers[0]
    ) as RedeemableERC20;

    assert(
      (await token.currentPhase()) === Phase.ZERO,
      `expected phase ${Phase.ZERO} but got ${await token.currentPhase()}`
    );

    // seeder needs some cash, give enough to seeder
    await reserve.transfer(seeder, reserveInit);

    const reserveSeeder = new ethers.Contract(
      reserve.address,
      reserve.interface,
      signers[1]
    ) as ReserveToken;

    // seeder must transfer funds to pool
    await reserveSeeder.transfer(await trust.pool(), reserveInit);

    await trust.anonStartDistribution({ gasLimit: 100000000 });

    const startBlock = await ethers.provider.getBlockNumber();

    assert(
      (await token.currentPhase()) === Phase.ZERO,
      `expected phase ${Phase.ZERO} but got ${await token.currentPhase()}`
    );

    while (
      (await ethers.provider.getBlockNumber()) <=
      startBlock + minimumTradingDuration
    ) {
      await reserve.transfer(signers[3].address, 1);
    }

    assert(
      (await token.currentPhase()) === Phase.ZERO,
      `expected phase ${Phase.ZERO} but got ${await token.currentPhase()}`
    );

    await trust.anonEndDistribution();

    assert(
      (await token.currentPhase()) === Phase.ONE,
      `expected phase ${Phase.ONE} but got ${await token.currentPhase()}`
    );
  });

  it("should add reserve init to pool balance after raise begins", async function () {
    this.timeout(0);

    const signers = await ethers.getSigners();

    const [rightsManager, crpFactory, bFactory] = await Util.balancerDeploy();

    const reserve = (await Util.basicDeploy(
      "ReserveToken",
      {}
    )) as ReserveToken;

    const prestigeFactory = await ethers.getContractFactory("Prestige");
    const prestige = (await prestigeFactory.deploy()) as Prestige;
    const minimumStatus = Status.NIL;

    const trustFactory = await ethers.getContractFactory("Trust", {
      libraries: {
        RightsManager: rightsManager.address,
      },
    });

    const tokenName = "Token";
    const tokenSymbol = "TKN";

    const reserveInit = ethers.BigNumber.from("2000" + Util.eighteenZeros);
    const redeemInit = ethers.BigNumber.from("2000" + Util.eighteenZeros);
    const totalTokenSupply = ethers.BigNumber.from("2000" + Util.eighteenZeros);
    const initialValuation = ethers.BigNumber.from(
      "20000" + Util.eighteenZeros
    );
    const minimumCreatorRaise = ethers.BigNumber.from(
      "100" + Util.eighteenZeros
    );
    const creator = signers[0].address;
    const seeder = signers[1].address; // seeder is not creator/owner
    const deployer = signers[2]; // deployer is not creator
    const seederFee = ethers.BigNumber.from("100" + Util.eighteenZeros);
    const seederUnits = 0;
    const seederCooldownDuration = 0;

    const successLevel = redeemInit
      .add(minimumCreatorRaise)
      .add(seederFee)
      .add(reserveInit);

    const minimumTradingDuration = 50;

    const trustFactory1 = new ethers.ContractFactory(
      trustFactory.interface,
      trustFactory.bytecode,
      deployer
    );

    const trust = (await trustFactory1.deploy(
      {
        creator,
        minimumCreatorRaise,
        seeder,
        seederFee,
        seederUnits,
        seederCooldownDuration,
        minimumTradingDuration,
        redeemInit,
      },
      {
        name: tokenName,
        symbol: tokenSymbol,
        prestige: prestige.address,
        minimumStatus,
        totalSupply: totalTokenSupply,
      },
      {
        crpFactory: crpFactory.address,
        balancerFactory: bFactory.address,
        reserve: reserve.address,
        reserveInit,
        initialValuation,
        finalValuation: successLevel,
      }
    )) as Trust;

    await trust.deployed();

    const pool = new ethers.Contract(
      await trust.pool(),
      poolJson.abi,
      signers[0]
    ) as RedeemableERC20Pool;
    let [crp, bPool] = await Util.poolContracts(signers, pool);

    assert(
      !(await pool.reserveInit()).isZero(),
      "reserveInit variable was zero on pool construction"
    );

    // seeder needs some cash, give enough to seeder
    await reserve.transfer(seeder, reserveInit);

    const reserveSeeder = new ethers.Contract(
      reserve.address,
      reserve.interface,
      signers[1]
    ) as ReserveToken;

    // seeder must transfer before pool init
    await reserveSeeder.transfer(await trust.pool(), reserveInit);

    await trust.anonStartDistribution({ gasLimit: 100000000 });

    let [crp2, bPool2] = await Util.poolContracts(signers, pool);

    assert(
      (await reserve.balanceOf(seeder)).isZero(),
      "seeder did not transfer reserve init during raise start"
    );

    // trading pool reserve balance must be non-zero after raise start
    const bPoolReserveBalance = await reserve.balanceOf(bPool2.address);
    assert(
      bPoolReserveBalance.eq(reserveInit),
      `wrong reserve amount in pool when raise started
    pool reserve    ${await reserve.balanceOf(pool.address)}
    bPool reserve   ${bPoolReserveBalance}
    reserve init    ${reserveInit}`
    );
  });

  it("should allow third party to deploy trust, independently of creator and seeder", async function () {
    this.timeout(0);

    const signers = await ethers.getSigners();

    const [rightsManager, crpFactory, bFactory] = await Util.balancerDeploy();

    const reserve = (await Util.basicDeploy(
      "ReserveToken",
      {}
    )) as ReserveToken;

    const prestigeFactory = await ethers.getContractFactory("Prestige");
    const prestige = (await prestigeFactory.deploy()) as Prestige;
    const minimumStatus = Status.NIL;

    const trustFactory = await ethers.getContractFactory("Trust", {
      libraries: {
        RightsManager: rightsManager.address,
      },
    });

    const tokenName = "Token";
    const tokenSymbol = "TKN";

    const reserveInit = ethers.BigNumber.from("2000" + Util.eighteenZeros);
    const redeemInit = ethers.BigNumber.from("2000" + Util.eighteenZeros);
    const totalTokenSupply = ethers.BigNumber.from("2000" + Util.eighteenZeros);
    const initialValuation = ethers.BigNumber.from(
      "20000" + Util.eighteenZeros
    );
    const minimumCreatorRaise = ethers.BigNumber.from(
      "100" + Util.eighteenZeros
    );
    const creator = signers[0].address;
    const seeder = signers[1].address; // seeder is not creator/owner
    const deployer = signers[2]; // deployer is not creator
    const seederFee = ethers.BigNumber.from("100" + Util.eighteenZeros);
    const seederUnits = 0;
    const seederCooldownDuration = 0;

    const successLevel = redeemInit
      .add(minimumCreatorRaise)
      .add(seederFee)
      .add(reserveInit);

    const minimumTradingDuration = 50;

    const trustFactory1 = new ethers.ContractFactory(
      trustFactory.interface,
      trustFactory.bytecode,
      deployer
    );

    const trust = (await trustFactory1.deploy(
      {
        creator,
        minimumCreatorRaise,
        seeder,
        seederFee,
        seederUnits,
        seederCooldownDuration,
        minimumTradingDuration,
        redeemInit,
      },
      {
        name: tokenName,
        symbol: tokenSymbol,
        prestige: prestige.address,
        minimumStatus,
        totalSupply: totalTokenSupply,
      },
      {
        crpFactory: crpFactory.address,
        balancerFactory: bFactory.address,
        reserve: reserve.address,
        reserveInit,
        initialValuation,
        finalValuation: successLevel,
<<<<<<< HEAD
      },
      redeemInit
=======
      }
>>>>>>> d8af02b9
    )) as Trust;

    await trust.deployed();

    const config = await trust.config();
    const contractRedeemInit = (await trust.config()).redeemInit;

    assert(config.creator === creator, "wrong creator");
    assert(config.seeder === seeder, "wrong seeder");
    assert(
      config.minimumCreatorRaise.eq(minimumCreatorRaise),
      "wrong minimum raise amount"
    );
    assert(config.seederFee.eq(seederFee), "wrong seeder fee");
    assert(
      config.minimumTradingDuration.eq(minimumTradingDuration),
      "wrong raise duration"
    );
    assert(contractRedeemInit.eq(redeemInit), "wrong redeem init");
  });

  it("should set correct phases for token and pool", async function () {
    this.timeout(0);

    const signers = await ethers.getSigners();

    const [rightsManager, crpFactory, bFactory] = await Util.balancerDeploy();

    const reserve = (await Util.basicDeploy(
      "ReserveToken",
      {}
    )) as ReserveToken;

    const prestigeFactory = await ethers.getContractFactory("Prestige");
    const prestige = (await prestigeFactory.deploy()) as Prestige;
    const minimumStatus = Status.NIL;

    const trustFactory = await ethers.getContractFactory("Trust", {
      libraries: {
        RightsManager: rightsManager.address,
      },
    });

    const tokenName = "Token";
    const tokenSymbol = "TKN";

    const reserveInit = ethers.BigNumber.from("2000" + Util.eighteenZeros);
    const redeemInit = ethers.BigNumber.from("2000" + Util.eighteenZeros);
    const totalTokenSupply = ethers.BigNumber.from("2000" + Util.eighteenZeros);
    const initialValuation = ethers.BigNumber.from(
      "20000" + Util.eighteenZeros
    );
    const minimumCreatorRaise = ethers.BigNumber.from(
      "100" + Util.eighteenZeros
    );
    const creator = signers[0].address;
    const seeder = signers[1].address; // seeder is not creator/owner
    const seederFee = ethers.BigNumber.from("100" + Util.eighteenZeros);
    const seederUnits = 0;
    const seederCooldownDuration = 0;

    const successLevel = redeemInit
      .add(minimumCreatorRaise)
      .add(seederFee)
      .add(reserveInit);

    const minimumTradingDuration = 50;

    const trust = (await trustFactory.deploy(
      {
        creator,
        minimumCreatorRaise: minimumCreatorRaise,
        seeder,
        seederFee,
        seederUnits,
        seederCooldownDuration,
        minimumTradingDuration,
        redeemInit,
      },
      {
        name: tokenName,
        symbol: tokenSymbol,
        prestige: prestige.address,
        minimumStatus,
        totalSupply: totalTokenSupply,
      },
      {
        crpFactory: crpFactory.address,
        balancerFactory: bFactory.address,
        reserve: reserve.address,
        reserveInit,
        initialValuation,
        finalValuation: successLevel,
<<<<<<< HEAD
      },
      redeemInit
=======
      }
>>>>>>> d8af02b9
    )) as Trust;

    await trust.deployed();

    const token = new ethers.Contract(
      await trust.token(),
      redeemableTokenJson.abi,
      signers[0]
<<<<<<< HEAD
    ) as RedeemableERC20;
=======
    );
>>>>>>> d8af02b9
    const pool = new ethers.Contract(
      await trust.pool(),
      poolJson.abi,
      signers[0]
<<<<<<< HEAD
    ) as RedeemableERC20Pool;
=======
    );
>>>>>>> d8af02b9

    // seeder needs some cash, give enough to seeder
    await reserve.transfer(seeder, reserveInit);
    const seederStartingReserveBalance = await reserve.balanceOf(seeder);

    assert(
      seederStartingReserveBalance.eq(reserveInit),
      "wrong starting balance for seeder"
    );

    const reserveSeeder = new ethers.Contract(
      reserve.address,
      reserve.interface,
      signers[1]
    ) as ReserveToken;

    // seeder must transfer before pool init
    await reserveSeeder.transfer(await trust.pool(), reserveInit);

    // current pool phase should be ZERO
    assert(
      (await pool.currentPhase()) === Phase.ZERO,
      `expected phase ${Phase.ZERO} but got ${await pool.currentPhase()}`
    );

    await trust.anonStartDistribution({ gasLimit: 100000000 });

    const startBlock = await ethers.provider.getBlockNumber();

    // pool phase ONE block should be set
    assert(
      (await pool.phaseBlocks(0)) === startBlock,
      `wrong startBlock
      expected  ${startBlock}
      got       ${await pool.phaseBlocks(0)}
      `
    );

    // pool phase TWO block should be set
    assert(
      (await pool.phaseBlocks(1)) === startBlock + minimumTradingDuration + 1,
      `wrong pool phase TWO block
      expected  ${startBlock + minimumTradingDuration + 1}
      got       ${await pool.phaseBlocks(1)}
      `
    );

    // current pool phase should be ONE, as trading is in progress
    assert(
      (await pool.currentPhase()) === Phase.ONE,
      `expected phase ${Phase.ONE} but got ${await pool.currentPhase()}`
    );

    // create a few blocks by sending some tokens around
    while (
      (await ethers.provider.getBlockNumber()) <=
      startBlock + minimumTradingDuration
    ) {
      await reserve.transfer(signers[2].address, 1);
    }

    // current pool phase should be TWO, as it is 1 block after trading ended
    assert(
      (await pool.currentPhase()) === Phase.TWO,
      `expected phase ${Phase.TWO} but got ${await pool.currentPhase()}`
    );

    // token phase should still be ZERO
    // if it is, a user may accidentally redeem before raise ended, hence redeeming will return zero reserve to the user
    assert(
      (await token.currentPhase()) === Phase.ZERO,
      `expected phase ${Phase.ZERO} but got ${await token.currentPhase()}`
    );

    await trust.anonEndDistribution();

    // token should be in phase ONE
    assert(
      (await token.currentPhase()) === Phase.ONE,
      `expected phase ${Phase.ONE} but got ${await token.currentPhase()}`
    );

    // current pool phase should be THREE, as raise has ended
    assert(
      (await pool.currentPhase()) === Phase.THREE,
      `expected phase ${Phase.THREE} but got ${await pool.currentPhase()}`
    );
  });

  it("should allow anyone to start raise when seeder has transferred sufficient reserve liquidity", async function () {
    this.timeout(0);

    const signers = await ethers.getSigners();

    const [rightsManager, crpFactory, bFactory] = await Util.balancerDeploy();

    const reserve = (await Util.basicDeploy(
      "ReserveToken",
      {}
    )) as ReserveToken;

    const prestigeFactory = await ethers.getContractFactory("Prestige");
    const prestige = (await prestigeFactory.deploy()) as Prestige;
    const minimumStatus = Status.NIL;

    const trustFactory = await ethers.getContractFactory("Trust", {
      libraries: {
        RightsManager: rightsManager.address,
      },
    });

    const tokenName = "Token";
    const tokenSymbol = "TKN";

    const reserveInit = ethers.BigNumber.from("100000" + Util.eighteenZeros);
    const redeemInit = ethers.BigNumber.from("100000" + Util.eighteenZeros);
    const totalTokenSupply = ethers.BigNumber.from(
      "100000" + Util.eighteenZeros
    );
    const initialValuation = ethers.BigNumber.from(
      "1000000" + Util.eighteenZeros
    );
    const minimumCreatorRaise = ethers.BigNumber.from("100");
    const seeder = signers[1].address; // seeder is not creator/owner
    const seederFee = ethers.BigNumber.from("100" + Util.eighteenZeros);
    const seederUnits = 0;
    const seederCooldownDuration = 0;

    const successLevel = redeemInit
      .add(minimumCreatorRaise)
      .add(seederFee)
      .add(reserveInit);

    const minimumTradingDuration = 10;

    const trust = (await trustFactory.deploy(
      {
        creator: signers[0].address,
        minimumCreatorRaise: minimumCreatorRaise,
        seeder,
        seederFee,
        seederUnits,
        seederCooldownDuration,
        minimumTradingDuration,
        redeemInit,
      },
      {
        name: tokenName,
        symbol: tokenSymbol,
        prestige: prestige.address,
        minimumStatus,
        totalSupply: totalTokenSupply,
      },
      {
        crpFactory: crpFactory.address,
        balancerFactory: bFactory.address,
        reserve: reserve.address,
        reserveInit,
        initialValuation,
        finalValuation: successLevel,
<<<<<<< HEAD
      },
      redeemInit
=======
      }
>>>>>>> d8af02b9
    )) as Trust;

    await trust.deployed();

    // seeder needs some cash, give some (0.5 billion USD) to seeder
    await reserve.transfer(
      seeder,
      (await reserve.balanceOf(signers[0].address)).div(2)
    );

    const reserveSeeder = new ethers.Contract(
      reserve.address,
      reserve.interface,
      signers[1]
    ) as ReserveToken;

    // seeder transfers insufficient reserve liquidity
    await reserveSeeder.transfer(await trust.pool(), reserveInit.sub(1));

    // 'anyone'
    const trust2 = new ethers.Contract(
      trust.address,
      trustJson.abi,
      signers[2]
    );

    await Util.assertError(
      async () => await trust2.anonStartDistribution({ gasLimit: 100000000 }),
      "revert ERC20: transfer amount exceeds balance",
      "raise wrongly started by someone with insufficent seed reserve liquidity"
    );

    // seeder approves sufficient reserve liquidity
    await reserveSeeder.transfer(await trust.pool(), 1);

    await trust2.anonStartDistribution({ gasLimit: 100000000 });
  });

  it("should only allow trust endRaise to succeed after pool trading ended", async function () {
    this.timeout(0);

    const signers = await ethers.getSigners();

    const [rightsManager, crpFactory, bFactory] = await Util.balancerDeploy();

    const reserve = (await Util.basicDeploy(
      "ReserveToken",
      {}
    )) as ReserveToken;

    const prestigeFactory = await ethers.getContractFactory("Prestige");
    const prestige = (await prestigeFactory.deploy()) as Prestige;
    const minimumStatus = Status.NIL;

    const trustFactory = await ethers.getContractFactory("Trust", {
      libraries: {
        RightsManager: rightsManager.address,
      },
    });

    const tokenName = "Token";
    const tokenSymbol = "TKN";

    const reserveInit = ethers.BigNumber.from("100000" + Util.eighteenZeros);
    const redeemInit = ethers.BigNumber.from("100000" + Util.eighteenZeros);
    const totalTokenSupply = ethers.BigNumber.from(
      "100000" + Util.eighteenZeros
    );
    const initialValuation = ethers.BigNumber.from(
      "1000000" + Util.eighteenZeros
    );
    const minimumCreatorRaise = ethers.BigNumber.from("100");
    const seeder = signers[1].address; // seeder is not creator/owner
    const seederFee = ethers.BigNumber.from("100" + Util.eighteenZeros);
    const seederUnits = 0;
    const seederCooldownDuration = 0;

    const successLevel = redeemInit
      .add(minimumCreatorRaise)
      .add(seederFee)
      .add(reserveInit);

    const minimumTradingDuration = 10;

    const trust = (await trustFactory.deploy(
      {
        creator: signers[0].address,
        minimumCreatorRaise: minimumCreatorRaise,
        seeder,
        seederFee,
        seederUnits,
        seederCooldownDuration,
        minimumTradingDuration,
        redeemInit,
      },
      {
        name: tokenName,
        symbol: tokenSymbol,
        prestige: prestige.address,
        minimumStatus,
        totalSupply: totalTokenSupply,
      },
      {
        crpFactory: crpFactory.address,
        balancerFactory: bFactory.address,
        reserve: reserve.address,
        reserveInit,
        initialValuation,
        finalValuation: successLevel,
<<<<<<< HEAD
      },
      redeemInit
=======
      }
>>>>>>> d8af02b9
    )) as Trust;

    await trust.deployed();

    // seeder needs some cash, give some (0.5 billion USD) to seeder
    await reserve.transfer(
      seeder,
      (await reserve.balanceOf(signers[0].address)).div(2)
    );

    const reserveSeeder = new ethers.Contract(
      reserve.address,
      reserve.interface,
      signers[1]
    ) as ReserveToken;
    await reserveSeeder.transfer(await trust.pool(), reserveInit);

    await trust.anonStartDistribution({ gasLimit: 100000000 });

    // creator attempts to immediately end raise
    await Util.assertError(
      async () => await trust.anonEndDistribution(),
      "revert BAD_PHASE",
      "creator ended raise before pool trading ended"
    );

    const trust2 = new ethers.Contract(
      trust.address,
      trustJson.abi,
      signers[2]
    ) as Trust;

    // other user attempts to immediately end raise
    await Util.assertError(
      async () => await trust2.anonEndDistribution(),
      "revert BAD_PHASE",
      "other user ended raise before pool trading ended"
    );
  });

  it("should configure prestige correctly", async function () {
    this.timeout(0);

    const signers = await ethers.getSigners();

    const [rightsManager, crpFactory, bFactory] = await Util.balancerDeploy();

    const reserve = (await Util.basicDeploy(
      "ReserveToken",
      {}
    )) as ReserveToken;

    const prestigeFactory = await ethers.getContractFactory("Prestige");
    const prestige = (await prestigeFactory.deploy()) as Prestige;
    const minimumStatus = Status.GOLD;

    const trustFactory = await ethers.getContractFactory("Trust", {
      libraries: {
        RightsManager: rightsManager.address,
      },
    });

    const tokenName = "Token";
    const tokenSymbol = "TKN";

    const reserveInit = ethers.BigNumber.from("100000" + Util.eighteenZeros);
    const redeemInit = ethers.BigNumber.from("100000" + Util.eighteenZeros);
    const totalTokenSupply = ethers.BigNumber.from(
      "100000" + Util.eighteenZeros
    );
    const initialValuation = ethers.BigNumber.from(
      "1000000" + Util.eighteenZeros
    );
    const minimumCreatorRaise = ethers.BigNumber.from("100");
    const seeder = signers[1].address; // seeder is not creator/owner
    const seederFee = ethers.BigNumber.from("100" + Util.eighteenZeros);
    const seederUnits = 0;
    const seederCooldownDuration = 0;

    const successLevel = redeemInit
      .add(minimumCreatorRaise)
      .add(seederFee)
      .add(reserveInit);

    const minimumTradingDuration = 10;

    const trust = (await trustFactory.deploy(
      {
        creator: signers[0].address,
        minimumCreatorRaise: minimumCreatorRaise,
        seeder,
        seederFee,
        seederUnits,
        seederCooldownDuration,
        minimumTradingDuration,
        redeemInit,
      },
      {
        name: tokenName,
        symbol: tokenSymbol,
        prestige: prestige.address,
        minimumStatus,
        totalSupply: totalTokenSupply,
      },
      {
        crpFactory: crpFactory.address,
        balancerFactory: bFactory.address,
        reserve: reserve.address,
        reserveInit,
        initialValuation,
        finalValuation: successLevel,
<<<<<<< HEAD
      },
      redeemInit
=======
      }
>>>>>>> d8af02b9
    )) as Trust;

    await trust.deployed();

    // const token = new ethers.Contract(await trust.token(), redeemableTokenJson.abi, signers[0]) as RedeemableERC20

    // assert(
    //   (await token.minimumPrestigeStatus()) === minimumStatus,
    //   "wrong prestige level set on token"
    // )
  });

  it("should mint the correct amount of tokens on construction", async function () {
    this.timeout(0);

    const signers = await ethers.getSigners();

    const [rightsManager, crpFactory, bFactory] = await Util.balancerDeploy();

    const reserve = (await Util.basicDeploy(
      "ReserveToken",
      {}
    )) as ReserveToken;

    const prestigeFactory = await ethers.getContractFactory("Prestige");
    const prestige = (await prestigeFactory.deploy()) as Prestige;
    const minimumStatus = Status.NIL;

    const trustFactory = await ethers.getContractFactory("Trust", {
      libraries: {
        RightsManager: rightsManager.address,
      },
    });

    const tokenName = "Token";
    const tokenSymbol = "TKN";

    const reserveInit = ethers.BigNumber.from("100000" + Util.eighteenZeros);
    const redeemInit = ethers.BigNumber.from("100000" + Util.eighteenZeros);
    const totalTokenSupply = ethers.BigNumber.from(
      "100000" + Util.eighteenZeros
    );
    const initialValuation = ethers.BigNumber.from(
      "1000000" + Util.eighteenZeros
    );
    const minimumCreatorRaise = ethers.BigNumber.from("100");
    const seeder = signers[1].address; // seeder is not creator/owner
    const seederFee = ethers.BigNumber.from("100" + Util.eighteenZeros);
    const seederUnits = 0;
    const seederCooldownDuration = 0;

    const successLevel = redeemInit
      .add(minimumCreatorRaise)
      .add(seederFee)
      .add(reserveInit);

    const minimumTradingDuration = 10;

    const trust = (await trustFactory.deploy(
      {
        creator: signers[0].address,
        minimumCreatorRaise: minimumCreatorRaise,
        seeder,
        seederFee,
        seederUnits,
        seederCooldownDuration,
        minimumTradingDuration,
        redeemInit,
      },
      {
        name: tokenName,
        symbol: tokenSymbol,
        prestige: prestige.address,
        minimumStatus,
        totalSupply: totalTokenSupply,
      },
      {
        crpFactory: crpFactory.address,
        balancerFactory: bFactory.address,
        reserve: reserve.address,
        reserveInit,
        initialValuation,
        finalValuation: successLevel,
<<<<<<< HEAD
      },
      redeemInit
=======
      }
>>>>>>> d8af02b9
    )) as Trust;

    await trust.deployed();

    const token = new ethers.Contract(
      await trust.token(),
      redeemableTokenJson.abi,
      signers[0]
    ) as RedeemableERC20;

    assert(
      (await token.totalSupply()).eq(totalTokenSupply),
      "wrong amount of tokens minted"
    );
  });

  it("should set reserve asset as first redeemable asset on token construction", async function () {
    this.timeout(0);

    const signers = await ethers.getSigners();

    const [rightsManager, crpFactory, bFactory] = await Util.balancerDeploy();

    const reserve = (await Util.basicDeploy(
      "ReserveToken",
      {}
    )) as ReserveToken;
    const reserve2 = (await Util.basicDeploy(
      "ReserveToken",
      {}
    )) as ReserveToken;

    const prestigeFactory = await ethers.getContractFactory("Prestige");
    const prestige = (await prestigeFactory.deploy()) as Prestige;
    const minimumStatus = Status.NIL;

    const trustFactory = await ethers.getContractFactory("Trust", {
      libraries: {
        RightsManager: rightsManager.address,
      },
    });

    const tokenName = "Token";
    const tokenSymbol = "TKN";

    const reserveInit = ethers.BigNumber.from("100000" + Util.eighteenZeros);
    const redeemInit = ethers.BigNumber.from("100000" + Util.eighteenZeros);
    const totalTokenSupply = ethers.BigNumber.from(
      "100000" + Util.eighteenZeros
    );
    const initialValuation = ethers.BigNumber.from(
      "1000000" + Util.eighteenZeros
    );
    const minimumCreatorRaise = ethers.BigNumber.from("100");
    const seeder = signers[1].address; // seeder is not creator/owner
    const seederFee = ethers.BigNumber.from("100" + Util.eighteenZeros);
    const seederUnits = 0;
    const seederCooldownDuration = 0;

    const successLevel = redeemInit
      .add(minimumCreatorRaise)
      .add(seederFee)
      .add(reserveInit);

    const minimumTradingDuration = 10;

    const trust = (await trustFactory.deploy(
      {
        creator: signers[0].address,
        minimumCreatorRaise: minimumCreatorRaise,
        seeder,
        seederFee,
        seederUnits,
        seederCooldownDuration,
        minimumTradingDuration,
        redeemInit,
      },
      {
        name: tokenName,
        symbol: tokenSymbol,
        prestige: prestige.address,
        minimumStatus,
        totalSupply: totalTokenSupply,
      },
      {
        crpFactory: crpFactory.address,
        balancerFactory: bFactory.address,
        reserve: reserve.address,
        reserveInit,
        initialValuation,
        finalValuation: successLevel,
<<<<<<< HEAD
      },
      redeemInit
=======
      }
>>>>>>> d8af02b9
    )) as Trust;

    await trust.deployed();

    const token = new ethers.Contract(
      await trust.token(),
      redeemableTokenJson.abi,
      signers[0]
    ) as RedeemableERC20;

    assert(
      (await token.getRedeemables())[0] === reserve.address,
      "reserve asset not set as first redeemable"
    );

    await trust.creatorAddRedeemable(reserve2.address);

    assert(
      (await token.getRedeemables())[0] === reserve.address,
      "reserve asset no longer first redeemable, after adding 2nd redeemable"
    );

    assert(
      (await token.getRedeemables())[1] === reserve2.address,
      "2nd redeemable was not reserve 2 which was added after reserve 1"
    );
  });

  it("should allow only token owner and creator to set redeemables", async function () {
    this.timeout(0);

    const signers = await ethers.getSigners();

    const [rightsManager, crpFactory, bFactory] = await Util.balancerDeploy();

    const reserve = (await Util.basicDeploy(
      "ReserveToken",
      {}
    )) as ReserveToken;
    const reserve2 = (await Util.basicDeploy(
      "ReserveToken",
      {}
    )) as ReserveToken;
    const reserve3 = (await Util.basicDeploy(
      "ReserveToken",
      {}
    )) as ReserveToken;
    const reserve4 = (await Util.basicDeploy(
      "ReserveToken",
      {}
    )) as ReserveToken;
    const reserve5 = (await Util.basicDeploy(
      "ReserveToken",
      {}
    )) as ReserveToken;
    const reserve6 = (await Util.basicDeploy(
      "ReserveToken",
      {}
    )) as ReserveToken;
    const reserve7 = (await Util.basicDeploy(
      "ReserveToken",
      {}
    )) as ReserveToken;
    const reserve8 = (await Util.basicDeploy(
      "ReserveToken",
      {}
    )) as ReserveToken;
    const reserve9 = (await Util.basicDeploy(
      "ReserveToken",
      {}
    )) as ReserveToken;

    const prestigeFactory = await ethers.getContractFactory("Prestige");
    const prestige = (await prestigeFactory.deploy()) as Prestige;
    const minimumStatus = Status.NIL;

    const trustFactory = await ethers.getContractFactory("Trust", {
      libraries: {
        RightsManager: rightsManager.address,
      },
    });

    const tokenName = "Token";
    const tokenSymbol = "TKN";

    const reserveInit = ethers.BigNumber.from("100000" + Util.eighteenZeros);
    const redeemInit = ethers.BigNumber.from("100000" + Util.eighteenZeros);
    const totalTokenSupply = ethers.BigNumber.from(
      "100000" + Util.eighteenZeros
    );
    const initialValuation = ethers.BigNumber.from(
      "1000000" + Util.eighteenZeros
    );
    const minimumCreatorRaise = ethers.BigNumber.from("100");
    const seeder = signers[1].address; // seeder is not creator/owner
    const seederFee = ethers.BigNumber.from("100" + Util.eighteenZeros);
    const seederUnits = 0;
    const seederCooldownDuration = 0;

    const successLevel = redeemInit
      .add(minimumCreatorRaise)
      .add(seederFee)
      .add(reserveInit);

    const minimumTradingDuration = 10;

    const trust = (await trustFactory.deploy(
      {
        creator: signers[0].address,
        minimumCreatorRaise: minimumCreatorRaise,
        seeder,
        seederFee,
        seederUnits,
        seederCooldownDuration,
        minimumTradingDuration,
        redeemInit,
      },
      {
        name: tokenName,
        symbol: tokenSymbol,
        prestige: prestige.address,
        minimumStatus,
        totalSupply: totalTokenSupply,
      },
      {
        crpFactory: crpFactory.address,
        balancerFactory: bFactory.address,
        reserve: reserve.address,
        reserveInit,
        initialValuation,
        finalValuation: successLevel,
<<<<<<< HEAD
      },
      redeemInit
=======
      }
>>>>>>> d8af02b9
    )) as Trust;

    await trust.deployed();

    // creator can add redeemable via proxy method on trust contract
    await trust.creatorAddRedeemable(reserve2.address);

    const trust2 = new ethers.Contract(
      trust.address,
      trustJson.abi,
      signers[2]
    );

    // non-creator cannot add redeemable
    await Util.assertError(
      async () => await trust2.creatorAddRedeemable(reserve3.address),
      "revert NOT_CREATOR",
      "non-creator added redeemable"
    );

    const token = new ethers.Contract(
      await trust.token(),
      redeemableTokenJson.abi,
      signers[0]
    ) as RedeemableERC20;
    const token2 = new ethers.Contract(
      await trust.token(),
      redeemableTokenJson.abi,
      signers[2]
    ) as RedeemableERC20;

    // cannot add redeemables directly to token when trust is owner
    await Util.assertError(
      async () => await token.ownerAddRedeemable(reserve3.address),
      "revert Ownable: caller is not the owner",
      "creator added redeemable directly to token when trust was owner"
    );
    await Util.assertError(
      async () => await token2.ownerAddRedeemable(reserve3.address),
      "revert Ownable: caller is not the owner",
      "non-creator added redeemable directly to token when trust was owner"
    );

    // adding same redeemable should revert
    await Util.assertError(
      async () => await trust.creatorAddRedeemable(reserve2.address),
      "revert DUPLICATE_REDEEMABLE",
      "added redeemable that was previously added"
    );

    // can add up to 8 redeemables
    await trust.creatorAddRedeemable(reserve3.address);
    await trust.creatorAddRedeemable(reserve4.address);
    await trust.creatorAddRedeemable(reserve5.address);
    await trust.creatorAddRedeemable(reserve6.address);
    await trust.creatorAddRedeemable(reserve7.address);
    await trust.creatorAddRedeemable(reserve8.address);

    await Util.assertError(
      async () => await trust.creatorAddRedeemable(reserve9.address),
      "revert MAX_REDEEMABLES",
      "number of added redeemables exceeds limit of 8"
    );
  });

  it("should allow only token owner (Trust) to set unfreezables", async function () {
    this.timeout(0);

    const signers = await ethers.getSigners();

    const [rightsManager, crpFactory, bFactory] = await Util.balancerDeploy();

    const reserve = (await Util.basicDeploy(
      "ReserveToken",
      {}
    )) as ReserveToken;

    const prestigeFactory = await ethers.getContractFactory("Prestige");
    const prestige = (await prestigeFactory.deploy()) as Prestige;
    const minimumStatus = Status.NIL;

    const trustFactory = await ethers.getContractFactory("Trust", {
      libraries: {
        RightsManager: rightsManager.address,
      },
    });

    const tokenName = "Token";
    const tokenSymbol = "TKN";

    const reserveInit = ethers.BigNumber.from("100000" + Util.eighteenZeros);
    const redeemInit = ethers.BigNumber.from("100000" + Util.eighteenZeros);
    const totalTokenSupply = ethers.BigNumber.from(
      "100000" + Util.eighteenZeros
    );
    const initialValuation = ethers.BigNumber.from(
      "1000000" + Util.eighteenZeros
    );
    const minimumCreatorRaise = ethers.BigNumber.from("100");
    const seeder = signers[1].address; // seeder is not creator/owner
    const seederFee = ethers.BigNumber.from("100" + Util.eighteenZeros);
    const seederUnits = 0;
    const seederCooldownDuration = 0;

    const successLevel = redeemInit
      .add(minimumCreatorRaise)
      .add(seederFee)
      .add(reserveInit);

    const minimumTradingDuration = 10;

    const trust = (await trustFactory.deploy(
      {
        creator: signers[0].address,
        minimumCreatorRaise: minimumCreatorRaise,
        seeder,
        seederFee,
        seederUnits,
        seederCooldownDuration,
        minimumTradingDuration,
        redeemInit,
      },
      {
        name: tokenName,
        symbol: tokenSymbol,
        prestige: prestige.address,
        minimumStatus,
        totalSupply: totalTokenSupply,
      },
      {
        crpFactory: crpFactory.address,
        balancerFactory: bFactory.address,
        reserve: reserve.address,
        reserveInit,
        initialValuation,
        finalValuation: successLevel,
<<<<<<< HEAD
      },
      redeemInit
=======
      }
>>>>>>> d8af02b9
    )) as Trust;

    await trust.deployed();

    const token = new ethers.Contract(
      await trust.token(),
      redeemableTokenJson.abi,
      signers[0]
    ) as RedeemableERC20;

    // token owner is correct
    assert(
      (await token.owner()) === trust.address,
      "token owner is not correct"
    );

    // creator cannot add unfreezable
    await Util.assertError(
      async () => await token.ownerAddReceiver(signers[3].address),
      "revert Ownable: caller is not the owner",
      "creator added unfreezable, despite not being token owner"
    );

    const token1 = new ethers.Contract(
      await trust.token(),
      redeemableTokenJson.abi,
      signers[2]
    ) as RedeemableERC20;

    // non-creator cannot add unfreezable, (no one but owner can add unfreezables)
    await Util.assertError(
      async () => await token1.ownerAddReceiver(signers[3].address),
      "revert Ownable: caller is not the owner",
      "non-creator added unfreezable, despite not being token owner"
    );

    // creator cannot add unfreezable via some hypothetical proxy method on trust contract
    await Util.assertError(
      async () => await trust.creatorAddReceiver(signers[3].address),
      "TypeError: trust.creatorAddReceiver is not a function",
      "creator added unfreezable via trust proxy method"
    );
  });

  it("should correctly calculate duration of pool, denominated in blocks from the block that seed funds are claimed", async function () {
    this.timeout(0);

    const signers = await ethers.getSigners();

    const [rightsManager, crpFactory, bFactory] = await Util.balancerDeploy();

    const reserve = (await Util.basicDeploy(
      "ReserveToken",
      {}
    )) as ReserveToken;

    const prestigeFactory = await ethers.getContractFactory("Prestige");
    const prestige = (await prestigeFactory.deploy()) as Prestige;
    const minimumStatus = Status.NIL;

    const trustFactory = await ethers.getContractFactory("Trust", {
      libraries: {
        RightsManager: rightsManager.address,
      },
    });

    const tokenName = "Token";
    const tokenSymbol = "TKN";

    const reserveInit = ethers.BigNumber.from("2000" + Util.eighteenZeros);
    const redeemInit = ethers.BigNumber.from("2000" + Util.eighteenZeros);
    const totalTokenSupply = ethers.BigNumber.from("2000" + Util.eighteenZeros);
    const initialValuation = ethers.BigNumber.from(
      "20000" + Util.eighteenZeros
    );
    const minimumCreatorRaise = ethers.BigNumber.from(
      "100" + Util.eighteenZeros
    );
    const seeder = signers[1].address; // seeder is not creator/owner
    const seederFee = ethers.BigNumber.from("100" + Util.eighteenZeros);
    const seederUnits = 0;
    const seederCooldownDuration = 0;

    const successLevel = redeemInit
      .add(minimumCreatorRaise)
      .add(seederFee)
      .add(reserveInit);

    const minimumTradingDuration = 10;

    const trust = (await trustFactory.deploy(
      {
        creator: signers[0].address,
        minimumCreatorRaise: minimumCreatorRaise,
        seeder,
        seederFee,
        seederUnits,
        seederCooldownDuration,
        minimumTradingDuration,
        redeemInit,
      },
      {
        name: tokenName,
        symbol: tokenSymbol,
        prestige: prestige.address,
        minimumStatus,
        totalSupply: totalTokenSupply,
      },
      {
        crpFactory: crpFactory.address,
        balancerFactory: bFactory.address,
        reserve: reserve.address,
        reserveInit,
        initialValuation,
        finalValuation: successLevel,
<<<<<<< HEAD
      },
      redeemInit
=======
      }
>>>>>>> d8af02b9
    )) as Trust;

    await trust.deployed();

    // seeder needs some cash, give some (0.5 billion USD) to seeder
    await reserve.transfer(
      seeder,
      (await reserve.balanceOf(signers[0].address)).div(2)
    );

    const reserveSeeder = new ethers.Contract(
      reserve.address,
      reserve.interface,
      signers[1]
    ) as ReserveToken;
    await reserveSeeder.transfer(await trust.pool(), reserveInit);

    const blockBeforeRaiseSetup = await ethers.provider.getBlockNumber();
    const expectedUnblockBlock = blockBeforeRaiseSetup + minimumTradingDuration;
    let blockCount = 0;

    await trust.anonStartDistribution({ gasLimit: 100000000 });

    const blockAfterRaiseSetup = await ethers.provider.getBlockNumber();
    const blocksDuringRaiseSetup = blockAfterRaiseSetup - blockBeforeRaiseSetup;

    blockCount += blocksDuringRaiseSetup; // 1

    // move some blocks around
    while ((await ethers.provider.getBlockNumber()) !== expectedUnblockBlock) {
      await reserve.transfer(signers[2].address, 1);
      blockCount++;
    }

    assert(
      minimumTradingDuration === blockCount,
      `wrong raise duration, expected ${minimumTradingDuration} got ${blockCount}`
    );
  });

  it("should not initialize without seeder", async function () {
    this.timeout(0);

    const signers = await ethers.getSigners();

    const [rightsManager, crpFactory, bFactory] = await Util.balancerDeploy();

    const reserve = (await Util.basicDeploy(
      "ReserveToken",
      {}
    )) as ReserveToken;

    const prestigeFactory = await ethers.getContractFactory("Prestige");
    const prestige = (await prestigeFactory.deploy()) as Prestige;
    const minimumStatus = Status.NIL;

    const trustFactory = await ethers.getContractFactory("Trust", {
      libraries: {
        RightsManager: rightsManager.address,
      },
    });

    const tokenName = "Token";
    const tokenSymbol = "TKN";

    const reserveInit = ethers.BigNumber.from("2000" + Util.eighteenZeros);
    const redeemInit = ethers.BigNumber.from("2000" + Util.eighteenZeros);
    const totalTokenSupply = ethers.BigNumber.from("2000" + Util.eighteenZeros);
    const initialValuation = ethers.BigNumber.from(
      "20000" + Util.eighteenZeros
    );
    const minimumCreatorRaise = ethers.BigNumber.from(
      "100" + Util.eighteenZeros
    );
    const seeder = signers[1].address; // seeder is not creator/owner
    const seederFee = ethers.BigNumber.from("100" + Util.eighteenZeros);
    const seederUnits = 0;
    const seederCooldownDuration = 0;

    const successLevel = redeemInit
      .add(minimumCreatorRaise)
      .add(seederFee)
      .add(reserveInit);

    const minimumTradingDuration = 10;

    const trustPromise = trustFactory.deploy(
      {
        creator: signers[0].address,
        minimumCreatorRaise: minimumCreatorRaise,
        seederFee,
        seederUnits,
        seederCooldownDuration,
        minimumTradingDuration,
        redeemInit,
      },
      {
        name: tokenName,
        symbol: tokenSymbol,
        prestige: prestige.address,
        minimumStatus,
        totalSupply: totalTokenSupply,
      },
      {
        crpFactory: crpFactory.address,
        balancerFactory: bFactory.address,
        reserve: reserve.address,
        reserveInit,
        initialValuation,
        finalValuation: successLevel,
<<<<<<< HEAD
      },
      redeemInit
    ) as Promise<Trust>;
=======
      }
    );
>>>>>>> d8af02b9

    await Util.assertError(
      async () => (await trustPromise) as Trust,
      "Error: invalid ENS name",
      "initialized without seeder"
    );
  });

  it("should transfer correct value to all stakeholders after successful raise", async function () {
    this.timeout(0);

    const signers = await ethers.getSigners();
    const hodler1 = signers[2];
    const hodler2 = signers[3];

    const [rightsManager, crpFactory, bFactory] = await Util.balancerDeploy();

    const reserve = (await Util.basicDeploy(
      "ReserveToken",
      {}
    )) as ReserveToken;

    const prestigeFactory = await ethers.getContractFactory("Prestige");
    const prestige = (await prestigeFactory.deploy()) as Prestige;
    const minimumStatus = Status.NIL;

    const trustFactory = await ethers.getContractFactory("Trust", {
      libraries: {
        RightsManager: rightsManager.address,
      },
    });

    const tokenName = "Token";
    const tokenSymbol = "TKN";

    const reserveInit = ethers.BigNumber.from("2000" + Util.eighteenZeros);
    const redeemInit = ethers.BigNumber.from("2000" + Util.eighteenZeros);
    const totalTokenSupply = ethers.BigNumber.from("2000" + Util.eighteenZeros);
    const initialValuation = ethers.BigNumber.from(
      "20000" + Util.eighteenZeros
    );
    const minimumCreatorRaise = ethers.BigNumber.from(
      "100" + Util.eighteenZeros
    );
    const creator = signers[0].address;
    const seeder = signers[1].address; // seeder is not creator/owner
    const seederFee = ethers.BigNumber.from("100" + Util.eighteenZeros);
    const seederUnits = 0;
    const seederCooldownDuration = 0;

    const successLevel = redeemInit
      .add(minimumCreatorRaise)
      .add(seederFee)
      .add(reserveInit);

    const minimumTradingDuration = 50;

    const trust = (await trustFactory.deploy(
      {
        creator,
        minimumCreatorRaise: minimumCreatorRaise,
        seeder,
        seederFee,
        seederUnits,
        seederCooldownDuration,
        minimumTradingDuration,
        redeemInit,
      },
      {
        name: tokenName,
        symbol: tokenSymbol,
        prestige: prestige.address,
        minimumStatus,
        totalSupply: totalTokenSupply,
      },
      {
        crpFactory: crpFactory.address,
        balancerFactory: bFactory.address,
        reserve: reserve.address,
        reserveInit,
        initialValuation,
        finalValuation: successLevel,
<<<<<<< HEAD
      },
      redeemInit
=======
      }
>>>>>>> d8af02b9
    )) as Trust;

    await trust.deployed();

    // seeder needs some cash, give enough to seeder
    await reserve.transfer(seeder, reserveInit);
    const seederStartingReserveBalance = await reserve.balanceOf(seeder);

    assert(
      seederStartingReserveBalance.eq(reserveInit),
      "wrong starting balance for seeder"
    );

    const reserveSeeder = new ethers.Contract(
      reserve.address,
      reserve.interface,
      signers[1]
    ) as ReserveToken;

    // seeder must transfer before pool init
    await reserveSeeder.transfer(await trust.pool(), reserveInit);

    // give holders some reserve
    const spend1 = ethers.BigNumber.from("300" + Util.eighteenZeros);
    const spend2 = ethers.BigNumber.from("300" + Util.eighteenZeros);
    await reserve.transfer(hodler1.address, spend1.mul(10));
    await reserve.transfer(hodler2.address, spend2);

    await trust.anonStartDistribution({ gasLimit: 100000000 });

    const startBlock = await ethers.provider.getBlockNumber();

    const creatorStartingReserveBalance = await reserve.balanceOf(creator);

    // BEGIN: users hit the minimum raise

    const token = new ethers.Contract(
      await trust.token(),
      redeemableTokenJson.abi,
      signers[0]
    ) as RedeemableERC20;

    const trustPool = new ethers.Contract(
      await trust.pool(),
      poolJson.abi,
      signers[0]
    ) as RedeemableERC20Pool;
    const reserve1 = reserve.connect(hodler1);

    let [crp, bPool] = await Util.poolContracts(signers, trustPool);

    const crp1 = crp.connect(hodler1);
    const bPool1 = bPool.connect(hodler1);

    let i = 0;
    while (i < 10) {
      await crp1.pokeWeights(); // user pokes weights to get best deal for the current block
      await reserve1.approve(bPool1.address, spend1); // approves pool swap amount
      await bPool1.swapExactAmountIn(
        reserve.address,
        spend1,
        await trust.token(),
        ethers.BigNumber.from("1"), // minimum out, otherwise revert
        ethers.BigNumber.from("1000000" + Util.eighteenZeros) // max price, otherwise revert
      );

      // ? do we need to check whether swap amounts are correct?

      i++;
    }

    const hodler1TokenBalance = await token.balanceOf(hodler1.address);

    // hodler 1 transferred all reserve to token contract
    assert(
      (await reserve.balanceOf(hodler1.address)).eq(0),
      "balancer pool not swapping correct spend1 amount in"
    );

    const crp2 = crp.connect(hodler2);
    await crp2.pokeWeights();

    const bPool2 = bPool.connect(hodler2);
    const reserve2 = reserve.connect(hodler2);
    await reserve2.approve(bPool2.address, spend2);

    await bPool2.swapExactAmountIn(
      reserve.address,
      spend2,
      await trust.token(),
      ethers.BigNumber.from("1"),
      ethers.BigNumber.from("1000000" + Util.eighteenZeros)
    );

    const hodler2TokenBalance = await token.balanceOf(hodler2.address);

    // hodler 2 transferred all reserve to token contract
    assert(
      (await reserve.balanceOf(hodler2.address)).eq(0),
      "balancer pool not swapping correct spend2 amount in"
    );

    // END: users hit the minimum raise

    let countTransfersToTriggerUnblock = 0;
    // create a few blocks by sending some tokens around
    while (
      (await ethers.provider.getBlockNumber()) <=
      startBlock + minimumTradingDuration
    ) {
      await reserve.transfer(signers[9].address, 1);
      countTransfersToTriggerUnblock++;
    }

    const pool = new ethers.Contract(
      await trust.pool(),
      poolJson.abi,
      signers[0]
<<<<<<< HEAD
    ) as RedeemableERC20Pool;
=======
    );
>>>>>>> d8af02b9

    const balancerPoolReserveBalance = await reserve.balanceOf(
      await bPool.address
    );

    assert(
      !balancerPoolReserveBalance.eq(0),
      `got zero reserve balance for pool/trust ${await bPool.address}`
    );

    const seederReserveBalanceBeforeEndRaise = await reserve.balanceOf(seeder);

    const finalBalance = await reserve.balanceOf(bPool.address);
    const tokenPay = redeemInit;

    await trust.anonEndDistribution();

    const poolDust = await reserve.balanceOf(bPool.address);
    const availableBalance = finalBalance.sub(poolDust);
    const seederPay = reserveInit.add(seederFee).sub(poolDust);

    const creatorEndingReserveBalance = await reserve.balanceOf(creator);
    const expectedCreatorEndingReserveBalance = creatorStartingReserveBalance
      .add(availableBalance)
      .sub(seederPay.add(tokenPay))
      .sub(countTransfersToTriggerUnblock); // creator loses some reserve when moving blocks

    // Creator has correct final balance

    // creatorPay = finalBalance - (seederPay + tokenPay)
    assert(
      creatorEndingReserveBalance.eq(expectedCreatorEndingReserveBalance),
      `wrong reserve balance for creator after raise ended.
      ${creatorStartingReserveBalance} start
      ${creatorEndingReserveBalance} end
      ${expectedCreatorEndingReserveBalance} expected
      ${finalBalance} finalBalance
      ${availableBalance} availableBalance
      ${seederPay} seederPay
      ${tokenPay} tokenPay
      ${poolDust} poolDust
      ${countTransfersToTriggerUnblock} countTransfers
      `
    );

    // creator has no tokens
    assert(
      (await token.balanceOf(creator)).eq(0),
      "creator wrongly given tokens"
    );

    // Seeder has correct final balance

    // on successful raise, seeder gets reserve init + seeder fee
    const seederEndExpected = seederReserveBalanceBeforeEndRaise
      .add(reserveInit)
      .add(seederFee)
      .sub(poolDust);
    const seederEndActual = await reserve.balanceOf(seeder);

    assert(
      seederEndActual.eq(seederEndExpected),
      `wrong reserve amount transferred to seeder after successful raise ended.
      Actual ${seederEndActual}
      Expected ${seederEndExpected}
      Difference ${seederEndActual.sub(seederEndExpected)}`
    );

    assert(
      (await token.balanceOf(seeder)).eq(0),
      "seeder wrongly given tokens"
    );

    // Token holders have correct final balance of reserve and tokens

    // correct reserve
    assert(
      (await reserve.balanceOf(hodler1.address)).eq(0),
      "hodler 1 wrongly given reserve when raise ended"
    );
    assert(
      (await reserve.balanceOf(hodler2.address)).eq(0),
      "hodler 2 wrongly given reserve when raise ended"
    );

    const hodler1EndingTokenBalance = await token.balanceOf(hodler1.address);
    const hodler2EndingTokenBalance = await token.balanceOf(hodler2.address);

    // Should remain unchanged from amounts during pool phase
    const hodler1ExpectedEndingTokenBalance = hodler1TokenBalance;
    const hodler2ExpectedEndingTokenBalance = hodler2TokenBalance;

    // correct tokens
    assert(
      hodler1EndingTokenBalance.eq(hodler1ExpectedEndingTokenBalance),
      "wrong final token balance for hodler 1"
    );
    assert(
      hodler2EndingTokenBalance.eq(hodler2ExpectedEndingTokenBalance),
      "wrong final token balance for hodler 2"
    );

    assert(
      (await token.totalSupply()).eq(
        hodler1EndingTokenBalance
          .add(hodler2EndingTokenBalance)
          .add(await token.balanceOf(bPool.address))
      ), // token dust
      `wrong total token supply after successful raise
      initial supply      ${totalTokenSupply}
      total supply        ${await token.totalSupply()}
      balanceOf Address0  ${await token.balanceOf(ethers.constants.AddressZero)}
      balanceOf token     ${await token.balanceOf(token.address)}
      balanceOf pool      ${await token.balanceOf(pool.address)}
      balanceOf bPool     ${await token.balanceOf(bPool.address)}
      balanceOf trust     ${await token.balanceOf(trust.address)}
      balanceOf creator   ${await token.balanceOf(creator)}
      balanceOf seeder    ${await token.balanceOf(seeder)}
      balanceOf hodler 1  ${hodler1EndingTokenBalance}
      balanceOf hodler 2  ${hodler2EndingTokenBalance}
      `
    );

    // token supply is burned correctly on redemption

    const token1 = new ethers.Contract(
      await trust.token(),
      redeemableTokenJson.abi,
      signers[2]
    ) as RedeemableERC20;
    const token2 = new ethers.Contract(
      await trust.token(),
      redeemableTokenJson.abi,
      signers[3]
    ) as RedeemableERC20;

    // redeem all
    await token1.senderRedeem(hodler1EndingTokenBalance);

    assert(
      (await token.totalSupply()).eq(
        hodler2EndingTokenBalance.add(await token.balanceOf(bPool.address))
      ), // token dust
      `wrong total token supply after hodler 1 redemption
      initial supply      ${totalTokenSupply}
      total supply        ${await token.totalSupply()}
      balanceOf Address0  ${await token.balanceOf(ethers.constants.AddressZero)}
      balanceOf token     ${await token.balanceOf(token.address)}
      balanceOf pool      ${await token.balanceOf(pool.address)}
      balanceOf bPool     ${await token.balanceOf(bPool.address)}
      balanceOf trust     ${await token.balanceOf(trust.address)}
      balanceOf creator   ${await token.balanceOf(creator)}
      balanceOf seeder    ${await token.balanceOf(seeder)}
      balanceOf hodler 1  ${await token.balanceOf(hodler1.address)}
      balanceOf hodler 2  ${await token.balanceOf(hodler2.address)}
      `
    );

    const smallTokenAmount = ethers.BigNumber.from("1" + Util.eighteenZeros);

    // redeem almost all tokens
    await token2.senderRedeem(hodler2EndingTokenBalance.sub(smallTokenAmount));

    assert(
      (await token.totalSupply()).eq(
        smallTokenAmount.add(await token.balanceOf(bPool.address))
      ), // token dust
      `wrong total token supply after hodler 2 redemption
      initial supply      ${totalTokenSupply}
      total supply        ${await token.totalSupply()}
      balanceOf Address0  ${await token.balanceOf(ethers.constants.AddressZero)}
      balanceOf token     ${await token.balanceOf(token.address)}
      balanceOf pool      ${await token.balanceOf(pool.address)}
      balanceOf bPool     ${await token.balanceOf(bPool.address)}
      balanceOf trust     ${await token.balanceOf(trust.address)}
      balanceOf creator   ${await token.balanceOf(creator)}
      balanceOf seeder    ${await token.balanceOf(seeder)}
      balanceOf hodler 1  ${await token.balanceOf(hodler1.address)}
      balanceOf hodler 2  ${await token.balanceOf(hodler2.address)}
      `
    );
  });

  it("should transfer correct value to all stakeholders after failed raise", async function () {
    this.timeout(0);

    const signers = await ethers.getSigners();
    const hodler1 = signers[2];
    const hodler2 = signers[3];

    const [rightsManager, crpFactory, bFactory] = await Util.balancerDeploy();

    const reserve = (await Util.basicDeploy(
      "ReserveToken",
      {}
    )) as ReserveToken;

    const prestigeFactory = await ethers.getContractFactory("Prestige");
    const prestige = (await prestigeFactory.deploy()) as Prestige;
    const minimumStatus = Status.NIL;

    const trustFactory = await ethers.getContractFactory("Trust", {
      libraries: {
        RightsManager: rightsManager.address,
      },
    });

    const tokenName = "Token";
    const tokenSymbol = "TKN";

    const reserveInit = ethers.BigNumber.from("2000" + Util.eighteenZeros);
    const redeemInit = ethers.BigNumber.from("2000" + Util.eighteenZeros);
    const totalTokenSupply = ethers.BigNumber.from("2000" + Util.eighteenZeros);
    const initialValuation = ethers.BigNumber.from(
      "20000" + Util.eighteenZeros
    );
    const minimumCreatorRaise = ethers.BigNumber.from(
      "10000" + Util.eighteenZeros
    );
    const creator = signers[0].address;
    const seeder = signers[1].address; // seeder is not creator/owner
    const seederFee = ethers.BigNumber.from("100" + Util.eighteenZeros);
    const seederUnits = 0;
    const seederCooldownDuration = 0;

    const successLevel = redeemInit
      .add(minimumCreatorRaise)
      .add(seederFee)
      .add(reserveInit);

    const minimumTradingDuration = 50;

    const trust = (await trustFactory.deploy(
      {
        creator,
        minimumCreatorRaise: minimumCreatorRaise,
        seeder,
        seederFee,
        seederUnits,
        seederCooldownDuration,
        minimumTradingDuration,
        redeemInit,
      },
      {
        name: tokenName,
        symbol: tokenSymbol,
        prestige: prestige.address,
        minimumStatus,
        totalSupply: totalTokenSupply,
      },
      {
        crpFactory: crpFactory.address,
        balancerFactory: bFactory.address,
        reserve: reserve.address,
        reserveInit,
        initialValuation,
        finalValuation: successLevel,
      }
    )) as Trust;

    await trust.deployed();

    // seeder needs some cash, give enough to seeder
    await reserve.transfer(seeder, reserveInit);
    const seederStartingReserveBalance = await reserve.balanceOf(seeder);

    const reserveSeeder = new ethers.Contract(
      reserve.address,
      reserve.interface,
      signers[1]
    ) as ReserveToken;

    // seeder must transfer before pool init
    await reserveSeeder.transfer(await trust.pool(), reserveInit);

    // give holders some reserve (not enough for successful raise)
    const spend1 = ethers.BigNumber.from("300" + Util.eighteenZeros);
    const spend2 = ethers.BigNumber.from("300" + Util.eighteenZeros);
    await reserve.transfer(hodler1.address, spend1.mul(10));
    await reserve.transfer(hodler2.address, spend2);

    await trust.anonStartDistribution({ gasLimit: 100000000 });

    const startBlock = await ethers.provider.getBlockNumber();

    const creatorStartingReserveBalance = await reserve.balanceOf(creator);

    // BEGIN: users FAIL to hit the minimum raise

    const token = new ethers.Contract(
      await trust.token(),
      redeemableTokenJson.abi,
      signers[0]
    ) as RedeemableERC20;

    const trustPool = new ethers.Contract(
      await trust.pool(),
      poolJson.abi,
      signers[0]
    ) as RedeemableERC20Pool;

    let [crp, bPool] = await Util.poolContracts(signers, trustPool);
    const reserve1 = reserve.connect(hodler1);

    const crp1 = crp.connect(hodler1);
    const bPool1 = bPool.connect(hodler1);

    let i = 0;
    while (i < 10) {
      await crp1.pokeWeights(); // user pokes weights to get best deal for the current block
      await reserve1.approve(bPool1.address, spend1); // approves pool swap amount
      await bPool1.swapExactAmountIn(
        reserve.address,
        spend1,
        await trust.token(),
        ethers.BigNumber.from("1"), // minimum out, otherwise revert
        ethers.BigNumber.from("1000000" + Util.eighteenZeros) // max price, otherwise revert
      );
      i++;
    }

    const hodler1TokenBalance = await token.balanceOf(hodler1.address);

    // hodler 1 transferred all reserve to token contract
    assert(
      (await reserve.balanceOf(hodler1.address)).eq(0),
      "balancer pool not swapping correct spend1 amount in"
    );

    const crp2 = crp.connect(hodler2);
    await crp2.pokeWeights();

    const bPool2 = bPool.connect(hodler2);
    const reserve2 = reserve.connect(hodler2);
    await reserve2.approve(bPool2.address, spend2);

    await bPool2.swapExactAmountIn(
      reserve.address,
      spend2,
      await trust.token(),
      ethers.BigNumber.from("1"),
      ethers.BigNumber.from("1000000" + Util.eighteenZeros)
    );

    const hodler2TokenBalance = await token.balanceOf(hodler2.address);

    // hodler 2 transferred all reserve to token contract
    assert(
      (await reserve.balanceOf(hodler2.address)).eq(0),
      "balancer pool not swapping correct spend2 amount in"
    );

    // END: users hit the minimum raise

    let countTransfersToTriggerUnblock = 0;
    // create a few blocks by sending some tokens around
    while (
      (await ethers.provider.getBlockNumber()) <=
      startBlock + minimumTradingDuration
    ) {
      await reserve.transfer(signers[9].address, 1);
      countTransfersToTriggerUnblock++;
    }

    const pool = new ethers.Contract(
      await trust.pool(),
      poolJson.abi,
      signers[0]
    ) as RedeemableERC20Pool;

    const finalBalance = await reserve.balanceOf(await bPool.address);

    // raise should fail
    assert(
      finalBalance.lt(successLevel),
      `raise was successful
    final ${finalBalance}
    success ${successLevel}`
    );

    assert(
      !finalBalance.eq(0),
      `got zero final balance ${await bPool.address}`
    );

    await trust.anonEndDistribution();

    const creatorEndingReserveBalance = await reserve.balanceOf(creator);

    // Creator has correct final balance

    // on failed raise, creator gets nothing
    assert(
      creatorEndingReserveBalance.eq(
        creatorStartingReserveBalance.sub(countTransfersToTriggerUnblock)
      ),
      `creator balance changed after failed raise
      ending balance ${creatorEndingReserveBalance}
      starting balance ${creatorStartingReserveBalance}
      countTransfers ${countTransfersToTriggerUnblock}
      expectedBalance ${creatorStartingReserveBalance.sub(
        countTransfersToTriggerUnblock
      )}
    `
    );

    // Seeder has correct final balance

    // on failed raise, seeder gets reserveInit or final balance back, depending on whatever is smaller
    // in this case, reserve init is smaller
    assert(
      reserveInit.lt(finalBalance),
      "reserve init wasn't smaller than final balance"
    );

    const poolDust = await reserve.balanceOf(bPool.address);
    const seederEndExpected = seederStartingReserveBalance.sub(poolDust);
    const seederEndActual = await reserve.balanceOf(seeder);

    assert(
      seederEndActual.eq(seederEndExpected),
      `wrong reserve amount transferred to seeder after failed raise ended ${seederEndActual} ${seederEndExpected}`
    );

    // Token holders have correct final balance of reserve and tokens

    // correct reserve
    assert(
      (await reserve.balanceOf(hodler1.address)).eq(0),
      "hodler 1 wrongly given reserve when raise ended"
    );
    assert(
      (await reserve.balanceOf(hodler2.address)).eq(0),
      "hodler 2 wrongly given reserve when raise ended"
    );

    const hodler1EndingTokenBalance = await token.balanceOf(hodler1.address);
    const hodler2EndingTokenBalance = await token.balanceOf(hodler2.address);

    // Should remain unchanged from amounts during pool phase
    const hodler1ExpectedEndingTokenBalance = hodler1TokenBalance;
    const hodler2ExpectedEndingTokenBalance = hodler2TokenBalance;

    // correct tokens
    assert(
      hodler1EndingTokenBalance.eq(hodler1ExpectedEndingTokenBalance),
      "wrong final token balance for hodler 1"
    );
    assert(
      hodler2EndingTokenBalance.eq(hodler2ExpectedEndingTokenBalance),
      "wrong final token balance for hodler 2"
    );

    // Token contract holds correct reserve balance
    const expectedRemainderReserveBalance = finalBalance.sub(reserveInit);
    const remainderReserveBalance = await reserve.balanceOf(token.address);

    assert(
      remainderReserveBalance.eq(expectedRemainderReserveBalance),
      `token contract did not receive remainder ${expectedRemainderReserveBalance} ${remainderReserveBalance}`
    );

    assert(
      (await token.totalSupply()).eq(
        hodler1EndingTokenBalance
          .add(hodler2EndingTokenBalance)
          .add(await token.balanceOf(bPool.address))
      ), // token dust
      `wrong total token supply after failed raise
      initial supply      ${totalTokenSupply}
      total supply        ${await token.totalSupply()}
      balanceOf Address0  ${await token.balanceOf(ethers.constants.AddressZero)}
      balanceOf token     ${await token.balanceOf(token.address)}
      balanceOf pool      ${await token.balanceOf(pool.address)}
      balanceOf bPool     ${await token.balanceOf(bPool.address)}
      balanceOf trust     ${await token.balanceOf(trust.address)}
      balanceOf creator   ${await token.balanceOf(creator)}
      balanceOf seeder    ${await token.balanceOf(seeder)}
      balanceOf hodler 1  ${hodler1EndingTokenBalance}
      balanceOf hodler 2  ${hodler2EndingTokenBalance}
      `
    );

    // token supply is burned correctly on redemption

    const token1 = new ethers.Contract(
      await trust.token(),
      redeemableTokenJson.abi,
      signers[2]
    ) as RedeemableERC20;
    const token2 = new ethers.Contract(
      await trust.token(),
      redeemableTokenJson.abi,
      signers[3]
    ) as RedeemableERC20;

    // redeem all
    await token1.senderRedeem(hodler1EndingTokenBalance);

    assert(
      (await token.totalSupply()).eq(
        hodler2EndingTokenBalance.add(await token.balanceOf(bPool.address))
      ), // token dust
      `wrong total token supply after hodler 1 redemption
      initial supply      ${totalTokenSupply}
      total supply        ${await token.totalSupply()}
      balanceOf Address0  ${await token.balanceOf(ethers.constants.AddressZero)}
      balanceOf token     ${await token.balanceOf(token.address)}
      balanceOf pool      ${await token.balanceOf(pool.address)}
      balanceOf bPool     ${await token.balanceOf(bPool.address)}
      balanceOf trust     ${await token.balanceOf(trust.address)}
      balanceOf creator   ${await token.balanceOf(creator)}
      balanceOf seeder    ${await token.balanceOf(seeder)}
      balanceOf hodler 1  ${await token.balanceOf(hodler1.address)}
      balanceOf hodler 2  ${await token.balanceOf(hodler2.address)}
      `
    );

    const smallTokenAmount = ethers.BigNumber.from("1" + Util.eighteenZeros);

    // redeem almost all tokens
    await token2.senderRedeem(hodler2EndingTokenBalance.sub(smallTokenAmount));

    assert(
      (await token.totalSupply()).eq(
        smallTokenAmount.add(await token.balanceOf(bPool.address))
      ), // token dust
      `wrong total token supply after hodler 2 redemption
      initial supply      ${totalTokenSupply}
      total supply        ${await token.totalSupply()}
      balanceOf Address0  ${await token.balanceOf(ethers.constants.AddressZero)}
      balanceOf token     ${await token.balanceOf(token.address)}
      balanceOf pool      ${await token.balanceOf(pool.address)}
      balanceOf bPool     ${await token.balanceOf(bPool.address)}
      balanceOf trust     ${await token.balanceOf(trust.address)}
      balanceOf creator   ${await token.balanceOf(creator)}
      balanceOf seeder    ${await token.balanceOf(seeder)}
      balanceOf hodler 1  ${await token.balanceOf(hodler1.address)}
      balanceOf hodler 2  ${await token.balanceOf(hodler2.address)}
      `
    );
  });

  it("should move all seeder funds to the pool", async function () {
    this.timeout(0);

    const signers = await ethers.getSigners();

    const [rightsManager, crpFactory, bFactory] = await Util.balancerDeploy();

    const reserve = (await Util.basicDeploy(
      "ReserveToken",
      {}
    )) as ReserveToken;

    const prestigeFactory = await ethers.getContractFactory("Prestige");
    const prestige = (await prestigeFactory.deploy()) as Prestige;
    const minimumStatus = Status.NIL;

    const trustFactory = await ethers.getContractFactory("Trust", {
      libraries: {
        RightsManager: rightsManager.address,
      },
    });

    const tokenName = "Token";
    const tokenSymbol = "TKN";

    const reserveInit = ethers.BigNumber.from("2000" + Util.eighteenZeros);
    const redeemInit = ethers.BigNumber.from("2000" + Util.eighteenZeros);
    const totalTokenSupply = ethers.BigNumber.from("2000" + Util.eighteenZeros);
    const initialValuation = ethers.BigNumber.from(
      "20000" + Util.eighteenZeros
    );
    const minimumCreatorRaise = ethers.BigNumber.from(
      "100" + Util.eighteenZeros
    );
    const seeder = signers[1].address; // seeder is not creator/owner
    const seederFee = ethers.BigNumber.from("100" + Util.eighteenZeros);
    const seederUnits = 0;
    const seederCooldownDuration = 0;

    const successLevel = redeemInit
      .add(minimumCreatorRaise)
      .add(seederFee)
      .add(reserveInit);

    const minimumTradingDuration = 10;

    const trust = (await trustFactory.deploy(
      {
        creator: signers[0].address,
        minimumCreatorRaise: minimumCreatorRaise,
        seeder,
        seederFee,
        seederUnits,
        seederCooldownDuration,
        minimumTradingDuration,
        redeemInit,
      },
      {
        name: tokenName,
        symbol: tokenSymbol,
        prestige: prestige.address,
        minimumStatus,
        totalSupply: totalTokenSupply,
      },
      {
        crpFactory: crpFactory.address,
        balancerFactory: bFactory.address,
        reserve: reserve.address,
        reserveInit,
        initialValuation,
        finalValuation: successLevel,
<<<<<<< HEAD
      },
      redeemInit
    )) as Trust;
=======
      }
    );
>>>>>>> d8af02b9

    await trust.deployed();

    // seeder needs some cash, give everything (1 billion USD) to seeder
    await reserve.transfer(seeder, await reserve.balanceOf(signers[0].address));

    const reserveSeeder = new ethers.Contract(
      reserve.address,
      reserve.interface,
      signers[1]
    ) as ReserveToken;

    const seederReserveBeforeStart = await reserve.balanceOf(seeder);

    await Util.assertError(
      async () => await trust.anonStartDistribution({ gasLimit: 100000000 }),
      "revert ERC20: transfer amount exceeds balance",
      "initiated raise before seeder transferred reserve token"
    );

    // seeder must transfer before pool init
    await reserveSeeder.transfer(await trust.pool(), reserveInit);

    await trust.anonStartDistribution({ gasLimit: 100000000 });

    const seederReserveAfterStart = await reserve.balanceOf(seeder);

    assert(
      seederReserveBeforeStart.sub(seederReserveAfterStart).eq(reserveInit),
      `wrong reserve amount moved to pool ${seederReserveBeforeStart} ${seederReserveAfterStart}`
    );
  });

  it("should create a token and immediately send all supply to the pool", async function () {
    this.timeout(0);

    const signers = await ethers.getSigners();

    const [rightsManager, crpFactory, bFactory] = await Util.balancerDeploy();

    const reserve = (await Util.basicDeploy(
      "ReserveToken",
      {}
    )) as ReserveToken;

    const prestigeFactory = await ethers.getContractFactory("Prestige");
    const prestige = (await prestigeFactory.deploy()) as Prestige;
    const minimumStatus = Status.NIL;

    const trustFactory = await ethers.getContractFactory("Trust", {
      libraries: {
        RightsManager: rightsManager.address,
      },
    });

    const tokenName = "Token";
    const tokenSymbol = "TKN";

    const reserveInit = ethers.BigNumber.from("2000" + Util.eighteenZeros);
    const redeemInit = ethers.BigNumber.from("2000" + Util.eighteenZeros);
    const totalTokenSupply = ethers.BigNumber.from("2000" + Util.eighteenZeros);
    const initialValuation = ethers.BigNumber.from(
      "20000" + Util.eighteenZeros
    );
    const minimumCreatorRaise = ethers.BigNumber.from(
      "100" + Util.eighteenZeros
    );
    const seeder = signers[1].address; // seeder is not creator/owner
    const seederFee = ethers.BigNumber.from("100" + Util.eighteenZeros);
    const seederUnits = 0;
    const seederCooldownDuration = 0;

    const successLevel = redeemInit
      .add(minimumCreatorRaise)
      .add(seederFee)
      .add(reserveInit);

    const minimumTradingDuration = 10;

    const trust = (await trustFactory.deploy(
      {
        creator: signers[0].address,
        minimumCreatorRaise: minimumCreatorRaise,
        seeder,
        seederFee,
        seederUnits,
        seederCooldownDuration,
        minimumTradingDuration,
        redeemInit,
      },
      {
        name: tokenName,
        symbol: tokenSymbol,
        prestige: prestige.address,
        minimumStatus,
        totalSupply: totalTokenSupply,
      },
      {
        crpFactory: crpFactory.address,
        balancerFactory: bFactory.address,
        reserve: reserve.address,
        reserveInit,
        initialValuation,
        finalValuation: successLevel,
<<<<<<< HEAD
      },
      redeemInit
=======
      }
>>>>>>> d8af02b9
    )) as Trust;

    await trust.deployed();

    const redeemableERC20 = new ethers.Contract(
      await trust.token(),
      redeemableTokenJson.abi,
      signers[0]
    );

    assert((await redeemableERC20.balanceOf(trust.address)).eq(0));
    assert(
      (await redeemableERC20.balanceOf(await trust.pool())).eq(totalTokenSupply)
    );
  });

  it("should enforce final valuation greater than fundraise success", async function () {
    this.timeout(0);

    const signers = await ethers.getSigners();

    const [rightsManager, crpFactory, bFactory] = await Util.balancerDeploy();

    const reserve = (await Util.basicDeploy(
      "ReserveToken",
      {}
    )) as ReserveToken;

    const prestigeFactory = await ethers.getContractFactory("Prestige");
    const prestige = (await prestigeFactory.deploy()) as Prestige;
    const minimumStatus = Status.NIL;

    const trustFactory = await ethers.getContractFactory("Trust", {
      libraries: {
        RightsManager: rightsManager.address,
      },
    });

    const tokenName = "Token";
    const tokenSymbol = "TKN";

    const reserveInit = ethers.BigNumber.from("2000" + Util.eighteenZeros);
    const redeemInit = ethers.BigNumber.from("2000" + Util.eighteenZeros);
    const totalTokenSupply = ethers.BigNumber.from("2000" + Util.eighteenZeros);
    const initialValuation = ethers.BigNumber.from(
      "20000" + Util.eighteenZeros
    );
    const minimumCreatorRaise = ethers.BigNumber.from(
      "100" + Util.eighteenZeros
    );
    const seeder = signers[1].address; // seeder is not creator/owner
    const seederFee = ethers.BigNumber.from("100" + Util.eighteenZeros);
    const seederUnits = 0;
    const seederCooldownDuration = 0;

    const successLevel = redeemInit
      .add(minimumCreatorRaise)
      .add(seederFee)
      .add(reserveInit);

    const minimumTradingDuration = 10;

    await Util.assertError(
      async () =>
        (await trustFactory.deploy(
          {
            creator: signers[0].address,
            minimumCreatorRaise: minimumCreatorRaise,
            seeder,
            seederFee,
            seederUnits,
            seederCooldownDuration,
            minimumTradingDuration,
            redeemInit,
          },
          {
            name: tokenName,
            symbol: tokenSymbol,
            prestige: prestige.address,
            minimumStatus,
            totalSupply: totalTokenSupply,
          },
          {
            crpFactory: crpFactory.address,
            balancerFactory: bFactory.address,
            reserve: reserve.address,
            reserveInit,
            initialValuation,
            finalValuation: successLevel.sub(1),
<<<<<<< HEAD
          },
          redeemInit
=======
          }
>>>>>>> d8af02b9
        )) as Trust,
      "revert MIN_FINAL_VALUATION",
      "did not enforce restriction that final valuation larger than success level"
    );
  });

  it("should enforce minted tokens to be greater than liquidity", async function () {
    this.timeout(0);

    const signers = await ethers.getSigners();

    const [rightsManager, crpFactory, bFactory] = await Util.balancerDeploy();

    const reserve = (await Util.basicDeploy(
      "ReserveToken",
      {}
    )) as ReserveToken;

    const prestigeFactory = await ethers.getContractFactory("Prestige");
    const prestige = (await prestigeFactory.deploy()) as Prestige;
    const minimumStatus = Status.NIL;

    const trustFactory = await ethers.getContractFactory("Trust", {
      libraries: {
        RightsManager: rightsManager.address,
      },
    });

    const tokenName = "Token";
    const tokenSymbol = "TKN";

    const reserveInit = ethers.BigNumber.from("2000" + Util.eighteenZeros);
    const redeemInit = ethers.BigNumber.from("2000" + Util.eighteenZeros);
    const totalTokenSupply = ethers.BigNumber.from("2000" + Util.eighteenZeros);
    const initialValuation = ethers.BigNumber.from(
      "20000" + Util.eighteenZeros
    );
    const minimumCreatorRaise = ethers.BigNumber.from(
      "100" + Util.eighteenZeros
    );
    const seeder = signers[1].address; // seeder is not creator/owner
    const seederFee = ethers.BigNumber.from("100" + Util.eighteenZeros);
    const seederUnits = 0;
    const seederCooldownDuration = 0;

    const minimumTradingDuration = 10;

    await Util.assertError(
      async () =>
        (await trustFactory.deploy(
          {
            creator: signers[0].address,
            minimumCreatorRaise: minimumCreatorRaise,
            seeder,
            seederFee,
            seederUnits,
            seederCooldownDuration,
            minimumTradingDuration,
            redeemInit,
          },
          {
            name: tokenName,
            symbol: tokenSymbol,
            prestige: prestige.address,
            minimumStatus,
            totalSupply: totalTokenSupply,
          },
          {
            crpFactory: crpFactory.address,
            balancerFactory: bFactory.address,
            reserve: reserve.address,
            reserveInit: totalTokenSupply.add(1),
            initialValuation,
            finalValuation: redeemInit
              .add(minimumCreatorRaise)
              .add(seederFee)
              .add(reserveInit),
<<<<<<< HEAD
          },
          redeemInit
=======
          }
>>>>>>> d8af02b9
        )) as Trust,
      "revert MIN_TOKEN_SUPPLY",
      "did not enforce restriction that minted tokens be greater than liquidity"
    );
  });

  it("should enforce initial valuation to be higher than final valuation", async function () {
    this.timeout(0);

    const signers = await ethers.getSigners();

    const [rightsManager, crpFactory, bFactory] = await Util.balancerDeploy();

    const reserve = (await Util.basicDeploy(
      "ReserveToken",
      {}
    )) as ReserveToken;

    const prestigeFactory = await ethers.getContractFactory("Prestige");
    const prestige = (await prestigeFactory.deploy()) as Prestige;
    const minimumStatus = Status.NIL;

    const trustFactory = await ethers.getContractFactory("Trust", {
      libraries: {
        RightsManager: rightsManager.address,
      },
    });

    const tokenName = "Token";
    const tokenSymbol = "TKN";

    const reserveInit = ethers.BigNumber.from("2000" + Util.eighteenZeros);
    const redeemInit = ethers.BigNumber.from("2000" + Util.eighteenZeros);
    const totalTokenSupply = ethers.BigNumber.from("2000" + Util.eighteenZeros);
    const initialValuation = ethers.BigNumber.from(
      "20000" + Util.eighteenZeros
    );
    const minimumCreatorRaise = ethers.BigNumber.from(
      "100" + Util.eighteenZeros
    );
    const seeder = signers[1].address; // seeder is not creator/owner
    const seederFee = ethers.BigNumber.from("100" + Util.eighteenZeros);
    const seederUnits = 0;
    const seederCooldownDuration = 0;

    const minimumTradingDuration = 10;

    await Util.assertError(
      async () =>
        (await trustFactory.deploy(
          {
            creator: signers[0].address,
            minimumCreatorRaise: minimumCreatorRaise,
            seeder,
            seederFee,
            seederUnits,
            seederCooldownDuration,
            minimumTradingDuration,
            redeemInit,
          },
          {
            name: tokenName,
            symbol: tokenSymbol,
            prestige: prestige.address,
            minimumStatus,
            totalSupply: totalTokenSupply,
          },
          {
            crpFactory: crpFactory.address,
            balancerFactory: bFactory.address,
            reserve: reserve.address,
            reserveInit,
            initialValuation,
            // finalValuation: redeemInit.add(minimumCreatorRaise).add(seederFee),
            finalValuation: initialValuation.add(1),
<<<<<<< HEAD
          },
          redeemInit
=======
          }
>>>>>>> d8af02b9
        )) as Trust,
      "revert MIN_INITIAL_VALUTION",
      "did not enforce valuation difference restriction (example 1)"
    );

    await Util.assertError(
      async () =>
        (await trustFactory.deploy(
          {
            creator: signers[0].address,
            minimumCreatorRaise: minimumCreatorRaise,
            seeder,
            seederFee,
            seederUnits,
            seederCooldownDuration,
            minimumTradingDuration,
            redeemInit,
          },
          {
            name: tokenName,
            symbol: tokenSymbol,
            prestige: prestige.address,
            minimumStatus,
            totalSupply: totalTokenSupply,
          },
          {
            crpFactory: crpFactory.address,
            balancerFactory: bFactory.address,
            reserve: reserve.address,
            reserveInit,
            initialValuation: redeemInit
              .add(minimumCreatorRaise)
              .add(seederFee)
              .add(reserveInit)
              .sub(1),
            finalValuation: redeemInit
              .add(minimumCreatorRaise)
              .add(seederFee)
              .add(reserveInit),
          }
        )) as Trust,
      "revert MIN_INITIAL_VALUTION",
      "did not enforce valuation difference restriction (example 2)"
    );
  });

  it("should be able to exit trust if creator does not end raise", async function () {
    this.timeout(0);

    const signers = await ethers.getSigners();

    const [rightsManager, crpFactory, bFactory] = await Util.balancerDeploy();

    const reserve = (await Util.basicDeploy(
      "ReserveToken",
      {}
    )) as ReserveToken;

    const prestigeFactory = await ethers.getContractFactory("Prestige");
    const prestige = (await prestigeFactory.deploy()) as Prestige;
    const minimumStatus = Status.NIL;

    const trustFactory = await ethers.getContractFactory("Trust", {
      libraries: {
        RightsManager: rightsManager.address,
      },
    });

    const tokenName = "Token";
    const tokenSymbol = "TKN";

    const reserveInit = ethers.BigNumber.from("2000" + Util.eighteenZeros);
    const redeemInit = ethers.BigNumber.from("2000" + Util.eighteenZeros);
    const totalTokenSupply = ethers.BigNumber.from("2000" + Util.eighteenZeros);
    const initialValuation = ethers.BigNumber.from(
      "20000" + Util.eighteenZeros
    );
    const minimumCreatorRaise = ethers.BigNumber.from(
      "100" + Util.eighteenZeros
    );
    const seeder = signers[1].address; // seeder is not creator/owner
    const seederFee = ethers.BigNumber.from("100" + Util.eighteenZeros);
    const seederUnits = 0;
    const seederCooldownDuration = 0;

    const minimumTradingDuration = 10;

    const trust = (await trustFactory.deploy(
      {
        creator: signers[0].address,
        minimumCreatorRaise: minimumCreatorRaise,
        seeder,
        seederFee,
        seederUnits,
        seederCooldownDuration,
        minimumTradingDuration,
        redeemInit,
      },
      {
        name: tokenName,
        symbol: tokenSymbol,
        prestige: prestige.address,
        minimumStatus,
        totalSupply: totalTokenSupply,
      },
      {
        crpFactory: crpFactory.address,
        balancerFactory: bFactory.address,
        reserve: reserve.address,
        reserveInit,
        initialValuation,
        finalValuation: redeemInit
          .add(minimumCreatorRaise)
          .add(seederFee)
          .add(reserveInit),
<<<<<<< HEAD
      },
      redeemInit
=======
      }
>>>>>>> d8af02b9
    )) as Trust;

    await trust.deployed();

    // seeder needs some cash, give everything (1 billion USD) to seeder
    await reserve.transfer(
      signers[1].address,
      await reserve.balanceOf(signers[0].address)
    );

    const reserveSeeder = new ethers.Contract(
      reserve.address,
      reserve.interface,
      signers[1]
    ) as ReserveToken;
    await reserveSeeder.transfer(await trust.pool(), reserveInit);

    await trust.anonStartDistribution({
      gasLimit: 100000000,
    });

    const startBlock = await ethers.provider.getBlockNumber();

    const trust2 = new ethers.Contract(
      trust.address,
      trust.interface,
      signers[2]
    ) as Trust;
    // some other signer triggers trust to exit before unblock, should fail
    await Util.assertError(
      async () => await trust2.anonEndDistribution(),
      "revert BAD_PHASE",
      "trust exited before unblock"
    );

    // create a few blocks by sending some tokens around
    while (
      (await ethers.provider.getBlockNumber()) <=
      startBlock + minimumTradingDuration
    ) {
      await reserveSeeder.transfer(signers[1].address, 1);
    }

    // some other signer triggers trust to exit after unblock, should succeed
    await trust2.anonEndDistribution();

    // trust should no longer hold any reserve
    assert(
      (await reserve.balanceOf(trust.address)).eq(0),
      "trust still holds non-zero reserve balance"
    );
  });

  it("should NOT refund successful raise", async function () {
    this.timeout(0);

    const signers = await ethers.getSigners();

    const [rightsManager, crpFactory, bFactory] = await Util.balancerDeploy();

    const reserve = (await Util.basicDeploy(
      "ReserveToken",
      {}
    )) as ReserveToken;

    const prestigeFactory = await ethers.getContractFactory("Prestige");
    const prestige = (await prestigeFactory.deploy()) as Prestige;
    const minimumStatus = Status.NIL;

    const trustFactory = await ethers.getContractFactory("Trust", {
      libraries: {
        RightsManager: rightsManager.address,
      },
    });

    const tokenName = "Token";
    const tokenSymbol = "TKN";

    const reserveInit = ethers.BigNumber.from("2000" + Util.eighteenZeros);
    const redeemInit = ethers.BigNumber.from("2000" + Util.eighteenZeros);
    const totalTokenSupply = ethers.BigNumber.from("2000" + Util.eighteenZeros);
    const initialValuation = ethers.BigNumber.from(
      "20000" + Util.eighteenZeros
    );
    const minimumCreatorRaise = ethers.BigNumber.from(
      "100" + Util.eighteenZeros
    );
    const owner = signers[0].address;
    const seeder = owner;
    const seederFee = ethers.BigNumber.from("100" + Util.eighteenZeros);
    const seederUnits = 0;
    const seederCooldownDuration = 0;

    const minimumTradingDuration = 50;

    const trust = (await trustFactory.deploy(
      {
        creator: signers[0].address,
        minimumCreatorRaise: minimumCreatorRaise,
        seeder,
        seederFee,
        seederUnits,
        seederCooldownDuration,
        minimumTradingDuration,
        redeemInit,
      },
      {
        name: tokenName,
        symbol: tokenSymbol,
        prestige: prestige.address,
        minimumStatus,
        totalSupply: totalTokenSupply,
      },
      {
        crpFactory: crpFactory.address,
        balancerFactory: bFactory.address,
        reserve: reserve.address,
        reserveInit,
        initialValuation,
        finalValuation: redeemInit
          .add(minimumCreatorRaise)
          .add(seederFee)
          .add(reserveInit),
      }
    )) as Trust;

    await trust.deployed();

    await reserve.transfer(await trust.pool(), reserveInit);

    await trust.anonStartDistribution({
      gasLimit: 100000000,
    });
    const startBlock = await ethers.provider.getBlockNumber();

    // users hit the minimum raise
    const spend1 = ethers.BigNumber.from("300" + Util.eighteenZeros);
    const spend2 = ethers.BigNumber.from("300" + Util.eighteenZeros);
    await reserve.transfer(signers[1].address, spend1.mul(10));
    await reserve.transfer(signers[2].address, spend2);

    const trustPool = new ethers.Contract(
      await trust.pool(),
      poolJson.abi,
      signers[0]
    ) as RedeemableERC20Pool;

    let [crp, bPool] = await Util.poolContracts(signers, trustPool);

    const bPool1 = bPool.connect(signers[1]);
    const reserve1 = reserve.connect(signers[1]);

    const crp1 = new ethers.Contract(
      await trustPool.crp(),
      crpJson.abi,
      signers[1]
    );

    let i = 0;
    while (i < 10) {
      await crp1.pokeWeights();
      await reserve1.approve(bPool1.address, spend1);
      await bPool1.swapExactAmountIn(
        reserve.address,
        spend1,
        await trust.token(),
        ethers.BigNumber.from("1"),
        ethers.BigNumber.from("1000000" + Util.eighteenZeros)
      );
      i++;
    }

    const crp2 = crp.connect(signers[2]);
    await crp2.pokeWeights();

    const bPool2 = bPool.connect(signers[2]);
    const reserve2 = reserve.connect(signers[2]);
    await reserve2.approve(bPool2.address, spend2);

    await bPool2.swapExactAmountIn(
      reserve.address,
      spend2,
      await trust.token(),
      ethers.BigNumber.from("1"),
      ethers.BigNumber.from("1000000" + Util.eighteenZeros)
    );

    while (
      (await ethers.provider.getBlockNumber()) <=
      startBlock + minimumTradingDuration
    ) {
      await reserve.transfer(signers[1].address, 1);
    }

    const ownerBefore = await reserve.balanceOf(signers[0].address);
    await trust.anonEndDistribution();
    const dust = await reserve.balanceOf(bPool.address);
    const ownerAfter = await reserve.balanceOf(signers[0].address);
    const ownerDiff = ownerAfter.sub(ownerBefore);
    // Owner is the seeder so they lose dust here.
    const expectedOwnerDiff = ethers.BigNumber.from(
      "3300000000000000000000"
    ).sub(dust);

    assert(
      expectedOwnerDiff.eq(ownerDiff),
      `wrong owner diff ${expectedOwnerDiff} ${ownerDiff}`
    );

    const token1 = new ethers.Contract(
      await trust.token(),
      redeemableTokenJson.abi,
      signers[1]
    ) as RedeemableERC20;
    await token1.senderRedeem(await token1.balanceOf(signers[1].address));
    const reserveBalance1 = await reserve.balanceOf(signers[1].address);
    const expectedBalance1 = "1829852661873618767643";
    assert(
      ethers.BigNumber.from(expectedBalance1).eq(reserveBalance1),
      `wrong balance 1 after redemption: ${reserveBalance1} ${expectedBalance1}`
    );

    const token2 = new ethers.Contract(
      await trust.token(),
      redeemableTokenJson.abi,
      signers[2]
    ) as RedeemableERC20;
    await token2.senderRedeem(await token2.balanceOf(signers[2].address));
    const reserveBalance2 = await reserve.balanceOf(signers[2].address);
    const expectedBalance2 = "170145949097001906142";
    assert(
      ethers.BigNumber.from(expectedBalance2).eq(reserveBalance2),
      `wrong balance 2 after redemption: ${reserveBalance2} ${expectedBalance2}`
    );
  });

  it("should refund users", async function () {
    this.timeout(0);

    const signers = await ethers.getSigners();

    const [rightsManager, crpFactory, bFactory] = await Util.balancerDeploy();

    const reserve = (await Util.basicDeploy(
      "ReserveToken",
      {}
    )) as ReserveToken;

    const prestigeFactory = await ethers.getContractFactory("Prestige");
    const prestige = (await prestigeFactory.deploy()) as Prestige;
    const minimumStatus = Status.NIL;

    const trustFactory = await ethers.getContractFactory("Trust", {
      libraries: {
        RightsManager: rightsManager.address,
      },
    });

    const tokenName = "Token";
    const tokenSymbol = "TKN";

    const reserveInit = ethers.BigNumber.from("100000" + Util.eighteenZeros);
    const redeemInit = ethers.BigNumber.from("100000" + Util.eighteenZeros);
    const totalTokenSupply = ethers.BigNumber.from(
      "100000" + Util.eighteenZeros
    );
    const initialValuation = ethers.BigNumber.from(
      "1000000" + Util.eighteenZeros
    );
    const minimumCreatorRaise = ethers.BigNumber.from(
      "100000" + Util.eighteenZeros
    );
    const seeder = signers[0].address;
    const seederFee = ethers.BigNumber.from("100" + Util.eighteenZeros);
    const seederUnits = 0;
    const seederCooldownDuration = 0;

    const minimumTradingDuration = 15;

    const trust = (await trustFactory.deploy(
      {
        creator: signers[0].address,
        minimumCreatorRaise,
        seeder,
        seederFee,
        seederUnits,
        seederCooldownDuration,
        minimumTradingDuration,
        redeemInit,
      },
      {
        name: tokenName,
        symbol: tokenSymbol,
        prestige: prestige.address,
        minimumStatus,
        totalSupply: totalTokenSupply,
      },
      {
        crpFactory: crpFactory.address,
        balancerFactory: bFactory.address,
        reserve: reserve.address,
        reserveInit,
        initialValuation,
        finalValuation: redeemInit
          .add(minimumCreatorRaise)
          .add(seederFee)
          .add(reserveInit),
<<<<<<< HEAD
      },
      redeemInit
=======
      }
>>>>>>> d8af02b9
    )) as Trust;

    (await trust.deployed()) as Trust;

    await reserve.transfer(await trust.pool(), reserveInit);

    await trust.anonStartDistribution({
      gasLimit: 100000000,
    });
    const startBlock = await ethers.provider.getBlockNumber();

    // have a few signers buy some tokens
    await reserve.transfer(
      signers[1].address,
      ethers.BigNumber.from("1000" + Util.eighteenZeros)
    );
    await reserve.transfer(
      signers[2].address,
      ethers.BigNumber.from("2000" + Util.eighteenZeros)
    );

    const trustPool = new ethers.Contract(
      await trust.pool(),
      poolJson.abi,
      signers[0]
    ) as RedeemableERC20Pool;

    let [crp, bPool] = await Util.poolContracts(signers, trustPool);

    const bPool1 = bPool.connect(signers[1]);
    const reserve1 = reserve.connect(signers[1]);
    await reserve1.approve(
      bPool1.address,
      ethers.BigNumber.from("1000" + Util.eighteenZeros)
    );

    await bPool1.swapExactAmountIn(
      reserve.address,
      ethers.BigNumber.from("1000" + Util.eighteenZeros),
      await trust.token(),
      ethers.BigNumber.from("1"),
      ethers.BigNumber.from("1000000" + Util.eighteenZeros)
    );
    const crp2 = crp.connect(signers[2]);
    await crp2.pokeWeights();

    const bPool2 = bPool.connect(signers[2]);
    const reserve2 = reserve.connect(signers[2]);
    await reserve2.approve(
      bPool2.address,
      ethers.BigNumber.from("2000" + Util.eighteenZeros)
    );

    await bPool2.swapExactAmountIn(
      reserve.address,
      ethers.BigNumber.from("2000" + Util.eighteenZeros),
      await trust.token(),
      ethers.BigNumber.from("1"),
      ethers.BigNumber.from("1000000" + Util.eighteenZeros)
    );

    // create a few blocks by sending some tokens around
    while (
      (await ethers.provider.getBlockNumber()) <=
      startBlock + minimumTradingDuration
    ) {
      await reserve.transfer(signers[1].address, 1);
    }

    await trust.anonEndDistribution();

    const token1 = new ethers.Contract(
      await trust.token(),
      redeemableTokenJson.abi,
      signers[1]
    ) as RedeemableERC20;
    await token1.senderRedeem(await token1.balanceOf(signers[1].address));
    const reserveBalance1 = await reserve.balanceOf(signers[1].address);
    const expectedBalance1 = "841320926251152929583";
    assert(
      ethers.BigNumber.from(expectedBalance1).eq(reserveBalance1),
      `wrong balance 1 after redemption: ${reserveBalance1} ${expectedBalance1}`
    );

    const token2 = new ethers.Contract(
      await trust.token(),
      redeemableTokenJson.abi,
      signers[2]
    ) as RedeemableERC20;
    await token2.senderRedeem(await token1.balanceOf(signers[2].address));
    const reserveBalance2 = await reserve.balanceOf(signers[2].address);
    const expectedBalance2 = "2158594779527790295800";
    assert(
      ethers.BigNumber.from(expectedBalance2).eq(reserveBalance2),
      `wrong balance 2 after redemption: ${reserveBalance2} ${expectedBalance2}`
    );
  });

  it("should create tokens", async function () {
    this.timeout(0);

    const signers = await ethers.getSigners();

    const [rightsManager, crpFactory, bFactory] = await Util.balancerDeploy();

    const reserve = (await Util.basicDeploy(
      "ReserveToken",
      {}
    )) as ReserveToken;

    const prestigeFactory = await ethers.getContractFactory("Prestige");
    const prestige = (await prestigeFactory.deploy()) as Prestige;
    const minimumStatus = Status.NIL;

    const trustFactory = await ethers.getContractFactory("Trust", {
      libraries: {
        RightsManager: rightsManager.address,
      },
    });

    const tokenName = "Token";
    const tokenSymbol = "TKN";

    const reserveInit = ethers.BigNumber.from("100000" + Util.eighteenZeros);
    const redeemInit = ethers.BigNumber.from("100000" + Util.eighteenZeros);
    const totalTokenSupply = ethers.BigNumber.from(
      "100000" + Util.eighteenZeros
    );
    const initialValuation = ethers.BigNumber.from(
      "1000000" + Util.eighteenZeros
    );
    const minimumCreatorRaise = ethers.BigNumber.from("0");
    const seeder = signers[0].address;
    const seederFee = ethers.BigNumber.from("0");
    const seederUnits = 0;
    const seederCooldownDuration = 0;

    const minimumTradingDuration = 10;

    const trust = (await trustFactory.deploy(
      {
        creator: signers[0].address,
        minimumCreatorRaise,
        seeder,
        seederFee,
        seederUnits,
        seederCooldownDuration,
        minimumTradingDuration,
        redeemInit,
      },
      {
        name: tokenName,
        symbol: tokenSymbol,
        prestige: prestige.address,
        minimumStatus,
        totalSupply: totalTokenSupply,
      },
      {
        crpFactory: crpFactory.address,
        balancerFactory: bFactory.address,
        reserve: reserve.address,
        reserveInit,
        initialValuation,
        finalValuation: redeemInit
          .add(minimumCreatorRaise)
          .add(seederFee)
          .add(reserveInit),
<<<<<<< HEAD
      },
      redeemInit
=======
      }
>>>>>>> d8af02b9
    )) as Trust;

    await trust.deployed();

    await reserve.transfer(await trust.pool(), reserveInit);

    await trust.anonStartDistribution({
      gasLimit: 100000000,
    });
    const startBlock = await ethers.provider.getBlockNumber();

    // create a few blocks by sending some tokens around
    while (
      (await ethers.provider.getBlockNumber()) <=
      startBlock + minimumTradingDuration
    ) {
      await reserve.transfer(signers[1].address, 1);
    }

    await trust.anonEndDistribution();
  });
});<|MERGE_RESOLUTION|>--- conflicted
+++ resolved
@@ -158,12 +158,7 @@
         reserveInit,
         initialValuation,
         finalValuation: successLevel,
-<<<<<<< HEAD
-      },
-      redeemInit
-=======
       }
->>>>>>> d8af02b9
     )) as Trust;
 
     await trust.deployed();
@@ -323,12 +318,7 @@
         reserveInit,
         initialValuation,
         finalValuation: successLevel,
-<<<<<<< HEAD
-      },
-      redeemInit
-=======
       }
->>>>>>> d8af02b9
     )) as Trust;
 
     await trust.deployed();
@@ -479,12 +469,7 @@
         reserveInit,
         initialValuation,
         finalValuation,
-<<<<<<< HEAD
-      },
-      redeemInit
-=======
       }
->>>>>>> d8af02b9
     )) as Trust;
 
     await trust.deployed();
@@ -644,12 +629,7 @@
             reserveInit,
             initialValuation,
             finalValuation: successLevel,
-<<<<<<< HEAD
-          },
-          redeemInit
-=======
           }
->>>>>>> d8af02b9
         )) as Trust,
       "revert MIN_TOKEN_SUPPLY",
       "setting totalTokenSupply to zero did not error"
@@ -740,12 +720,7 @@
             reserveInit,
             initialValuation,
             finalValuation: successLevel,
-<<<<<<< HEAD
-          },
-          redeemInit
-=======
           }
->>>>>>> d8af02b9
         )) as Trust,
       "revert MIN_RESERVE",
       "setting reserveInit to zero did not error"
@@ -836,12 +811,7 @@
         reserveInit,
         initialValuation,
         finalValuation: successLevel,
-<<<<<<< HEAD
-      },
-      redeemInit
-=======
       }
->>>>>>> d8af02b9
     )) as Trust;
   });
 
@@ -927,12 +897,7 @@
         reserveInit,
         initialValuation,
         finalValuation: successLevel,
-<<<<<<< HEAD
-      },
-      redeemInit
-=======
       }
->>>>>>> d8af02b9
     )) as Trust;
 
     await trust.deployed();
@@ -1216,12 +1181,7 @@
         reserveInit,
         initialValuation,
         finalValuation: successLevel,
-<<<<<<< HEAD
-      },
-      redeemInit
-=======
       }
->>>>>>> d8af02b9
     )) as Trust;
 
     await trust.deployed();
@@ -1398,12 +1358,7 @@
         reserveInit,
         initialValuation,
         finalValuation: successLevel,
-<<<<<<< HEAD
-      },
-      redeemInit
-=======
       }
->>>>>>> d8af02b9
     )) as Trust;
 
     await trust.deployed();
@@ -1497,12 +1452,7 @@
         reserveInit,
         initialValuation,
         finalValuation: successLevel,
-<<<<<<< HEAD
-      },
-      redeemInit
-=======
       }
->>>>>>> d8af02b9
     )) as Trust;
 
     await trust.deployed();
@@ -1766,12 +1716,7 @@
         reserveInit,
         initialValuation,
         finalValuation: successLevel,
-<<<<<<< HEAD
-      },
-      redeemInit
-=======
       }
->>>>>>> d8af02b9
     )) as Trust;
 
     await trust.deployed();
@@ -1865,12 +1810,7 @@
         reserveInit,
         initialValuation,
         finalValuation: successLevel,
-<<<<<<< HEAD
-      },
-      redeemInit
-=======
       }
->>>>>>> d8af02b9
     )) as Trust;
 
     await trust.deployed();
@@ -1879,20 +1819,12 @@
       await trust.token(),
       redeemableTokenJson.abi,
       signers[0]
-<<<<<<< HEAD
     ) as RedeemableERC20;
-=======
-    );
->>>>>>> d8af02b9
     const pool = new ethers.Contract(
       await trust.pool(),
       poolJson.abi,
       signers[0]
-<<<<<<< HEAD
     ) as RedeemableERC20Pool;
-=======
-    );
->>>>>>> d8af02b9
 
     // seeder needs some cash, give enough to seeder
     await reserve.transfer(seeder, reserveInit);
@@ -2053,12 +1985,7 @@
         reserveInit,
         initialValuation,
         finalValuation: successLevel,
-<<<<<<< HEAD
-      },
-      redeemInit
-=======
       }
->>>>>>> d8af02b9
     )) as Trust;
 
     await trust.deployed();
@@ -2168,12 +2095,7 @@
         reserveInit,
         initialValuation,
         finalValuation: successLevel,
-<<<<<<< HEAD
-      },
-      redeemInit
-=======
       }
->>>>>>> d8af02b9
     )) as Trust;
 
     await trust.deployed();
@@ -2285,12 +2207,7 @@
         reserveInit,
         initialValuation,
         finalValuation: successLevel,
-<<<<<<< HEAD
-      },
-      redeemInit
-=======
       }
->>>>>>> d8af02b9
     )) as Trust;
 
     await trust.deployed();
@@ -2374,12 +2291,7 @@
         reserveInit,
         initialValuation,
         finalValuation: successLevel,
-<<<<<<< HEAD
-      },
-      redeemInit
-=======
       }
->>>>>>> d8af02b9
     )) as Trust;
 
     await trust.deployed();
@@ -2471,12 +2383,7 @@
         reserveInit,
         initialValuation,
         finalValuation: successLevel,
-<<<<<<< HEAD
-      },
-      redeemInit
-=======
       }
->>>>>>> d8af02b9
     )) as Trust;
 
     await trust.deployed();
@@ -2608,12 +2515,7 @@
         reserveInit,
         initialValuation,
         finalValuation: successLevel,
-<<<<<<< HEAD
-      },
-      redeemInit
-=======
       }
->>>>>>> d8af02b9
     )) as Trust;
 
     await trust.deployed();
@@ -2750,12 +2652,7 @@
         reserveInit,
         initialValuation,
         finalValuation: successLevel,
-<<<<<<< HEAD
-      },
-      redeemInit
-=======
       }
->>>>>>> d8af02b9
     )) as Trust;
 
     await trust.deployed();
@@ -2871,12 +2768,7 @@
         reserveInit,
         initialValuation,
         finalValuation: successLevel,
-<<<<<<< HEAD
-      },
-      redeemInit
-=======
       }
->>>>>>> d8af02b9
     )) as Trust;
 
     await trust.deployed();
@@ -2987,14 +2879,8 @@
         reserveInit,
         initialValuation,
         finalValuation: successLevel,
-<<<<<<< HEAD
-      },
-      redeemInit
+      }
     ) as Promise<Trust>;
-=======
-      }
-    );
->>>>>>> d8af02b9
 
     await Util.assertError(
       async () => (await trustPromise) as Trust,
@@ -3077,12 +2963,7 @@
         reserveInit,
         initialValuation,
         finalValuation: successLevel,
-<<<<<<< HEAD
-      },
-      redeemInit
-=======
       }
->>>>>>> d8af02b9
     )) as Trust;
 
     await trust.deployed();
@@ -3201,11 +3082,7 @@
       await trust.pool(),
       poolJson.abi,
       signers[0]
-<<<<<<< HEAD
     ) as RedeemableERC20Pool;
-=======
-    );
->>>>>>> d8af02b9
 
     const balancerPoolReserveBalance = await reserve.balanceOf(
       await bPool.address
@@ -3820,14 +3697,8 @@
         reserveInit,
         initialValuation,
         finalValuation: successLevel,
-<<<<<<< HEAD
-      },
-      redeemInit
+      }
     )) as Trust;
-=======
-      }
-    );
->>>>>>> d8af02b9
 
     await trust.deployed();
 
@@ -3932,12 +3803,7 @@
         reserveInit,
         initialValuation,
         finalValuation: successLevel,
-<<<<<<< HEAD
-      },
-      redeemInit
-=======
       }
->>>>>>> d8af02b9
     )) as Trust;
 
     await trust.deployed();
@@ -4027,12 +3893,7 @@
             reserveInit,
             initialValuation,
             finalValuation: successLevel.sub(1),
-<<<<<<< HEAD
-          },
-          redeemInit
-=======
           }
->>>>>>> d8af02b9
         )) as Trust,
       "revert MIN_FINAL_VALUATION",
       "did not enforce restriction that final valuation larger than success level"
@@ -4110,12 +3971,7 @@
               .add(minimumCreatorRaise)
               .add(seederFee)
               .add(reserveInit),
-<<<<<<< HEAD
-          },
-          redeemInit
-=======
           }
->>>>>>> d8af02b9
         )) as Trust,
       "revert MIN_TOKEN_SUPPLY",
       "did not enforce restriction that minted tokens be greater than liquidity"
@@ -4191,12 +4047,7 @@
             initialValuation,
             // finalValuation: redeemInit.add(minimumCreatorRaise).add(seederFee),
             finalValuation: initialValuation.add(1),
-<<<<<<< HEAD
-          },
-          redeemInit
-=======
           }
->>>>>>> d8af02b9
         )) as Trust,
       "revert MIN_INITIAL_VALUTION",
       "did not enforce valuation difference restriction (example 1)"
@@ -4312,12 +4163,7 @@
           .add(minimumCreatorRaise)
           .add(seederFee)
           .add(reserveInit),
-<<<<<<< HEAD
-      },
-      redeemInit
-=======
       }
->>>>>>> d8af02b9
     )) as Trust;
 
     await trust.deployed();
@@ -4625,12 +4471,7 @@
           .add(minimumCreatorRaise)
           .add(seederFee)
           .add(reserveInit),
-<<<<<<< HEAD
-      },
-      redeemInit
-=======
       }
->>>>>>> d8af02b9
     )) as Trust;
 
     (await trust.deployed()) as Trust;
@@ -4798,12 +4639,7 @@
           .add(minimumCreatorRaise)
           .add(seederFee)
           .add(reserveInit),
-<<<<<<< HEAD
-      },
-      redeemInit
-=======
       }
->>>>>>> d8af02b9
     )) as Trust;
 
     await trust.deployed();
