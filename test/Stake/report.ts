import { assert } from "chai";
import { hexlify } from "ethers/lib/utils";
import { ethers } from "hardhat";
import { CloneFactory, ReserveToken18 } from "../../typechain";
import {
  Stake,
  StakeConfigStruct,
} from "../../typechain/contracts/stake/Stake";
import {
  generateEvaluableConfig,
  memoryOperand,
  MemoryType,
  op,
  Opcode,
  stakeCloneDeploy,
  stakeImplementation,
} from "../../utils";
import { max_uint256, sixZeros } from "../../utils/constants/bigNumber";
import { THRESHOLDS } from "../../utils/constants/stake";
import { basicDeploy } from "../../utils/deploy/basicDeploy";
import deploy1820 from "../../utils/deploy/registry1820/deploy";
import { getBlockTimestamp, timewarp } from "../../utils/hardhat";
import { numArrayToReport } from "../../utils/tier";

describe("Stake report", async function () {
  let implementation: Stake;
  let cloneFactory: CloneFactory;
  let token: ReserveToken18;

  before(async () => {
    // Deploy ERC1820Registry
    const signers = await ethers.getSigners();
    await deploy1820(signers[0]);

    implementation = await stakeImplementation();

    //Deploy Clone Factory
    cloneFactory = (await basicDeploy("CloneFactory", {})) as CloneFactory;
  });

  beforeEach(async () => {
    token = (await basicDeploy("ReserveToken18", {})) as ReserveToken18;
    await token.initialize();
  });

  it("should return a correct report when staked tokens exceeded all thresholds until some were withdrawn, and then deposited again to exceed all thresholds", async function () {
    const signers = await ethers.getSigners();
    const [deployer, alice] = signers;

    const constants = [max_uint256, max_uint256]; // setting deposits and withdrawals to max

    const max_deposit = op(
      Opcode.read_memory,
      memoryOperand(MemoryType.Constant, 0)
    );
    const max_withdraw = op(
      Opcode.read_memory,
      memoryOperand(MemoryType.Constant, 1)
    );

    const source = [max_deposit, max_withdraw];
    const evaluableConfig = await generateEvaluableConfig(source, constants);
    const stakeConfigStruct: StakeConfigStruct = {
      name: "Stake Token",
      symbol: "STKN",
      asset: token.address,
      evaluableConfig: evaluableConfig,
    };

    const stake = await stakeCloneDeploy(
      deployer,
      cloneFactory,
      implementation,
      stakeConfigStruct
    );

    // Give Alice reserve tokens and deposit them
    const depositAmount0 = THRESHOLDS[7].add(1);
    await token.transfer(alice.address, depositAmount0);
    await token.connect(alice).approve(stake.address, depositAmount0);
    await stake.connect(alice).deposit(depositAmount0, alice.address);

    const blockTime0_ = await getBlockTimestamp();

    const report0_ = await stake.report(alice.address, THRESHOLDS);

    const expectedReport0 = numArrayToReport([
      blockTime0_,
      blockTime0_,
      blockTime0_,
      blockTime0_,
      blockTime0_,
      blockTime0_,
      blockTime0_,
      blockTime0_,
    ]);

    assert(
      report0_.eq(expectedReport0),
      `did not return correct stake report after first deposit
      expected  ${hexlify(expectedReport0)}
      got       ${hexlify(report0_)}`
    );

    await timewarp(86400);

    const withdrawAmount = ethers.BigNumber.from(4000 + sixZeros);
    await stake
      .connect(alice)
      .withdraw(withdrawAmount, alice.address, alice.address);

    const report1_ = await stake.report(alice.address, THRESHOLDS);

    const expectedReport1 = numArrayToReport([
      blockTime0_,
      blockTime0_,
      blockTime0_,
      blockTime0_,
      0xffffffff,
      0xffffffff,
      0xffffffff,
      0xffffffff,
    ]);

    assert(
      report1_.eq(expectedReport1),
      `did not return correct stake report after withdraw
      expected  ${hexlify(expectedReport1)}
      got       ${hexlify(report1_)}`
    );

    await token.connect(alice).approve(stake.address, withdrawAmount);
    await stake.connect(alice).deposit(withdrawAmount, alice.address);

    const blockTime1_ = await getBlockTimestamp();

    const report2_ = await stake.report(alice.address, THRESHOLDS);

    const expectedReport2 = numArrayToReport([
      blockTime0_,
      blockTime0_,
      blockTime0_,
      blockTime0_,
      blockTime1_,
      blockTime1_,
      blockTime1_,
      blockTime1_,
    ]);

    assert(
      report2_.eq(expectedReport2),
      `did not return correct stake report after second deposit
      expected  ${hexlify(expectedReport2)}
      got       ${hexlify(report2_)}`
    );
  });

  it("should return a correct report when staked tokens exceeded 1st threshold until some were withdrawn, and then deposited again to exceed 1st threshold", async function () {
    const signers = await ethers.getSigners();
<<<<<<< HEAD
    const [deployer, alice] = signers;
=======
    const deployer = signers[0];

    const alice = signers[2];
>>>>>>> 10646e6d

    const constants = [max_uint256, max_uint256]; // setting deposits and withdrawals to max

    const max_deposit = op(
      Opcode.read_memory,
      memoryOperand(MemoryType.Constant, 0)
    );
    const max_withdraw = op(
      Opcode.read_memory,
      memoryOperand(MemoryType.Constant, 1)
    );

    const source = [max_deposit, max_withdraw];
    const evaluableConfig = await generateEvaluableConfig(source, constants);
    const stakeConfigStruct: StakeConfigStruct = {
      name: "Stake Token",
      symbol: "STKN",
      asset: token.address,
      evaluableConfig: evaluableConfig,
    };

    const stake = await stakeCloneDeploy(
      deployer,
      cloneFactory,
      implementation,
      stakeConfigStruct
    );

    // Give Alice reserve tokens and deposit them
    const depositAmount0 = THRESHOLDS[0].add(1);
    await token.transfer(alice.address, depositAmount0);
    await token.connect(alice).approve(stake.address, depositAmount0);
    await stake.connect(alice).deposit(depositAmount0, alice.address);

    const blockTime0_ = await getBlockTimestamp();

    const report0_ = await stake.report(alice.address, THRESHOLDS);

    const expectedReport0 = numArrayToReport([
      blockTime0_,
      0xffffffff,
      0xffffffff,
      0xffffffff,
      0xffffffff,
      0xffffffff,
      0xffffffff,
      0xffffffff,
    ]);

    assert(
      report0_.eq(expectedReport0),
      `did not return correct stake report after first deposit
      expected  ${hexlify(expectedReport0)}
      got       ${hexlify(report0_)}`
    );

    await timewarp(86400);

    const withdrawAmount = 100;
    await stake
      .connect(alice)
      .withdraw(withdrawAmount, alice.address, alice.address);

    const report1_ = await stake.report(alice.address, THRESHOLDS);

    const expectedReport1 = numArrayToReport([
      0xffffffff, 0xffffffff, 0xffffffff, 0xffffffff, 0xffffffff, 0xffffffff,
      0xffffffff, 0xffffffff,
    ]);

    assert(
      report1_.eq(expectedReport1),
      `did not return correct stake report after withdraw
      expected  ${hexlify(expectedReport1)}
      got       ${hexlify(report1_)}`
    );

    await token.connect(alice).approve(stake.address, withdrawAmount);
    await stake.connect(alice).deposit(withdrawAmount, alice.address);

    const blockTime1_ = await getBlockTimestamp();

    const report2_ = await stake.report(alice.address, THRESHOLDS);

    const expectedReport2 = numArrayToReport([
      blockTime1_,
      0xffffffff,
      0xffffffff,
      0xffffffff,
      0xffffffff,
      0xffffffff,
      0xffffffff,
      0xffffffff,
    ]);

    assert(
      report2_.eq(expectedReport2),
      `did not return correct stake report after second deposit, where Tier ONE time should be blockTime1_ and not blockTime0_
      expected  ${hexlify(expectedReport2)}
      got       ${hexlify(report2_)}`
    );
  });

  it("should return one-to-many reports i.e. when different lists of thresholds are checked against", async function () {
    const signers = await ethers.getSigners();
<<<<<<< HEAD
    const [deployer, alice] = signers;
=======
    const deployer = signers[0];

    const alice = signers[2];
>>>>>>> 10646e6d

    const constants = [max_uint256, max_uint256]; // setting deposits and withdrawals to max

    const max_deposit = op(
      Opcode.read_memory,
      memoryOperand(MemoryType.Constant, 0)
    );
    const max_withdraw = op(
      Opcode.read_memory,
      memoryOperand(MemoryType.Constant, 1)
    );

    const source = [max_deposit, max_withdraw];
    const evaluableConfig = await generateEvaluableConfig(source, constants);
    const stakeConfigStruct: StakeConfigStruct = {
      name: "Stake Token",
      symbol: "STKN",
      asset: token.address,
      evaluableConfig: evaluableConfig,
    };

    const stake = await stakeCloneDeploy(
      deployer,
      cloneFactory,
      implementation,
      stakeConfigStruct
    );

    // Give Alice reserve tokens and deposit them
    const depositAmount0 = THRESHOLDS[3].add(1);
    await token.transfer(alice.address, depositAmount0);
    await token.connect(alice).approve(stake.address, depositAmount0);
    await stake.connect(alice).deposit(depositAmount0, alice.address);

    const depositTimestamp0 = await getBlockTimestamp();

    const thresholds0 = THRESHOLDS;
    const thresholds1 = [1500, 2500, 3500, 4500, 5500, 6500, 7500, 8500].map(
      (value) => ethers.BigNumber.from(value + sixZeros)
    );

    const report0 = await stake.report(alice.address, thresholds0);
    const report1 = await stake.report(alice.address, thresholds1);

    const expected0 = numArrayToReport([
      depositTimestamp0,
      depositTimestamp0,
      depositTimestamp0,
      depositTimestamp0,
      0xffffffff,
      0xffffffff,
      0xffffffff,
      0xffffffff,
    ]);
    const expected1 = numArrayToReport([
      depositTimestamp0,
      depositTimestamp0,
      depositTimestamp0,
      0xffffffff, // not enough to reach tier 4 according to `thresholds1`
      0xffffffff,
      0xffffffff,
      0xffffffff,
      0xffffffff,
    ]);

    assert(
      report0.eq(expected0),
      `did not return correct stake report0
        expected  ${hexlify(expected0)}
        got       ${hexlify(report0)}`
    );
    assert(
      report1.eq(expected1),
      `did not return correct stake report1
        expected  ${hexlify(expected1)}
        got       ${hexlify(report1)}`
    );
  });

  it("should return a correct report when enough tokens have been staked to exceed all thresholds", async function () {
    const signers = await ethers.getSigners();
<<<<<<< HEAD
    const [deployer, alice] = signers;
=======
    const deployer = signers[0];

    const alice = signers[2];
>>>>>>> 10646e6d

    const constants = [max_uint256, max_uint256]; // setting deposits and withdrawals to max

    const max_deposit = op(
      Opcode.read_memory,
      memoryOperand(MemoryType.Constant, 0)
    );
    const max_withdraw = op(
      Opcode.read_memory,
      memoryOperand(MemoryType.Constant, 1)
    );

    const source = [max_deposit, max_withdraw];
    const evaluableConfig = await generateEvaluableConfig(source, constants);
    const stakeConfigStruct: StakeConfigStruct = {
      name: "Stake Token",
      symbol: "STKN",
      asset: token.address,
      evaluableConfig: evaluableConfig,
    };

    const stake = await stakeCloneDeploy(
      deployer,
      cloneFactory,
      implementation,
      stakeConfigStruct
    );

    // Give Alice reserve tokens and deposit them
    const depositAmount0 = THRESHOLDS[7].add(1);
    await token.transfer(alice.address, depositAmount0);
    await token.connect(alice).approve(stake.address, depositAmount0);
    await stake.connect(alice).deposit(depositAmount0, alice.address);

    const depositTimestamp = await getBlockTimestamp();

    const report = await stake.report(alice.address, THRESHOLDS);

    const expected = numArrayToReport([
      depositTimestamp,
      depositTimestamp,
      depositTimestamp,
      depositTimestamp,
      depositTimestamp,
      depositTimestamp,
      depositTimestamp,
      depositTimestamp,
    ]);

    assert(
      report.eq(expected),
      `did not return correct stake report
        expected  ${hexlify(expected)}
        got       ${hexlify(report)}`
    );
  });

  it("should return a correct report when enough tokens have been staked to exceed the 2nd threshold then the 4th threshold", async function () {
    const signers = await ethers.getSigners();
<<<<<<< HEAD
    const [deployer, alice] = signers;
=======
    const deployer = signers[0];

    const alice = signers[2];
>>>>>>> 10646e6d

    const constants = [max_uint256, max_uint256]; // setting deposits and withdrawals to max

    const max_deposit = op(
      Opcode.read_memory,
      memoryOperand(MemoryType.Constant, 0)
    );
    const max_withdraw = op(
      Opcode.read_memory,
      memoryOperand(MemoryType.Constant, 1)
    );

    const source = [max_deposit, max_withdraw];
    const evaluableConfig = await generateEvaluableConfig(source, constants);
    const stakeConfigStruct: StakeConfigStruct = {
      name: "Stake Token",
      symbol: "STKN",
      asset: token.address,
      evaluableConfig: evaluableConfig,
    };

    const stake = await stakeCloneDeploy(
      deployer,
      cloneFactory,
      implementation,
      stakeConfigStruct
    );

    await stake.report(alice.address, []);
    // Give Alice reserve tokens and deposit them
    const depositAmount0 = THRESHOLDS[1].add(1);
    await token.transfer(alice.address, depositAmount0);
    await token.connect(alice).approve(stake.address, depositAmount0);
    await stake.connect(alice).deposit(depositAmount0, alice.address);

    const depositTimestamp0 = await getBlockTimestamp();

    const report0 = await stake.report(alice.address, THRESHOLDS);

    const expected0 = numArrayToReport([
      depositTimestamp0,
      depositTimestamp0,
      0xffffffff,
      0xffffffff,
      0xffffffff,
      0xffffffff,
      0xffffffff,
      0xffffffff,
    ]);

    assert(
      report0.eq(expected0),
      `did not return correct stake report0
        expected  ${hexlify(expected0)}
        got       ${hexlify(report0)}`
    );

    // Give Alice reserve tokens and deposit them
    const depositAmount1 = THRESHOLDS[3].sub(depositAmount0);
    await token.transfer(alice.address, depositAmount1);
    await token.connect(alice).approve(stake.address, depositAmount1);
    await stake.connect(alice).deposit(depositAmount1, alice.address);

    const depositTimestamp1 = await getBlockTimestamp();

    const report1 = await stake.report(alice.address, THRESHOLDS);

    const expected1 = numArrayToReport([
      depositTimestamp0,
      depositTimestamp0,
      depositTimestamp1,
      depositTimestamp1,
      0xffffffff,
      0xffffffff,
      0xffffffff,
      0xffffffff,
    ]);

    assert(
      report1.eq(expected1),
      `did not return correct stake report1
        expected  ${hexlify(expected1)}
        got       ${hexlify(report1)}`
    );
  });

  it("should return a correct report when enough tokens have been staked to exceed the 1st threshold", async function () {
    const signers = await ethers.getSigners();
<<<<<<< HEAD
    const [deployer, alice] = signers;
=======
    const deployer = signers[0];

    const alice = signers[2];
>>>>>>> 10646e6d

    const constants = [max_uint256, max_uint256]; // setting deposits and withdrawals to max

    const max_deposit = op(
      Opcode.read_memory,
      memoryOperand(MemoryType.Constant, 0)
    );
    const max_withdraw = op(
      Opcode.read_memory,
      memoryOperand(MemoryType.Constant, 1)
    );

    const source = [max_deposit, max_withdraw];
    const evaluableConfig = await generateEvaluableConfig(source, constants);
    const stakeConfigStruct: StakeConfigStruct = {
      name: "Stake Token",
      symbol: "STKN",
      asset: token.address,
      evaluableConfig: evaluableConfig,
    };

    const stake = await stakeCloneDeploy(
      deployer,
      cloneFactory,
      implementation,
      stakeConfigStruct
    );

    // Give Alice reserve tokens and deposit them
    const depositAmount0 = THRESHOLDS[0].add(1);
    await token.transfer(alice.address, depositAmount0);
    await token.connect(alice).approve(stake.address, depositAmount0);
    await stake.connect(alice).deposit(depositAmount0, alice.address);

    const depositTimestamp = await getBlockTimestamp();

    const report = await stake.report(alice.address, THRESHOLDS);

    const expected = numArrayToReport([
      depositTimestamp,
      0xffffffff,
      0xffffffff,
      0xffffffff,
      0xffffffff,
      0xffffffff,
      0xffffffff,
      0xffffffff,
    ]);

    assert(
      report.eq(expected),
      `did not return correct stake report
        expected  ${hexlify(expected)}
        got       ${hexlify(report)}`
    );
  });

  it("should return a correct report when some tokens have been staked but do not exceed the first threshold", async function () {
    const signers = await ethers.getSigners();
<<<<<<< HEAD
    const [deployer, alice] = signers;
=======
    const deployer = signers[0];

    const alice = signers[2];
>>>>>>> 10646e6d

    const constants = [max_uint256, max_uint256]; // setting deposits and withdrawals to max

    const max_deposit = op(
      Opcode.read_memory,
      memoryOperand(MemoryType.Constant, 0)
    );
    const max_withdraw = op(
      Opcode.read_memory,
      memoryOperand(MemoryType.Constant, 1)
    );

    const source = [max_deposit, max_withdraw];
    const evaluableConfig = await generateEvaluableConfig(source, constants);
    const stakeConfigStruct: StakeConfigStruct = {
      name: "Stake Token",
      symbol: "STKN",
      asset: token.address,
      evaluableConfig: evaluableConfig,
    };

    const stake = await stakeCloneDeploy(
      deployer,
      cloneFactory,
      implementation,
      stakeConfigStruct
    );

    // Give Alice reserve tokens and deposit them
    const depositAmount0 = THRESHOLDS[0].div(2);
    await token.transfer(alice.address, depositAmount0);
    await token.connect(alice).approve(stake.address, depositAmount0);
    await stake.connect(alice).deposit(depositAmount0, alice.address);

    const report = await stake.report(alice.address, THRESHOLDS);

    // const expected = numArrayToReport([0, 0, 0, 0, 0, 0, 0, 0]);
    const expected = max_uint256;

    assert(
      report.eq(expected),
      `did not return correct stake report
        expected  ${hexlify(expected)}
        got       ${hexlify(report)}`
    );
  });

  it("should return a correct report when no token has been staked", async function () {
    const signers = await ethers.getSigners();
<<<<<<< HEAD
    const [deployer, alice] = signers;
=======
    const deployer = signers[0];

    const alice = signers[2];
>>>>>>> 10646e6d

    const constants = [max_uint256, max_uint256]; // setting deposits and withdrawals to max

    const max_deposit = op(
      Opcode.read_memory,
      memoryOperand(MemoryType.Constant, 0)
    );
    const max_withdraw = op(
      Opcode.read_memory,
      memoryOperand(MemoryType.Constant, 1)
    );

    const source = [max_deposit, max_withdraw];
    const evaluableConfig = await generateEvaluableConfig(source, constants);
    const stakeConfigStruct: StakeConfigStruct = {
      name: "Stake Token",
      symbol: "STKN",
      asset: token.address,
      evaluableConfig: evaluableConfig,
    };

    const stake = await stakeCloneDeploy(
      deployer,
      cloneFactory,
      implementation,
      stakeConfigStruct
    );

    const report = await stake.report(alice.address, THRESHOLDS);

    assert(report.eq(max_uint256), "did not return a NEVER report");
  });
});<|MERGE_RESOLUTION|>--- conflicted
+++ resolved
@@ -157,13 +157,7 @@
 
   it("should return a correct report when staked tokens exceeded 1st threshold until some were withdrawn, and then deposited again to exceed 1st threshold", async function () {
     const signers = await ethers.getSigners();
-<<<<<<< HEAD
-    const [deployer, alice] = signers;
-=======
-    const deployer = signers[0];
-
-    const alice = signers[2];
->>>>>>> 10646e6d
+    const [deployer, alice] = signers;
 
     const constants = [max_uint256, max_uint256]; // setting deposits and withdrawals to max
 
@@ -269,13 +263,7 @@
 
   it("should return one-to-many reports i.e. when different lists of thresholds are checked against", async function () {
     const signers = await ethers.getSigners();
-<<<<<<< HEAD
-    const [deployer, alice] = signers;
-=======
-    const deployer = signers[0];
-
-    const alice = signers[2];
->>>>>>> 10646e6d
+    const [deployer, alice] = signers;
 
     const constants = [max_uint256, max_uint256]; // setting deposits and withdrawals to max
 
@@ -357,13 +345,7 @@
 
   it("should return a correct report when enough tokens have been staked to exceed all thresholds", async function () {
     const signers = await ethers.getSigners();
-<<<<<<< HEAD
-    const [deployer, alice] = signers;
-=======
-    const deployer = signers[0];
-
-    const alice = signers[2];
->>>>>>> 10646e6d
+    const [deployer, alice] = signers;
 
     const constants = [max_uint256, max_uint256]; // setting deposits and withdrawals to max
 
@@ -423,13 +405,7 @@
 
   it("should return a correct report when enough tokens have been staked to exceed the 2nd threshold then the 4th threshold", async function () {
     const signers = await ethers.getSigners();
-<<<<<<< HEAD
-    const [deployer, alice] = signers;
-=======
-    const deployer = signers[0];
-
-    const alice = signers[2];
->>>>>>> 10646e6d
+    const [deployer, alice] = signers;
 
     const constants = [max_uint256, max_uint256]; // setting deposits and withdrawals to max
 
@@ -518,13 +494,7 @@
 
   it("should return a correct report when enough tokens have been staked to exceed the 1st threshold", async function () {
     const signers = await ethers.getSigners();
-<<<<<<< HEAD
-    const [deployer, alice] = signers;
-=======
-    const deployer = signers[0];
-
-    const alice = signers[2];
->>>>>>> 10646e6d
+    const [deployer, alice] = signers;
 
     const constants = [max_uint256, max_uint256]; // setting deposits and withdrawals to max
 
@@ -584,13 +554,7 @@
 
   it("should return a correct report when some tokens have been staked but do not exceed the first threshold", async function () {
     const signers = await ethers.getSigners();
-<<<<<<< HEAD
-    const [deployer, alice] = signers;
-=======
-    const deployer = signers[0];
-
-    const alice = signers[2];
->>>>>>> 10646e6d
+    const [deployer, alice] = signers;
 
     const constants = [max_uint256, max_uint256]; // setting deposits and withdrawals to max
 
@@ -640,13 +604,7 @@
 
   it("should return a correct report when no token has been staked", async function () {
     const signers = await ethers.getSigners();
-<<<<<<< HEAD
-    const [deployer, alice] = signers;
-=======
-    const deployer = signers[0];
-
-    const alice = signers[2];
->>>>>>> 10646e6d
+    const [deployer, alice] = signers;
 
     const constants = [max_uint256, max_uint256]; // setting deposits and withdrawals to max
 
