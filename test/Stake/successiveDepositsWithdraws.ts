--- conflicted
+++ resolved
@@ -47,14 +47,7 @@
     // stake supply should also track token pool size (assuming all token transferred to Stake contract via `deposit()` function)
 
     const signers = await ethers.getSigners();
-<<<<<<< HEAD
     const [deployer, alice, bob] = signers;
-=======
-    const deployer = signers[0];
-
-    const alice = signers[2];
-    const bob = signers[3];
->>>>>>> 10646e6d
 
     const stakeExpressionConfigConstants = [max_uint256, max_uint256]; // setting deposits and withdrawals to max
 
@@ -237,14 +230,7 @@
 
   it("should process 10 successive deposits and withdraws", async function () {
     const signers = await ethers.getSigners();
-<<<<<<< HEAD
     const [deployer, alice, bob] = signers;
-=======
-    const deployer = signers[0];
-
-    const alice = signers[2];
-    const bob = signers[3];
->>>>>>> 10646e6d
 
     const stakeExpressionConfigConstants = [max_uint256, max_uint256]; // setting deposits and withdrawals to max
 
