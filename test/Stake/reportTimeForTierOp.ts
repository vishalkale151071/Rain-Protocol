--- conflicted
+++ resolved
@@ -65,13 +65,7 @@
 
   it("should return NEVER time using ITIERV2_REPORT_TIME_FOR_TIER if tier greater than context length", async () => {
     const signers = await ethers.getSigners();
-<<<<<<< HEAD
     const [deployer, alice] = signers;
-=======
-    const deployer = signers[0];
-
-    const alice = signers[1];
->>>>>>> 10646e6d
 
     const stakeExpressionConfigConstants = [max_uint256, max_uint256]; // setting deposits and withdrawals to max
 
@@ -343,13 +337,7 @@
 
   it("should return ALWAYS time using ITIERV2_REPORT_TIME_FOR_TIER for tier ZERO", async () => {
     const signers = await ethers.getSigners();
-<<<<<<< HEAD
     const [deployer, alice] = signers;
-=======
-    const deployer = signers[0];
-
-    const alice = signers[1];
->>>>>>> 10646e6d
 
     const stakeExpressionConfigConstants = [max_uint256, max_uint256]; // setting deposits and withdrawals to max
 
@@ -493,13 +481,7 @@
 
   it("should return earliest time using ITIERV2_REPORT_TIME_FOR_TIER for tier ONE threshold if multiple deposits made after exceeding threshold", async () => {
     const signers = await ethers.getSigners();
-<<<<<<< HEAD
     const [deployer, alice] = signers;
-=======
-    const deployer = signers[0];
-
-    const alice = signers[1];
->>>>>>> 10646e6d
 
     const stakeExpressionConfigConstants = [max_uint256, max_uint256]; // setting deposits and withdrawals to max
 
@@ -636,13 +618,7 @@
 
   it("should reset earliest time using ITIERV2_REPORT_TIME_FOR_TIER if user briefly fails to exceed 1st threshold (e.g. user is not eligible for tier rewards if they had no stake for the period of time in which they were awarded)", async () => {
     const signers = await ethers.getSigners();
-<<<<<<< HEAD
     const [deployer, alice] = signers;
-=======
-    const deployer = signers[0];
-
-    const alice = signers[1];
->>>>>>> 10646e6d
 
     const stakeExpressionConfigConstants = [max_uint256, max_uint256]; // setting deposits and withdrawals to max
 
@@ -766,13 +742,7 @@
 
   it("should reset earliest time using ITIERV2_REPORT_TIME_FOR_TIER if user briefly fails to exceed all thresholds (e.g. user is not eligible for tier rewards if they had no stake for the period of time in which they were awarded)", async () => {
     const signers = await ethers.getSigners();
-<<<<<<< HEAD
     const [deployer, alice] = signers;
-=======
-    const deployer = signers[0];
-
-    const alice = signers[1];
->>>>>>> 10646e6d
 
     const stakeExpressionConfigConstants = [max_uint256, max_uint256]; // setting deposits and withdrawals to max
 
