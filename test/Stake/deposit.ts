--- conflicted
+++ resolved
@@ -52,13 +52,7 @@
 
   it("should return zero for maxDeposit if the expression fails", async function () {
     const signers = await ethers.getSigners();
-<<<<<<< HEAD
-    const [deployer, alice] = signers;
-=======
-    const deployer = signers[0];
-
-    const alice = signers[2];
->>>>>>> 10646e6d
+    const [deployer, alice] = signers;
 
     const constants = [max_uint256, max_uint256, 0, 1, 2, 3];
 
@@ -115,13 +109,7 @@
 
   it("should return minimum of max_deposit source and ERC4262 maxDeposit for maxDeposit if the expression succeds", async function () {
     const signers = await ethers.getSigners();
-<<<<<<< HEAD
-    const [deployer, alice] = signers;
-=======
-    const deployer = signers[0];
-
-    const alice = signers[2];
->>>>>>> 10646e6d
+    const [deployer, alice] = signers;
 
     const TEN = ethers.BigNumber.from("10" + eighteenZeros);
 
@@ -180,13 +168,7 @@
 
   it("should cap maxDeposit at minimum of max_deposit source and ERC4262 maxDeposit for that particular owner", async function () {
     const signers = await ethers.getSigners();
-<<<<<<< HEAD
-    const [deployer, alice] = signers;
-=======
-    const deployer = signers[0];
-
-    const alice = signers[2];
->>>>>>> 10646e6d
+    const [deployer, alice] = signers;
 
     const TEN = ethers.BigNumber.from("10" + eighteenZeros);
 
@@ -281,13 +263,7 @@
 
   it("should not process an invalid deposit", async function () {
     const signers = await ethers.getSigners();
-<<<<<<< HEAD
-    const [deployer, alice] = signers;
-=======
-    const deployer = signers[0];
-
-    const alice = signers[2];
->>>>>>> 10646e6d
+    const [deployer, alice] = signers;
 
     const constants = [max_uint256, max_uint256]; // setting deposits and withdrawals to max
 
@@ -330,13 +306,7 @@
 
   it("should calculate correct mint amounts based on current supply", async function () {
     const signers = await ethers.getSigners();
-<<<<<<< HEAD
-    const [deployer, alice] = signers;
-=======
-    const deployer = signers[0];
-
-    const alice = signers[1];
->>>>>>> 10646e6d
+    const [deployer, alice] = signers;
 
     const constants = [max_uint256, max_uint256]; // setting deposits and withdrawals to max
 
@@ -408,14 +378,7 @@
 
   it("should revert deposit if mint amount is calculated to be 0", async function () {
     const signers = await ethers.getSigners();
-<<<<<<< HEAD
     const [deployer, alice, bob] = signers;
-=======
-    const deployer = signers[0];
-
-    const alice = signers[2];
-    const bob = signers[3];
->>>>>>> 10646e6d
 
     const constants = [max_uint256, max_uint256]; // setting deposits and withdrawals to max
 
@@ -464,13 +427,7 @@
 
   it("should not process a deposit of 0 amount", async function () {
     const signers = await ethers.getSigners();
-<<<<<<< HEAD
-    const [deployer, alice] = signers;
-=======
-    const deployer = signers[0];
-
-    const alice = signers[2];
->>>>>>> 10646e6d
+    const [deployer, alice] = signers;
 
     const constants = [max_uint256, max_uint256]; // setting deposits and withdrawals to max
 
@@ -512,13 +469,7 @@
 
   it("should process minimum deposit of 1 token", async function () {
     const signers = await ethers.getSigners();
-<<<<<<< HEAD
-    const [deployer, alice] = signers;
-=======
-    const deployer = signers[0];
-
-    const alice = signers[2];
->>>>>>> 10646e6d
+    const [deployer, alice] = signers;
 
     const constants = [max_uint256, max_uint256]; // setting deposits and withdrawals to max
 
@@ -575,13 +526,7 @@
 
   it("should process deposit of 2 tokens", async function () {
     const signers = await ethers.getSigners();
-<<<<<<< HEAD
-    const [deployer, alice] = signers;
-=======
-    const deployer = signers[0];
-
-    const alice = signers[2];
->>>>>>> 10646e6d
+    const [deployer, alice] = signers;
 
     const constants = [max_uint256, max_uint256]; // setting deposits and withdrawals to max
 
@@ -638,13 +583,7 @@
 
   it("should process deposits", async function () {
     const signers = await ethers.getSigners();
-<<<<<<< HEAD
-    const [deployer, alice] = signers;
-=======
-    const deployer = signers[0];
-
-    const alice = signers[2];
->>>>>>> 10646e6d
+    const [deployer, alice] = signers;
 
     const constants = [max_uint256, max_uint256]; // setting deposits and withdrawals to max
 
