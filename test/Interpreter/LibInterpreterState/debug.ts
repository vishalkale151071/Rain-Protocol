--- conflicted
+++ resolved
@@ -46,25 +46,14 @@
     const maxStackLength = 255;
     console.log("Begin Stack debug logs");
 
-<<<<<<< HEAD
     const { stackTop_, stackTopAfter_ } = await libInterpreterState.debug(
       rainInterpreter.address,
       { sources, constants },
       context,
       debugStyle,
-      sourceIndex
+      sourceIndex,
+      maxStackLength
     );
-=======
-    const { stackTop_, stackTopAfter_ } =
-      await libInterpreterState.debug(
-        rainInterpreter.address,
-        { sources, constants },
-        context,
-        debugStyle,
-        sourceIndex, 
-        maxStackLength
-      );
->>>>>>> c45de640
 
     console.log("End Stack debug logs");
 
