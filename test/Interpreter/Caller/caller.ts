--- conflicted
+++ resolved
@@ -13,12 +13,8 @@
   areEqualExpressionConfigs,
   assertError,
   getEventArgs,
-<<<<<<< HEAD
   getRainContractMetaBytes,
-  getRainContractMetaCborEncoded,
-=======
   getRainDocumentsFromContract,
->>>>>>> 7bdcd500
 } from "../../../utils";
 import { getTouchDeployer } from "../../../utils/deploy/interpreter/shared/rainterpreterExpressionDeployer/deploy";
 import deploy1820 from "../../../utils/deploy/registry1820/deploy";
@@ -39,20 +35,11 @@
       {}
     );
 
-<<<<<<< HEAD
-    const stakeContractMeta = getRainContractMetaCborEncoded('stake');   
-    const lobbyContractMeta = getRainContractMetaCborEncoded("lobby")
-
-    const interpreterCallerConfig: InterpreterCallerV1ConstructionConfigStruct =
-      {
-        meta: stakeContractMeta,
-=======
-    const metaHash_ = getRainDocumentsFromContract("orderbook");
-
-    const interpreterCallerConfig: InterpreterCallerV1ConstructionConfigStruct =
-      {
-        callerMeta: getRainDocumentsFromContract("lobby"),
->>>>>>> 7bdcd500
+    const lobbyContractMeta = getRainDocumentsFromContract("orderbook");
+
+    const interpreterCallerConfig: InterpreterCallerV1ConstructionConfigStruct =
+      {
+        meta: getRainDocumentsFromContract("lobby"),
         deployer: touchDeployer.address,
       }; 
 
@@ -77,19 +64,11 @@
       {}
     );
 
-<<<<<<< HEAD
-    const stakeContractMeta = getRainContractMetaCborEncoded('stake');   
-
-    const interpreterCallerConfig: InterpreterCallerV1ConstructionConfigStruct =
-      {
-        meta: stakeContractMeta ,
-=======
-    const metaHash_ = getRainDocumentsFromContract("lobby");
-
-    const interpreterCallerConfig: InterpreterCallerV1ConstructionConfigStruct =
-      {
-        callerMeta: getRainDocumentsFromContract("lobby"),
->>>>>>> 7bdcd500
+    const stakeContractMeta = getRainDocumentsFromContract("stake");
+
+    const interpreterCallerConfig: InterpreterCallerV1ConstructionConfigStruct =
+      {
+        meta: stakeContractMeta,
         deployer: touchDeployer.address,
       };
 
@@ -118,20 +97,11 @@
       {}
     );
 
-<<<<<<< HEAD
-    const stakeContractMeta = getRainContractMetaCborEncoded('stake');   
-
-
-    const interpreterCallerConfig: InterpreterCallerV1ConstructionConfigStruct =
-      {
-        meta: stakeContractMeta,
-=======
-    const metaHash_ = getRainDocumentsFromContract("lobby");
-
-    const interpreterCallerConfig: InterpreterCallerV1ConstructionConfigStruct =
-      {
-        callerMeta: getRainDocumentsFromContract("lobby"),
->>>>>>> 7bdcd500
+    const stakeContractMeta = getRainDocumentsFromContract("stake");
+
+    const interpreterCallerConfig: InterpreterCallerV1ConstructionConfigStruct =
+      {
+        meta: stakeContractMeta,
         deployer: touchDeployer.address,
       };
 
@@ -188,19 +158,11 @@
       {}
     );
 
-<<<<<<< HEAD
-    const stakeContractMeta = getRainContractMetaCborEncoded('stake');   
-
-    const interpreterCallerConfig: InterpreterCallerV1ConstructionConfigStruct =
-      {
-        meta: stakeContractMeta,
-=======
-    const metaHash_ = getRainDocumentsFromContract("lobby");
-
-    const interpreterCallerConfig: InterpreterCallerV1ConstructionConfigStruct =
-      {
-        callerMeta: getRainDocumentsFromContract("lobby"),
->>>>>>> 7bdcd500
+    const stakeContractMeta = getRainDocumentsFromContract("stake");
+
+    const interpreterCallerConfig: InterpreterCallerV1ConstructionConfigStruct =
+      {
+        meta: stakeContractMeta,
         deployer: touchDeployer.address,
       };
 
@@ -211,29 +173,17 @@
 
     await assertError(
       async () =>
-<<<<<<< HEAD
         await caller.checkMeta(
-          getRainContractMetaCborEncoded("stake"),
-          getRainContractMetaCborEncoded("lobby")
-=======
-        await caller.checkCallerMeta(
           getRainDocumentsFromContract("orderbook"),
           getRainDocumentsFromContract("lobby")
->>>>>>> 7bdcd500
         ),
       "UnexpectedMetaHash",
       "Incorrect Meta Hash"
     );
 
-<<<<<<< HEAD
     const correctHash = await caller.checkMeta(
-      getRainContractMetaCborEncoded("stake"),
-      getRainContractMetaCborEncoded("stake")
-=======
-    const correctHash = await caller.checkCallerMeta(
       getRainDocumentsFromContract("lobby"),
       getRainDocumentsFromContract("lobby")
->>>>>>> 7bdcd500
     );
 
     assert(correctHash, "Incorrect Meta Hash"); 
@@ -248,20 +198,20 @@
       {}
     );
 
-    const stakeContractMeta = getRainContractMetaCborEncoded('stake');   
-
-    const interpreterCallerConfig: InterpreterCallerV1ConstructionConfigStruct =
-      {
-        meta: stakeContractMeta,
-        deployer: touchDeployer.address,
-      };
-
-    const caller = (await callerFactory.deploy(
-      stakeContractMeta,
-      interpreterCallerConfig
-    )) as IInterpreterCallerConsumer;
-
-    // getRainContractMetaBytes does not return cbor encoded bytes
+    const stakeContractMeta = getRainDocumentsFromContract("stake");
+
+    const interpreterCallerConfig: InterpreterCallerV1ConstructionConfigStruct =
+      {
+        meta: stakeContractMeta,
+        deployer: touchDeployer.address,
+      };
+
+    const caller = (await callerFactory.deploy(
+      stakeContractMeta,
+      interpreterCallerConfig
+    )) as IInterpreterCallerConsumer;
+
+    // getRainDocumentsFromContract does not return cbor encoded bytes
     await assertError(
       async () =>
         await caller.checkMeta(
@@ -282,7 +232,8 @@
       {}
     );
 
-    const stakeContractMeta = getRainContractMetaCborEncoded('stake');   
+    const stakeContractMeta = getRainDocumentsFromContract("stake");
+  
 
     const interpreterCallerConfig: InterpreterCallerV1ConstructionConfigStruct =
       {
@@ -296,7 +247,7 @@
     )) as IInterpreterCallerConsumer;
 
     const validRainMetaV1 = await caller.checkIsRainMetaV1(
-      getRainContractMetaCborEncoded("stake")
+      getRainDocumentsFromContract("stake")
     );  
 
     const inValidRainMetaV1 = await caller.checkIsRainMetaV1(
