--- conflicted
+++ resolved
@@ -272,13 +272,8 @@
       .shl(160)
       .add(extr);
     const constants = [num, 1337, 1339];
-<<<<<<< HEAD
-    const v0 = op(Opcode.READ_MEMORY, memoryOperand(MemoryType.Constant, 1));
-    const v1 = op(Opcode.READ_MEMORY, memoryOperand(MemoryType.Constant, 2));
-=======
     const v0 = op(Opcode.readMemory, memoryOperand(MemoryType.Constant, 1));
     const v1 = op(Opcode.readMemory, memoryOperand(MemoryType.Constant, 2));
->>>>>>> 8763bee4
 
     // prettier-ignore
     const source0 = concat([
