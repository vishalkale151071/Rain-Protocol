import type {
  RainterpreterExtern,
  Rainterpreter,
  IInterpreterV1Consumer,
} from "../../../../typechain";
import {
  AllStandardOps,
  assertError,
  eighteenZeros,
  externOperand,
  getBlockTimestamp,
  memoryOperand,
  MemoryType,
  op,
  sixZeros,
} from "../../../../utils";

import { smock } from "@defi-wonderland/smock";
import { concat } from "ethers/lib/utils";
import { assert } from "chai";
import { expressionConsumerDeploy } from "../../../../utils/deploy/test/iinterpreterV1Consumer/deploy";
import {
  rainterpreterDeploy,
  rainterpreterExtern,
} from "../../../../utils/deploy/interpreter/shared/rainterpreter/deploy";
import { ethers } from "hardhat";

const Opcode = AllStandardOps;

describe("EXTERN Opcode tests", async function () {
  let rainInterpreter: Rainterpreter;
  let logic: IInterpreterV1Consumer;
  let rainInterpreterExtern: RainterpreterExtern;

  beforeEach(async () => {
    rainInterpreter = await rainterpreterDeploy();
    rainInterpreterExtern = await rainterpreterExtern();
    const consumerFactory = await ethers.getContractFactory(
      "IInterpreterV1Consumer"
    );
    logic = (await consumerFactory.deploy()) as IInterpreterV1Consumer;
    await logic.deployed();
  });

  it("extern op should revert if price is 0", async () => {
    const fakeChainlinkOracle = await smock.fake("AggregatorV3Interface");

    const chainlinkPriceData = {
      roundId: 1,
      answer: 0 + eighteenZeros,
      startedAt: 2,
      updatedAt: 3,
      answeredInRound: 4,
    };

    fakeChainlinkOracle.latestRoundData.returns(chainlinkPriceData);
    fakeChainlinkOracle.decimals.returns(18);

    const feed = fakeChainlinkOracle.address;
    const staleAfter = (await getBlockTimestamp()) + 10000;

    const constants = [rainInterpreterExtern.address, feed, staleAfter];

    const v0 = op(Opcode.READ_MEMORY, memoryOperand(MemoryType.Constant, 1));
    const v1 = op(Opcode.READ_MEMORY, memoryOperand(MemoryType.Constant, 2));

    // prettier-ignore
    const source0 = concat([
          v0,
          v1,
          op(Opcode.EXTERN, externOperand(2 ,1, 0)),
      ]);

    const expression0 = await expressionConsumerDeploy(
      {
        sources: [source0],
        constants,
      },
      rainInterpreter,
      1
    );

    await assertError(
      async () =>
        await logic["eval(address,uint256,uint256[][])"](
          rainInterpreter.address,
          expression0.dispatch,
          []
        ),
      "NotPosIntPrice(0)",
      "did not revert when chainlink price was 0"
    );
  });

  it("extern op should correctly scale answer from 6 decimal to 18 decimal FP", async () => {
    const fakeChainlinkOracle = await smock.fake("AggregatorV3Interface");

    const chainlinkPriceData = {
      roundId: 1,
      answer: 123 + sixZeros,
      startedAt: 2,
      updatedAt: 3,
      answeredInRound: 4,
    };

    fakeChainlinkOracle.latestRoundData.returns(chainlinkPriceData);
    fakeChainlinkOracle.decimals.returns(6);

    const feed = fakeChainlinkOracle.address;
    const staleAfter = (await getBlockTimestamp()) + 10000;

    const constants = [rainInterpreterExtern.address, feed, staleAfter];

    const v0 = op(Opcode.READ_MEMORY, memoryOperand(MemoryType.Constant, 1));
    const v1 = op(Opcode.READ_MEMORY, memoryOperand(MemoryType.Constant, 2));

    // prettier-ignore
    const source0 = concat([
          v0,
          v1,
          op(Opcode.EXTERN, externOperand(2 ,1, 0)),
      ]);

    const expression0 = await expressionConsumerDeploy(
      {
        sources: [source0],
        constants,
      },
      rainInterpreter,
      1
    );
    await logic["eval(address,uint256,uint256[][])"](
      rainInterpreter.address,
      expression0.dispatch,
      []
    );
    const result0 = await logic.stackTop();

    assert(result0.eq(123 + eighteenZeros));
  });

  it("extern op should return expected value", async () => {
    const fakeChainlinkOracle2 = await smock.fake("AggregatorV3Interface");

    const timestamp = await getBlockTimestamp();

    const chainlinkPriceData = {
      roundId: 4,
      answer: 123 + eighteenZeros,
      startedAt: timestamp,
      updatedAt: timestamp,
      answeredInRound: 4,
    };

    fakeChainlinkOracle2.latestRoundData.returns(chainlinkPriceData);
    fakeChainlinkOracle2.decimals.returns(18);

    const feed = fakeChainlinkOracle2.address;
    const staleAfter = 10000;

    const constants = [rainInterpreterExtern.address, feed, staleAfter];

    const v0 = op(Opcode.READ_MEMORY, memoryOperand(MemoryType.Constant, 1));
    const v1 = op(Opcode.READ_MEMORY, memoryOperand(MemoryType.Constant, 2));

    // prettier-ignore
    const source0 = concat([
          v0,
          v1,
          op(Opcode.EXTERN, externOperand(2 ,1, 0)),
      ]);

    const expression0 = await expressionConsumerDeploy(
      {
        sources: [source0],
        constants,
      },
      rainInterpreter,
      1
    );
    await logic["eval(address,uint256,uint256[][])"](
      rainInterpreter.address,
      expression0.dispatch,
      []
    );
    const result0 = await logic.stackTop();

    assert(result0.eq(123 + eighteenZeros));
  });

  it("rainInterpreterExtern should revert with BadInputs", async () => {
    const fakeChainlinkOracle2 = await smock.fake("AggregatorV3Interface");

    const timestamp = (await getBlockTimestamp()) - 1;
    const chainlinkPriceData = {
      roundId: 4,
      answer: "123" + eighteenZeros,
      startedAt: timestamp,
      updatedAt: timestamp,
      answeredInRound: 4,
    };

    fakeChainlinkOracle2.latestRoundData.returns(chainlinkPriceData);
    fakeChainlinkOracle2.decimals.returns(18);

    const feed = fakeChainlinkOracle2.address;

    const inputs = [feed];

    await assertError(
      async () => await rainInterpreterExtern.extern(0, inputs),
      "BadInputs",
      "did not revert when incorrect inputs"
    );
  });

  it("rainInterpreterExtern should get price from oracle", async () => {
    const fakeChainlinkOracle2 = await smock.fake("AggregatorV3Interface");

    const timestamp = (await getBlockTimestamp()) - 1;
    const chainlinkPriceData = {
      roundId: 4,
      answer: "123" + eighteenZeros,
      startedAt: timestamp,
      updatedAt: timestamp,
      answeredInRound: 4,
    };

    fakeChainlinkOracle2.latestRoundData.returns(chainlinkPriceData);
    fakeChainlinkOracle2.decimals.returns(18);

    const feed = fakeChainlinkOracle2.address;
    const staleAfter = 10000;

    const inputs = [feed, staleAfter];

<<<<<<< HEAD
    const priceData = await rainInterpreterExtern.extern(0, inputs); 
    assert(priceData[0].eq(123 + eighteenZeros));
  }); 

=======
    const dispatch = 1 << 16;

    const priceData = await rainInterpreterExtern.extern(dispatch, inputs);

    assert(priceData[0].eq(123 + eighteenZeros));
  });

  it("rainInterpreterExtern should get price from oracle", async () => {
    const fakeChainlinkOracle2 = await smock.fake("AggregatorV3Interface");

    const timestamp = (await getBlockTimestamp()) - 1;
    const chainlinkPriceData = {
      roundId: 4,
      answer: "123" + eighteenZeros,
      startedAt: timestamp,
      updatedAt: timestamp,
      answeredInRound: 4,
    };

    fakeChainlinkOracle2.latestRoundData.returns(chainlinkPriceData);
    fakeChainlinkOracle2.decimals.returns(18);

    const feed = fakeChainlinkOracle2.address;
    const staleAfter = 10000;

    const inputs = [feed, staleAfter];

    const priceData = await rainInterpreterExtern.extern(0, inputs);
    assert(priceData[0].eq(123 + eighteenZeros));
  });

>>>>>>> 2866f1b2
  // DEBUG
  it("should return inputs back as outputs for opcode == 1 (DEBUG)", async () => {
    const fakeChainlinkOracle2 = await smock.fake("AggregatorV3Interface");

    const timestamp = (await getBlockTimestamp()) - 1;
    const chainlinkPriceData = {
      roundId: 4,
      answer: "123" + eighteenZeros,
      startedAt: timestamp,
      updatedAt: timestamp,
      answeredInRound: 4,
    };

    fakeChainlinkOracle2.latestRoundData.returns(chainlinkPriceData);
    fakeChainlinkOracle2.decimals.returns(18);

    const feed = fakeChainlinkOracle2.address;
    const staleAfter = 10000;

    const inputs = [feed, staleAfter];

    const dispatch = 1 << 16;

<<<<<<< HEAD
    const priceData = await rainInterpreterExtern.extern(dispatch, inputs);  
    assert(priceData[0].eq(ethers.BigNumber.from(feed)))
    assert(priceData[1].eq(ethers.BigNumber.from(staleAfter)))


=======
    const priceData = await rainInterpreterExtern.extern(dispatch, inputs);
    assert(priceData[0].eq(ethers.BigNumber.from(feed)));
    assert(priceData[1].eq(ethers.BigNumber.from(staleAfter)));
>>>>>>> 2866f1b2
  });

  it("should return inputs for opcode == 1 (DEBUG)", async () => {
    const extr = ethers.BigNumber.from(rainInterpreterExtern.address);
    const num = ethers.BigNumber.from(1 << 16)
      .shl(160)
      .add(extr);
    const constants = [num, 1337, 1339];
    const v0 = op(Opcode.READ_MEMORY, memoryOperand(MemoryType.Constant, 1));
    const v1 = op(Opcode.READ_MEMORY, memoryOperand(MemoryType.Constant, 2));
    
    // prettier-ignore
    const source0 = concat([
          v0,
          v1,
          op(Opcode.EXTERN, externOperand(2 ,2, 0)) // two inputs , two outputs
      ]);

    const expression0 = await expressionConsumerDeploy(
      {
        sources: [source0],
        constants,
      },
      rainInterpreter,
      1
    );

    await logic["eval(address,uint256,uint256[][])"](
      rainInterpreter.address,
      expression0.dispatch,
      []
    );

    const result0 = await logic.stackTop();
<<<<<<< HEAD
    assert(result0.eq(constants[2])); 

  });   
  


  

  
=======
    assert(result0.eq(constants[2]));
  });
>>>>>>> 2866f1b2
});<|MERGE_RESOLUTION|>--- conflicted
+++ resolved
@@ -214,6 +214,7 @@
     );
   });
 
+
   it("rainInterpreterExtern should get price from oracle", async () => {
     const fakeChainlinkOracle2 = await smock.fake("AggregatorV3Interface");
 
@@ -234,20 +235,12 @@
 
     const inputs = [feed, staleAfter];
 
-<<<<<<< HEAD
-    const priceData = await rainInterpreterExtern.extern(0, inputs); 
+    const priceData = await rainInterpreterExtern.extern(0, inputs);
     assert(priceData[0].eq(123 + eighteenZeros));
-  }); 
-
-=======
-    const dispatch = 1 << 16;
-
-    const priceData = await rainInterpreterExtern.extern(dispatch, inputs);
-
-    assert(priceData[0].eq(123 + eighteenZeros));
-  });
-
-  it("rainInterpreterExtern should get price from oracle", async () => {
+  });
+
+  // DEBUG
+  it("should return inputs back as outputs for opcode == 1 (DEBUG)", async () => {
     const fakeChainlinkOracle2 = await smock.fake("AggregatorV3Interface");
 
     const timestamp = (await getBlockTimestamp()) - 1;
@@ -267,45 +260,11 @@
 
     const inputs = [feed, staleAfter];
 
-    const priceData = await rainInterpreterExtern.extern(0, inputs);
-    assert(priceData[0].eq(123 + eighteenZeros));
-  });
-
->>>>>>> 2866f1b2
-  // DEBUG
-  it("should return inputs back as outputs for opcode == 1 (DEBUG)", async () => {
-    const fakeChainlinkOracle2 = await smock.fake("AggregatorV3Interface");
-
-    const timestamp = (await getBlockTimestamp()) - 1;
-    const chainlinkPriceData = {
-      roundId: 4,
-      answer: "123" + eighteenZeros,
-      startedAt: timestamp,
-      updatedAt: timestamp,
-      answeredInRound: 4,
-    };
-
-    fakeChainlinkOracle2.latestRoundData.returns(chainlinkPriceData);
-    fakeChainlinkOracle2.decimals.returns(18);
-
-    const feed = fakeChainlinkOracle2.address;
-    const staleAfter = 10000;
-
-    const inputs = [feed, staleAfter];
-
     const dispatch = 1 << 16;
 
-<<<<<<< HEAD
-    const priceData = await rainInterpreterExtern.extern(dispatch, inputs);  
-    assert(priceData[0].eq(ethers.BigNumber.from(feed)))
-    assert(priceData[1].eq(ethers.BigNumber.from(staleAfter)))
-
-
-=======
     const priceData = await rainInterpreterExtern.extern(dispatch, inputs);
     assert(priceData[0].eq(ethers.BigNumber.from(feed)));
     assert(priceData[1].eq(ethers.BigNumber.from(staleAfter)));
->>>>>>> 2866f1b2
   });
 
   it("should return inputs for opcode == 1 (DEBUG)", async () => {
@@ -340,18 +299,6 @@
     );
 
     const result0 = await logic.stackTop();
-<<<<<<< HEAD
-    assert(result0.eq(constants[2])); 
-
-  });   
-  
-
-
-  
-
-  
-=======
     assert(result0.eq(constants[2]));
   });
->>>>>>> 2866f1b2
 });