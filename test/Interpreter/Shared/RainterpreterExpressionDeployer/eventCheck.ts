import { assert } from "chai";
import { concat } from "ethers/lib/utils";
import { ethers } from "hardhat";
import { RainterpreterStore } from "../../../../typechain";
import {
  OpMetaEvent,
  Rainterpreter,
  RainterpreterConfigStruct,
  ValidStoreEvent,
} from "../../../../typechain/contracts/interpreter/shared/Rainterpreter";
import {
  AllStandardOps,
<<<<<<< HEAD
  areEqualExpressionConfigs,
=======
  areEqualStateConfigs,
  assertError,
>>>>>>> ba280f1a
  basicDeploy,
  getEventArgs,
  memoryOperand,
  MemoryType,
  op,
} from "../../../../utils";
import {
  rainterpreterDeploy,
  rainterpreterStoreDeploy,
} from "../../../../utils/deploy/interpreter/shared/rainterpreter/deploy";
import { rainterpreterExpressionDeployerDeploy } from "../../../../utils/deploy/interpreter/shared/rainterpreterExpressionDeployer/deploy";
import { getRainterpreterOpmetaBytes } from "../../../../utils/interpreter/ops/allStandardOpmeta";

describe("Test Rainterpreter Expression Deployer event", async function () {
  it("DeployExpression event should emit original NewExpressionConfig", async () => {
    const interpreter = await rainterpreterDeploy();
    const expressionDeployer = await rainterpreterExpressionDeployerDeploy(
      interpreter
    );

    const config = {
      constants: ["1", "2"],
      sources: [
        concat([
          op(AllStandardOps.READ_MEMORY, memoryOperand(MemoryType.Constant, 0)),
          op(AllStandardOps.READ_MEMORY, memoryOperand(MemoryType.Constant, 1)),
          op(AllStandardOps.ADD, 2),
        ]),
      ],
    };

    const expected = config;
    const tx = await expressionDeployer.deployExpression(config, [1]);
    const configFromEvent = (
      await getEventArgs(tx, "NewExpressionConfig", expressionDeployer)
    )[1];

    const result = {
      constants: configFromEvent.constants,
      sources: configFromEvent.sources,
    };

    const mathExpressionConstants = [2, 3];
    const v2 = op(
      AllStandardOps.READ_MEMORY,
      memoryOperand(MemoryType.Constant, 0)
    );
    const v3 = op(
      AllStandardOps.READ_MEMORY,
      memoryOperand(MemoryType.Constant, 1)
    );

    // prettier-ignore
    const mathExpressionSources = [
      concat([
              v2,
              v2,
              v2,
            op(AllStandardOps.ADD, 3),
            v3,
          op(AllStandardOps.MUL, 2),
          v2,
          v3,
        op(AllStandardOps.DIV, 3),
      ]),
    ];

    const mathExpressionConfig = {
      constants: mathExpressionConstants,
      sources: mathExpressionSources,
    };

    const expectedMathResult = mathExpressionConfig;
    const mathExpressionTx = await expressionDeployer.deployExpression(
      mathExpressionConfig,
      [1]
    );

    const mathConfigFromEvent = (
      await getEventArgs(
        mathExpressionTx,
        "NewExpressionConfig",
        expressionDeployer
      )
    )[1];

    const mathResult = {
      constants: mathConfigFromEvent.constants,
      sources: mathConfigFromEvent.sources,
    };

    assert(
      areEqualExpressionConfigs(expected, result),
      `wrong state config
      expected  ${expected}
      got       ${result}`
    );

    assert(
      areEqualExpressionConfigs(expectedMathResult, mathResult),
      `wrong state config
      expected  ${expectedMathResult}
      got       ${mathResult}`
    );
  });

  it("should emit correct opMeta on interpreter construction", async () => {
    const signers = await ethers.getSigners();
    const deployer = signers[0];

    const opMeta = getRainterpreterOpmetaBytes();
    const interpreterStore: RainterpreterStore =
      await rainterpreterStoreDeploy();

    const interpreterConfig: RainterpreterConfigStruct = {
      store: interpreterStore.address,
      opMeta: opMeta,
    };

    const interpreter = (await basicDeploy("Rainterpreter", {}, [
      interpreterConfig,
    ])) as Rainterpreter;

    // Checking OpMeta Event
    const OpMetaEvent = (await getEventArgs(
      interpreter.deployTransaction,
      "OpMeta",
      interpreter
    )) as OpMetaEvent["args"];

    const expectedString = ethers.utils.hexlify(opMeta);

    assert(OpMetaEvent.sender === deployer.address, "wrong sender");
    assert(OpMetaEvent.opMeta === expectedString, "incorrect bytes");

    // Checking ValidStore Event
    const ValidStoreEvent = (await getEventArgs(
      interpreter.deployTransaction,
      "ValidStore",
      interpreter
    )) as ValidStoreEvent["args"];

    assert(ValidStoreEvent.sender === deployer.address, "wrong sender");
    assert(
      ValidStoreEvent.store === interpreterStore.address,
      "incorrect store"
    );
  });
 
  it("should throw error when the `Rainterpreter` is constructed with unknown store bytecode.", async () => {
    const opMeta = ethers.utils.toUtf8Bytes("AlphaRainInterpreter");

    const interpreterConfig: RainterpreterConfigStruct = {
      store: ethers.Wallet.createRandom().address, // Invalid store address
      opMeta: opMeta,
    };

    assertError(
        async () => await basicDeploy("Rainterpreter", {}, [
        interpreterConfig,
      ]), 
      "UnexpectedStoreBytecodeHash",
      "Integrity check failed to validate the expected STORE_BYTECODE_HASH"
    );
  });
});<|MERGE_RESOLUTION|>--- conflicted
+++ resolved
@@ -10,12 +10,8 @@
 } from "../../../../typechain/contracts/interpreter/shared/Rainterpreter";
 import {
   AllStandardOps,
-<<<<<<< HEAD
   areEqualExpressionConfigs,
-=======
-  areEqualStateConfigs,
   assertError,
->>>>>>> ba280f1a
   basicDeploy,
   getEventArgs,
   memoryOperand,
