--- conflicted
+++ resolved
@@ -67,10 +67,6 @@
     );
   });
 
-<<<<<<< HEAD
-
-=======
->>>>>>> 6207e9ae
   it("should not revert if interpreter bytecode and function pointers are as expected", async () => {
     const interpreter = await rainterpreterDeploy();
     const store = await rainterpreterStoreDeploy();
