--- conflicted
+++ resolved
@@ -1,7 +1,6 @@
 import { ethers } from "hardhat";
-import { Parser } from "rainlang";
 import { IInterpreterV1Consumer, Rainterpreter } from "../../../../typechain";
-import { getRainterpreterOpMetaBytes } from "../../../../utils";
+import { standardEvaluableConfig } from "../../../../utils";
 import { max_uint256 } from "../../../../utils/constants";
 import { rainterpreterDeploy } from "../../../../utils/deploy/interpreter/shared/rainterpreter/deploy";
 import deploy1820 from "../../../../utils/deploy/registry1820/deploy";
@@ -27,20 +26,12 @@
   });
 
   it("should panic when accumulator overflows with exponentiation op", async () => {
-    const expressionString = `_: exp(${max_uint256.div(2)} 2);`;
-
-    const stateConfig = Parser.getStateConfig(
-      expressionString,
-      getRainterpreterOpMetaBytes()
+    const { sources, constants } = standardEvaluableConfig(
+      `_: exp(${max_uint256.div(2)} 2);`
     );
-
     const expression0 = await expressionConsumerDeploy(
-<<<<<<< HEAD
-      stateConfig,
-=======
-      [source0],
+      sources,
       constants,
->>>>>>> 0daa2649
       rainInterpreter,
       1
     );
@@ -58,20 +49,13 @@
   });
 
   it("should panic when accumulator overflows with multiplication op", async () => {
-    const expressionString = `_: mul(${max_uint256.div(2)} 3);`;
-
-    const stateConfig = Parser.getStateConfig(
-      expressionString,
-      getRainterpreterOpMetaBytes()
+    const { sources, constants } = standardEvaluableConfig(
+      `_: mul(${max_uint256.div(2)} 3);`
     );
 
     const expression0 = await expressionConsumerDeploy(
-<<<<<<< HEAD
-      stateConfig,
-=======
-      [source0],
+      sources,
       constants,
->>>>>>> 0daa2649
       rainInterpreter,
       1
     );
@@ -89,20 +73,11 @@
   });
 
   it("should panic when accumulator underflows with subtraction op", async () => {
-    const expressionString = `_: sub(0 1);`;
-
-    const stateConfig = Parser.getStateConfig(
-      expressionString,
-      getRainterpreterOpMetaBytes()
-    );
+    const { sources, constants } = standardEvaluableConfig(`_: sub(0 1);`);
 
     const expression0 = await expressionConsumerDeploy(
-<<<<<<< HEAD
-      stateConfig,
-=======
-      [source0],
+      sources,
       constants,
->>>>>>> 0daa2649
       rainInterpreter,
       1
     );
@@ -120,20 +95,13 @@
   });
 
   it("should panic when accumulator overflows with addition op", async () => {
-    const expressionString = `_: add(${max_uint256} 1);`;
-
-    const stateConfig = Parser.getStateConfig(
-      expressionString,
-      getRainterpreterOpMetaBytes()
+    const { sources, constants } = standardEvaluableConfig(
+      `_: add(${max_uint256} 1);`
     );
 
     const expression0 = await expressionConsumerDeploy(
-<<<<<<< HEAD
-      stateConfig,
-=======
-      [source0],
+      sources,
       constants,
->>>>>>> 0daa2649
       rainInterpreter,
       1
     );
