--- conflicted
+++ resolved
@@ -1,8 +1,7 @@
 import { assert } from "chai";
 import { ethers } from "hardhat";
-import { Parser } from "rainlang";
 import { IInterpreterV1Consumer, Rainterpreter } from "../../../../typechain";
-import { getRainterpreterOpMetaBytes } from "../../../../utils";
+import { standardEvaluableConfig } from "../../../../utils";
 import { max_uint256 } from "../../../../utils/constants";
 import { rainterpreterDeploy } from "../../../../utils/deploy/interpreter/shared/rainterpreter/deploy";
 import deploy1820 from "../../../../utils/deploy/registry1820/deploy";
@@ -29,22 +28,12 @@
   });
 
   it("should perform saturating multiplication", async () => {
-    // test case with normal multiplication
-    // prettier-ignore
-    const expressionString0 = `_: mul(${max_uint256} 2);`;
-
-    const stateConfigUnsat = Parser.getStateConfig(
-      expressionString0,
-      getRainterpreterOpMetaBytes()
-    );
+    const { sources: sourcesUnsat, constants: constantsUnsat } =
+      standardEvaluableConfig(`_: mul(${max_uint256} 2);`);
 
     const expression0 = await expressionConsumerDeploy(
-<<<<<<< HEAD
-      stateConfigUnsat,
-=======
       sourcesUnsat,
-      constants,
->>>>>>> 0daa2649
+      constantsUnsat,
       rainInterpreter,
       1
     );
@@ -60,21 +49,12 @@
       "normal multiplication overflow did not error"
     );
 
-    // prettier-ignore
-    const expressionString1 = `_: saturating-mul(${max_uint256} 2);`;
-
-    const stateConfigSat = Parser.getStateConfig(
-      expressionString1,
-      getRainterpreterOpMetaBytes()
-    );
+    const { sources: sourcesSat, constants: constantsSat } =
+      standardEvaluableConfig(`_: saturating-mul(${max_uint256} 2);`);
 
     const expression1 = await expressionConsumerDeploy(
-<<<<<<< HEAD
-      stateConfigSat,
-=======
       sourcesSat,
-      constants,
->>>>>>> 0daa2649
+      constantsSat,
       rainInterpreter,
       1
     );
@@ -94,21 +74,12 @@
 
   it("should perform saturating subtraction", async () => {
     // test case with normal subtraction
-    // prettier-ignore
-    const expressionString0 = `_: sub(10 20);`;
-
-    const stateConfigUnSat = Parser.getStateConfig(
-      expressionString0,
-      getRainterpreterOpMetaBytes()
-    );
+    const { sources: sourcesUnsat, constants: constantsUnsat } =
+      standardEvaluableConfig(`_: sub(10 20);`);
 
     const expression0 = await expressionConsumerDeploy(
-<<<<<<< HEAD
-      stateConfigUnSat,
-=======
       sourcesUnsat,
-      constants,
->>>>>>> 0daa2649
+      constantsUnsat,
       rainInterpreter,
       1
     );
@@ -124,21 +95,12 @@
       "normal subtraction overflow did not error"
     );
 
-    // prettier-ignore
-    const expressionString1 = `_: saturating-sub(10 20);`;
-
-    const stateConfigSat = Parser.getStateConfig(
-      expressionString1,
-      getRainterpreterOpMetaBytes()
-    );
+    const { sources: sourcesSat, constants: constantsSat } =
+      standardEvaluableConfig(`_: saturating-sub(10 20);`);
 
     const expression1 = await expressionConsumerDeploy(
-<<<<<<< HEAD
-      stateConfigSat,
-=======
       sourcesSat,
-      constants,
->>>>>>> 0daa2649
+      constantsSat,
       rainInterpreter,
       1
     );
@@ -158,20 +120,12 @@
 
   it("should perform saturating addition", async () => {
     // test case with normal addition
-    const expressionString0 = `_: add(${max_uint256} 10);`;
-
-    const stateConfigUnsat = Parser.getStateConfig(
-      expressionString0,
-      getRainterpreterOpMetaBytes()
-    );
+    const { sources: sourcesUnsat, constants: constantsUnsat } =
+      standardEvaluableConfig(`_: add(${max_uint256} 10);`);
 
     const expression0 = await expressionConsumerDeploy(
-<<<<<<< HEAD
-      stateConfigUnsat,
-=======
       sourcesUnsat,
-      constants,
->>>>>>> 0daa2649
+      constantsUnsat,
       rainInterpreter,
       1
     );
@@ -187,21 +141,12 @@
       "normal addition overflow did not error"
     );
 
-    // prettier-ignore
-    const expressionString1 = `_: saturating-add(${max_uint256} 10);`;
-
-    const stateConfigSat = Parser.getStateConfig(
-      expressionString1,
-      getRainterpreterOpMetaBytes()
-    );
+    const { sources: sourcesSat, constants: constantsSat } =
+      standardEvaluableConfig(`_: saturating-add(${max_uint256} 10);`);
 
     const expression1 = await expressionConsumerDeploy(
-<<<<<<< HEAD
-      stateConfigSat,
-=======
       sourcesSat,
-      constants,
->>>>>>> 0daa2649
+      constantsSat,
       rainInterpreter,
       1
     );
