--- conflicted
+++ resolved
@@ -1,6 +1,7 @@
 import { assert } from "chai";
 import { ethers } from "hardhat";
 import { IInterpreterV1Consumer, Rainterpreter } from "../../../../typechain";
+import { standardEvaluableConfig } from "../../../../utils";
 import {
   eighteenZeros,
   ONE,
@@ -12,9 +13,6 @@
 import deploy1820 from "../../../../utils/deploy/registry1820/deploy";
 import { expressionConsumerDeploy } from "../../../../utils/deploy/test/iinterpreterV1Consumer/deploy";
 
-import { Parser } from "rainlang";
-import { getRainterpreterOpMetaBytes } from "../../../../utils/meta/op/allStandardOpMeta";
-
 describe("RainInterpreter fixed point math ops", async function () {
   let rainInterpreter: Rainterpreter;
   let logic: IInterpreterV1Consumer;
@@ -40,20 +38,13 @@
     const value1 = ethers.BigNumber.from(1 + sixZeros);
     const n = 0xfc; // -4
 
-    const expressionString = `_: scale-by<${n}>(${value1});`;
-
-    const stateConfig = Parser.getStateConfig(
-      expressionString,
-      getRainterpreterOpMetaBytes()
-    );
-
-    const expression0 = await expressionConsumerDeploy(
-<<<<<<< HEAD
-      stateConfig,
-=======
-      sources,
-      constants,
->>>>>>> 0daa2649
+    const { sources, constants } = standardEvaluableConfig(
+      `_: scale-by<${n}>(${value1});`
+    );
+
+    const expression0 = await expressionConsumerDeploy(
+      sources,
+      constants,
       rainInterpreter,
       1
     );
@@ -79,20 +70,14 @@
     const value1 = ethers.BigNumber.from(1 + sixZeros);
     const n = 0x04; // 4
 
-    const expressionString = `_: scale-by<${n}>(${value1});`;
-
-    const stateConfig = Parser.getStateConfig(
-      expressionString,
-      getRainterpreterOpMetaBytes()
-    );
-
-    const expression0 = await expressionConsumerDeploy(
-<<<<<<< HEAD
-      stateConfig,
-=======
-      sources,
-      constants,
->>>>>>> 0daa2649
+    const { sources, constants } = standardEvaluableConfig(
+      `_: scale-by<${n}>(${value1});`
+    );
+
+    const expression0 = await expressionConsumerDeploy(
+      sources,
+      constants,
+
       rainInterpreter,
       1
     );
@@ -109,8 +94,8 @@
     assert(
       result0.eq(expected0),
       `wrong result
-      expected  ${expected0}
-      got       ${result0}`
+        expected  ${expected0}
+        got       ${result0}`
     );
   });
 
@@ -118,20 +103,14 @@
     const value1 = ethers.BigNumber.from(1 + eighteenZeros);
     const n = 20;
 
-    const expressionString = `_: scale-n<${n}>(${value1});`;
-
-    const stateConfig = Parser.getStateConfig(
-      expressionString,
-      getRainterpreterOpMetaBytes()
-    );
-
-    const expression0 = await expressionConsumerDeploy(
-<<<<<<< HEAD
-      stateConfig,
-=======
-      sources,
-      constants,
->>>>>>> 0daa2649
+    const { sources, constants } = standardEvaluableConfig(
+      `_: scale-n<${n}>(${value1});`
+    );
+
+    const expression0 = await expressionConsumerDeploy(
+      sources,
+      constants,
+
       rainInterpreter,
       1
     );
@@ -148,28 +127,23 @@
     assert(
       result0.eq(expected0),
       `wrong result
-      expected  ${expected0}
-      got       ${result0}`
+        expected  ${expected0}
+        got       ${result0}`
     );
   });
 
   it("should scale an 18 OOMs number DOWN to scale N", async () => {
     const value1 = ethers.BigNumber.from(1 + eighteenZeros);
     const n = 6;
-    const expressionString = `_: scale-n<${n}>(${value1});`;
-
-    const stateConfig = Parser.getStateConfig(
-      expressionString,
-      getRainterpreterOpMetaBytes()
-    );
-
-    const expression0 = await expressionConsumerDeploy(
-<<<<<<< HEAD
-      stateConfig,
-=======
-      sources,
-      constants,
->>>>>>> 0daa2649
+
+    const { sources, constants } = standardEvaluableConfig(
+      `_: scale-n<${n}>(${value1});`
+    );
+
+    const expression0 = await expressionConsumerDeploy(
+      sources,
+      constants,
+
       rainInterpreter,
       1
     );
@@ -186,8 +160,8 @@
     assert(
       result0.eq(expected0),
       `wrong result
-      expected  ${expected0}
-      got       ${result0}`
+        expected  ${expected0}
+        got       ${result0}`
     );
   });
 
@@ -195,20 +169,14 @@
     const value1 = 50;
     const value2 = ethers.BigNumber.from("3" + eighteenZeros);
 
-    const expressionString = `_: scale18-div<0>(${value1} ${value2});`;
-
-    const stateConfig = Parser.getStateConfig(
-      expressionString,
-      getRainterpreterOpMetaBytes()
-    );
-
-    const expression0 = await expressionConsumerDeploy(
-<<<<<<< HEAD
-      stateConfig,
-=======
-      sources,
-      constants,
->>>>>>> 0daa2649
+    const { sources, constants } = standardEvaluableConfig(
+      `_: scale18-div<0>(${value1} ${value2});`
+    );
+
+    const expression0 = await expressionConsumerDeploy(
+      sources,
+      constants,
+
       rainInterpreter,
       1
     );
@@ -226,8 +194,8 @@
     assert(
       result0.eq(expected0),
       `wrong result
-      expected  ${expected0}
-      got       ${result0}`
+        expected  ${expected0}
+        got       ${result0}`
     );
   });
 
@@ -235,20 +203,14 @@
     const value1 = 1;
     const value2 = ONE.mul(2);
 
-    const expressionString = `_: scale18-mul<0>(${value1} ${value2});`;
-
-    const stateConfig = Parser.getStateConfig(
-      expressionString,
-      getRainterpreterOpMetaBytes()
-    );
-
-    const expression0 = await expressionConsumerDeploy(
-<<<<<<< HEAD
-      stateConfig,
-=======
-      sources,
-      constants,
->>>>>>> 0daa2649
+    const { sources, constants } = standardEvaluableConfig(
+      `_: scale18-mul<0>(${value1} ${value2});`
+    );
+
+    const expression0 = await expressionConsumerDeploy(
+      sources,
+      constants,
+
       rainInterpreter,
       1
     );
@@ -266,29 +228,22 @@
     assert(
       result0.eq(expected0),
       `wrong result
-      expected  ${expected0}
-      got       ${result0}`
+        expected  ${expected0}
+        got       ${result0}`
     );
   });
 
   it("should scale a number UP to 18 OOM", async () => {
     const value = ethers.BigNumber.from("100245700");
 
-    // prettier-ignore
-    const expressionString = `_: scale-18<${ROUNDING_UP} 8>(${value});`;
-
-    const stateConfig = Parser.getStateConfig(
-      expressionString,
-      getRainterpreterOpMetaBytes()
-    );
-
-    const expression0 = await expressionConsumerDeploy(
-<<<<<<< HEAD
-      stateConfig,
-=======
-      sources,
-      constants,
->>>>>>> 0daa2649
+    const { sources, constants } = standardEvaluableConfig(
+      `_: scale-18<${ROUNDING_UP} 8>(${value});`
+    );
+
+    const expression0 = await expressionConsumerDeploy(
+      sources,
+      constants,
+
       rainInterpreter,
       1
     );
@@ -305,29 +260,22 @@
     assert(
       result0.eq(expected0),
       `wrong result
-      expected  ${expected0}
-      got       ${result0}`
+        expected  ${expected0}
+        got       ${result0}`
     );
   });
 
   it("should scale a number DOWN to 18 OOM", async () => {
     const value = ethers.BigNumber.from(1 + eighteenZeros + sixZeros);
 
-    // prettier-ignore
-    const expressionString = `_: scale18<${ROUNDING_UP} 24>(${value});`;
-
-    const stateConfig = Parser.getStateConfig(
-      expressionString,
-      getRainterpreterOpMetaBytes()
-    );
-
-    const expression0 = await expressionConsumerDeploy(
-<<<<<<< HEAD
-      stateConfig,
-=======
-      sources,
-      constants,
->>>>>>> 0daa2649
+    const { sources, constants } = standardEvaluableConfig(
+      `_: scale18<${ROUNDING_UP} 24>(${value});`
+    );
+
+    const expression0 = await expressionConsumerDeploy(
+      sources,
+      constants,
+
       rainInterpreter,
       1
     );
@@ -344,29 +292,22 @@
     assert(
       result0.eq(expected0),
       `wrong result
-      expected  ${expected0}
-      got       ${result0}`
+        expected  ${expected0}
+        got       ${result0}`
     );
   });
 
   it("should scale a number DOWN to 18 OOM with ROUNDING UP", async () => {
     const value = ethers.BigNumber.from(1 + sixteenZeros + "7534567");
 
-    // prettier-ignore
-    const expressionString = `_: scale18<${ROUNDING_UP} 20>(${value});`;
-
-    const stateConfig = Parser.getStateConfig(
-      expressionString,
-      getRainterpreterOpMetaBytes()
-    );
-
-    const expression0 = await expressionConsumerDeploy(
-<<<<<<< HEAD
-      stateConfig,
-=======
-      sources,
-      constants,
->>>>>>> 0daa2649
+    const { sources, constants } = standardEvaluableConfig(
+      `_: scale18<${ROUNDING_UP} 20>(${value});`
+    );
+
+    const expression0 = await expressionConsumerDeploy(
+      sources,
+      constants,
+
       rainInterpreter,
       1
     );
@@ -385,29 +326,22 @@
     assert(
       result0.eq(expected0),
       `wrong result
-      expected  ${expected0}
-      got       ${result0}`
+        expected  ${expected0}
+        got       ${result0}`
     );
   });
 
   it("should scale a number DOWN to 18 OOM with ROUNDING DOWN", async () => {
     const value = ethers.BigNumber.from(1 + sixteenZeros + "7534567");
 
-    // prettier-ignore
-    const expressionString = `_: scale18<${ROUNDING_DOWN} 20>(${value});`;
-
-    const stateConfig = Parser.getStateConfig(
-      expressionString,
-      getRainterpreterOpMetaBytes()
-    );
-
-    const expression0 = await expressionConsumerDeploy(
-<<<<<<< HEAD
-      stateConfig,
-=======
-      sources,
-      constants,
->>>>>>> 0daa2649
+    const { sources, constants } = standardEvaluableConfig(
+      `_: scale18<${ROUNDING_DOWN} 20>(${value});`
+    );
+
+    const expression0 = await expressionConsumerDeploy(
+      sources,
+      constants,
+
       rainInterpreter,
       1
     );
@@ -424,8 +358,8 @@
     assert(
       result0.eq(expected0),
       `wrong result
-      expected  ${expected0}
-      got       ${result0}`
+        expected  ${expected0}
+        got       ${result0}`
     );
   });
 
@@ -433,21 +367,14 @@
     const decimals = 8;
     const value = ethers.BigNumber.from("100245700");
 
-    // prettier-ignore
-    const expressionString = `_: scale-18-dynamic<${ROUNDING_UP}>(${decimals} ${value});`;
-
-    const stateConfig = Parser.getStateConfig(
-      expressionString,
-      getRainterpreterOpMetaBytes()
-    );
-
-    const expression0 = await expressionConsumerDeploy(
-<<<<<<< HEAD
-      stateConfig,
-=======
-      sources,
-      constants,
->>>>>>> 0daa2649
+    const { sources, constants } = standardEvaluableConfig(
+      `_: scale-18-dynamic<${ROUNDING_UP}>(${decimals} ${value});`
+    );
+
+    const expression0 = await expressionConsumerDeploy(
+      sources,
+      constants,
+
       rainInterpreter,
       1
     );
@@ -464,8 +391,8 @@
     assert(
       result0.eq(expected0),
       `wrong result
-      expected  ${expected0}
-      got       ${result0}`
+        expected  ${expected0}
+        got       ${result0}`
     );
   });
 
@@ -473,21 +400,14 @@
     const decimals = 24;
     const value = ethers.BigNumber.from(1 + eighteenZeros + sixZeros);
 
-    // prettier-ignore
-    const expressionString = `_: scale-18-dynamic<${ROUNDING_UP}>(${decimals} ${value});`;
-
-    const stateConfig = Parser.getStateConfig(
-      expressionString,
-      getRainterpreterOpMetaBytes()
-    );
-
-    const expression0 = await expressionConsumerDeploy(
-<<<<<<< HEAD
-      stateConfig,
-=======
-      sources,
-      constants,
->>>>>>> 0daa2649
+    const { sources, constants } = standardEvaluableConfig(
+      `_: scale-18-dynamic<${ROUNDING_UP}>(${decimals} ${value});`
+    );
+
+    const expression0 = await expressionConsumerDeploy(
+      sources,
+      constants,
+
       rainInterpreter,
       1
     );
@@ -504,8 +424,8 @@
     assert(
       result0.eq(expected0),
       `wrong result
-      expected  ${expected0}
-      got       ${result0}`
+        expected  ${expected0}
+        got       ${result0}`
     );
   });
 
@@ -513,21 +433,14 @@
     const decimals = 22;
     const value = ethers.BigNumber.from(1 + sixteenZeros + "726184");
 
-    // prettier-ignore
-    const expressionString = `_: scale-18-dynamic<${ROUNDING_UP}>(${decimals} ${value});`;
-
-    const stateConfig = Parser.getStateConfig(
-      expressionString,
-      getRainterpreterOpMetaBytes()
-    );
-
-    const expression0 = await expressionConsumerDeploy(
-<<<<<<< HEAD
-      stateConfig,
-=======
-      sources,
-      constants,
->>>>>>> 0daa2649
+    const { sources, constants } = standardEvaluableConfig(
+      `_: scale-18-dynamic<${ROUNDING_UP}>(${decimals} ${value});`
+    );
+
+    const expression0 = await expressionConsumerDeploy(
+      sources,
+      constants,
+
       rainInterpreter,
       1
     );
@@ -545,8 +458,8 @@
     assert(
       result0.eq(expected0),
       `wrong result
-      expected  ${expected0}
-      got       ${result0}`
+        expected  ${expected0}
+        got       ${result0}`
     );
   });
 
@@ -554,21 +467,14 @@
     const decimals = 22;
     const value = ethers.BigNumber.from(1 + sixteenZeros + "726184");
 
-    // prettier-ignore
-    const expressionString = `_: scale-18-dynamic<${ROUNDING_DOWN}>(${decimals} ${value});`;
-
-    const stateConfig = Parser.getStateConfig(
-      expressionString,
-      getRainterpreterOpMetaBytes()
-    );
-
-    const expression0 = await expressionConsumerDeploy(
-<<<<<<< HEAD
-      stateConfig,
-=======
-      sources,
-      constants,
->>>>>>> 0daa2649
+    const { sources, constants } = standardEvaluableConfig(
+      `_: scale-18-dynamic<${ROUNDING_DOWN}>(${decimals} ${value});`
+    );
+
+    const expression0 = await expressionConsumerDeploy(
+      sources,
+      constants,
+
       rainInterpreter,
       1
     );
@@ -584,8 +490,8 @@
     assert(
       result0.eq(expected0),
       `wrong result
-      expected  ${expected0}
-      got       ${result0}`
+        expected  ${expected0}
+        got       ${result0}`
     );
   });
 });