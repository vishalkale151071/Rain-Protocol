import * as Util from "../../utils";
import { assert } from "chai";
import { ethers } from "hardhat";
import type {
  PhasedTest,
  PhaseScheduledEvent,
} from "../../typechain/PhasedTest";
import type { PhasedScheduleTest } from "../../typechain/PhasedScheduleTest";
import type { Contract } from "ethers";
import { getBlockTimestamp, timewarp } from "../../utils";

enum Phase {
  ZERO,
  ONE,
  TWO,
  THREE,
  FOUR,
  FIVE,
  SIX,
  SEVEN,
  EIGHT,
}

const max_uint32 = ethers.BigNumber.from("0xffffffff");

type PhaseTimes = [
  number,
  number,
  number,
  number,
  number,
  number,
  number,
  number
];

describe("Phased", async function () {
  describe("Phase at timestamp calculates the correct phase for several timestamps", async function () {
    it("should return highest attained phase even if several phases have the same timestamp", async function () {
      this.timeout(0);

      const phased = (await Util.basicDeploy("PhasedTest", {})) as PhasedTest &
        Contract;

<<<<<<< HEAD
      const highestPhase = await phased.phaseAtTime(
        [0, 1, 2, 3, 3, 4, 5, 5],
        3
=======
      const highestPhase = await phased.phaseAtBlockNumber(
        [1, 2, 2, 2, 2, 2, 2, 3],
        2
>>>>>>> 563a9732
      );

      assert(highestPhase.eq(Phase.SEVEN));
    });

    it("if every phase time is after the timestamp then phase zero is returned", async function () {
      this.timeout(0);

      const phased = (await Util.basicDeploy("PhasedTest", {})) as PhasedTest &
        Contract;

<<<<<<< HEAD
      const highestPhase = await phased.phaseAtTime(
        [100, 110, 120, 130, 140, 150, 160, 170],
        10
=======
      const highestPhase = await phased.phaseAtBlockNumber(
        [2, 3, 4, 5, 6, 7, 8, 9],
        1
>>>>>>> 563a9732
      );

      assert(highestPhase.eq(Phase.ZERO));
    });

    it("if every phase time is before the timestamp then phase EIGHT is returned", async function () {
      this.timeout(0);

      const phased = (await Util.basicDeploy("PhasedTest", {})) as PhasedTest &
        Contract;

<<<<<<< HEAD
      const highestPhase = await phased.phaseAtTime(
        [100, 110, 120, 130, 140, 150, 160, 170],
        200
=======
      const highestPhase = await phased.phaseAtBlockNumber(
        [1, 2, 3, 4, 5, 6, 7, 8],
        9
>>>>>>> 563a9732
      );

      assert(highestPhase.eq(Phase.EIGHT));
    });
  });

  describe("Schedule next phase", async function () {
    it("should have correct phase state (Phase X) in schedule phase hook, even if the next phase (Phase X + 1) has been set to the current timestamp", async function () {
      this.timeout(0);

      const phasedScheduleTest = (await Util.basicDeploy(
        "PhasedScheduleTest",
        {}
      )) as PhasedScheduleTest & Contract;

      assert(
        (await phasedScheduleTest.currentPhase()).eq(Phase.ZERO),
        `wrong phase after initialization, expected Phase.ZERO, got ${await phasedScheduleTest.currentPhase()}`
      );

      await phasedScheduleTest.testScheduleNextPhase();

      assert(
        (await phasedScheduleTest.currentPhase()).eq(Phase.ONE),
        "wrong phase, should have scheduled change to Phase.ONE at this timestamp"
      );
    });

    it("cannot schedule the next phase in the past", async function () {
      this.timeout(0);

      const phased = (await Util.basicDeploy("PhasedTest", {})) as PhasedTest &
        Contract;

      const pastTimestamp = await getBlockTimestamp();

      await timewarp(1);

      await Util.assertError(
        async () => await phased.testScheduleNextPhase(pastTimestamp),
        "NEXT_TIME_PAST",
        "wrongly scheduled next phase in the past"
      );
    });

    it("cannot schedule the next phase if it is already scheduled", async function () {
      this.timeout(0);

      const phased = (await Util.basicDeploy("PhasedTest", {})) as PhasedTest &
        Contract;

      const timestamp0 = await getBlockTimestamp();

      await phased.testScheduleNextPhase(timestamp0 + 10);

      await Util.assertError(
        async () => await phased.testScheduleNextPhase(timestamp0 + 15),
        "NEXT_TIME_SET",
        "wrongly scheduled next phase which was already scheduled"
      );
    });

    it("the next phase time must not be uninitialized", async function () {
      this.timeout(0);

      const phased = (await Util.basicDeploy("PhasedTest", {})) as PhasedTest &
        Contract;

      const timestamp0 = await getBlockTimestamp();

      await phased.testScheduleNextPhase(timestamp0 + 10);

      assert(
        !max_uint32.eq(await phased.phaseTimes(0)),
        "next phase time was uninitialized"
      );
      assert(
        timestamp0 + 10 === (await phased.phaseTimes(0)),
        "next phase time was wrong"
      );
    });

    it("is not possible to skip a phase", async function () {
      this.timeout(0);

      const phased = (await Util.basicDeploy("PhasedTest", {})) as PhasedTest &
        Contract;

      const timestamp0 = await getBlockTimestamp();

      await phased.testScheduleNextPhase(timestamp0 + 10);

      await Util.assertError(
        async () => await phased.testScheduleNextPhase(timestamp0 + 15),
        "NEXT_TIME_SET",
        "set a phase which was already initialized; skipped a phase"
      );
    });

    it("_beforeScheduleNextPhase hook can be used to impose conditions on phase changes", async function () {
      this.timeout(0);

      const phased = (await Util.basicDeploy("PhasedTest", {})) as PhasedTest &
        Contract;

      const timestamp0 = await getBlockTimestamp();

      await phased.testScheduleNextPhase(timestamp0 + 1);

      await phased.toggleCondition(); // test method to turn on/off custom hook require

      await Util.assertError(
        async () => await phased.testScheduleNextPhase(timestamp0 + 3),
        "CONDITION",
        "hook override could not be used to impose condition"
      );
    });
  });

  it("should handle phases on happy path", async function () {
    this.timeout(0);

    const signers = await ethers.getSigners();

    const phased = (await Util.basicDeploy("PhasedTest", {})) as PhasedTest &
      Contract;

    // check constants

    const phaseTimes0: PhaseTimes = [0, 0, 0, 0, 0, 0, 0, 0];

    for (let i = 0; i < 8; i++) {
      phaseTimes0[i] = await phased.phaseTimes(i);

      assert(
        max_uint32.eq(phaseTimes0[i]),
        `did not return max uint32 for phaseTimes(${i})`
      );
    }

    // pure functions behave correctly before any state changes occur

    const pABN0 = await phased.phaseAtTime(
      phaseTimes0,
      await ethers.provider.getBlockNumber()
    );

    assert(pABN0.eq(Phase.ZERO), "wrong initial phase");

    const bNFP0 = [
      await phased.timeForPhase(phaseTimes0, Phase.ZERO),
      await phased.timeForPhase(phaseTimes0, Phase.ONE),
      await phased.timeForPhase(phaseTimes0, Phase.TWO),
      await phased.timeForPhase(phaseTimes0, Phase.THREE),
      await phased.timeForPhase(phaseTimes0, Phase.FOUR),
      await phased.timeForPhase(phaseTimes0, Phase.FIVE),
      await phased.timeForPhase(phaseTimes0, Phase.SIX),
      await phased.timeForPhase(phaseTimes0, Phase.SEVEN),
      await phased.timeForPhase(phaseTimes0, Phase.EIGHT),
    ];

    bNFP0.forEach((timestamp, index) => {
      if (index) {
        assert(
          max_uint32.eq(timestamp),
          `phase time ${index - 1} should be uninitialised
          expected ${max_uint32} got ${timestamp}`
        );
      } else {
        assert(
          timestamp.eq(0),
          `should always return zero timestamp for zero phase
          expected ${0} got ${timestamp}`
        );
      }
    });

    const cP0 = await phased.currentPhase();

    assert(cP0.eq(0), "initial phase should be ZERO");

    assert(await phased.runsOnlyPhase(Phase.ZERO));
    assert(await phased.runsOnlyAtLeastPhase(Phase.ZERO));

    // should schedule next phase

    const timestamp1 = (await getBlockTimestamp()) + 1;

    const schedule1Promise = phased.testScheduleNextPhase(timestamp1);

    const event0 = (await Util.getEventArgs(
      await schedule1Promise,
      "PhaseScheduled",
      phased
    )) as PhaseScheduledEvent["args"];

    assert(event0.sender === signers[0].address, "wrong sender in event0");
    assert(event0.newPhase.eq(Phase.ONE), "wrong newPhase in event0");
    assert(
      event0.scheduledTime.eq(timestamp1),
      "wrong scheduledTime in event0"
    );

    await timewarp(1);

    const phaseTimes1: PhaseTimes = [0, 0, 0, 0, 0, 0, 0, 0];

    for (let i = 0; i < 8; i++) {
      phaseTimes1[i] = await phased.phaseTimes(i);

      if (i) {
        assert(
          max_uint32.eq(phaseTimes1[i]),
          `did not return max uint32 for phaseTimes(${i})`
        );
      } else {
        assert(
          timestamp1 === phaseTimes1[i],
          `did not return correct phase time for phase ${i + 1}
          expected ${timestamp1} got ${phaseTimes1[i]}`
        );
      }
    }

    assert(await phased.runsOnlyPhase(Phase.ONE));
    assert(await phased.runsOnlyAtLeastPhase(Phase.ZERO));
    assert(await phased.runsOnlyAtLeastPhase(Phase.ONE));
  });

  it("modifiers correctly error if current phase doesn't meet condition", async () => {
    this.timeout(0);

    const signers = await ethers.getSigners();

    const phased = (await Util.basicDeploy("PhasedTest", {})) as PhasedTest &
      Contract;

    // onlyPhase
    assert(await phased.runsOnlyPhase(Phase.ZERO));
    await Util.assertError(
      async () => await phased.runsOnlyPhase(Phase.ONE),
      "BAD_PHASE",
      "onlyPhase did not error"
    );

    // onlyAtLeastPhase
    assert(await phased.runsOnlyAtLeastPhase(Phase.ZERO));
    await Util.assertError(
      async () => await phased.runsOnlyAtLeastPhase(Phase.ONE),
      "MIN_PHASE",
      "onlyAtLeastPhase did not error"
    );

    // schedule next phase
    const timestamp1 = (await getBlockTimestamp()) + 1;
    await phased.testScheduleNextPhase(timestamp1);

    await timewarp(1);

    // onlyPhase
    assert(await phased.runsOnlyPhase(Phase.ONE));
    await Util.assertError(
      async () => await phased.runsOnlyPhase(Phase.ZERO),
      "BAD_PHASE",
      "onlyPhase did not error"
    );
    await Util.assertError(
      async () => await phased.runsOnlyPhase(Phase.TWO),
      "BAD_PHASE",
      "onlyPhase did not error"
    );

    // onlyAtLeastPhase
    assert(await phased.runsOnlyAtLeastPhase(Phase.ZERO));
    assert(await phased.runsOnlyAtLeastPhase(Phase.ONE));
    await Util.assertError(
      async () => await phased.runsOnlyAtLeastPhase(Phase.TWO),
      "MIN_PHASE",
      "onlyAtLeastPhase did not error"
    );
  });
});<|MERGE_RESOLUTION|>--- conflicted
+++ resolved
@@ -42,15 +42,9 @@
       const phased = (await Util.basicDeploy("PhasedTest", {})) as PhasedTest &
         Contract;
 
-<<<<<<< HEAD
       const highestPhase = await phased.phaseAtTime(
         [0, 1, 2, 3, 3, 4, 5, 5],
         3
-=======
-      const highestPhase = await phased.phaseAtBlockNumber(
-        [1, 2, 2, 2, 2, 2, 2, 3],
-        2
->>>>>>> 563a9732
       );
 
       assert(highestPhase.eq(Phase.SEVEN));
@@ -62,15 +56,9 @@
       const phased = (await Util.basicDeploy("PhasedTest", {})) as PhasedTest &
         Contract;
 
-<<<<<<< HEAD
       const highestPhase = await phased.phaseAtTime(
         [100, 110, 120, 130, 140, 150, 160, 170],
         10
-=======
-      const highestPhase = await phased.phaseAtBlockNumber(
-        [2, 3, 4, 5, 6, 7, 8, 9],
-        1
->>>>>>> 563a9732
       );
 
       assert(highestPhase.eq(Phase.ZERO));
@@ -82,15 +70,9 @@
       const phased = (await Util.basicDeploy("PhasedTest", {})) as PhasedTest &
         Contract;
 
-<<<<<<< HEAD
       const highestPhase = await phased.phaseAtTime(
         [100, 110, 120, 130, 140, 150, 160, 170],
         200
-=======
-      const highestPhase = await phased.phaseAtBlockNumber(
-        [1, 2, 3, 4, 5, 6, 7, 8],
-        9
->>>>>>> 563a9732
       );
 
       assert(highestPhase.eq(Phase.EIGHT));
