--- conflicted
+++ resolved
@@ -2151,15 +2151,9 @@
       op(Opcode.readMemory, memoryOperand(MemoryType.Constant, 4));
 
     const FLOWTRANSFER_ME_TO_YOU_ERC20_TOKEN = () =>
-<<<<<<< HEAD
-      op(Opcode.READ_MEMORY, memoryOperand(MemoryType.Constant, 5));
-    const FLOWTRANSFER_ME_TO_YOU_ERC20_BASE_AMOUNT = () =>
-      op(Opcode.READ_MEMORY, memoryOperand(MemoryType.Constant, 6));
-=======
       op(Opcode.readMemory, memoryOperand(MemoryType.Constant, 5));
       const FLOWTRANSFER_ME_TO_YOU_ERC20_BASE_AMOUNT = () =>
       op(Opcode.readMemory, memoryOperand(MemoryType.Constant, 6));
->>>>>>> 8763bee4
     const FLOWTRANSFER_ME_TO_YOU_ERC20_BONUS_AMOUNT = () =>
       op(Opcode.readMemory, memoryOperand(MemoryType.Constant, 7));
     const ZERO = () =>
@@ -2176,16 +2170,6 @@
       FLOWTRANSFER_ME_TO_YOU_ERC20_TOKEN(),
       ME(),
       YOU(),
-<<<<<<< HEAD
-      // Setting a dynamic price which changes once a flow has been run
-      YOU(),
-      op(Opcode.GET),
-      ZERO(),
-      op(Opcode.GREATER_THAN),
-      FLOWTRANSFER_ME_TO_YOU_ERC20_BONUS_AMOUNT(),
-      FLOWTRANSFER_ME_TO_YOU_ERC20_BASE_AMOUNT(),
-      op(Opcode.EAGER_IF),
-=======
           // Setting a dynamic price which changes once a flow has been run
           YOU(),
           op(Opcode.get),
@@ -2194,7 +2178,6 @@
         FLOWTRANSFER_ME_TO_YOU_ERC20_BONUS_AMOUNT(),
         FLOWTRANSFER_ME_TO_YOU_ERC20_BASE_AMOUNT(),
       op(Opcode.eagerIf),
->>>>>>> 8763bee4
       SENTINEL(), // NATIVE SKIP
       SENTINEL_1155(),
       SENTINEL_1155(),
@@ -2206,16 +2189,9 @@
         // Setting a value for msg.sender.
         // This will only be set _afterTokenTransfer
         YOU(), // setting blocknumber for msg.sender as the key
-<<<<<<< HEAD
-        op(Opcode.BLOCK_NUMBER),
-        op(Opcode.SET),
-      ]),
-    ];
-=======
         op(Opcode.blockNumber),
       op(Opcode.set),
     ])];
->>>>>>> 8763bee4
 
     const expressionConfigStruct: ExpressionConfigStruct = {
       sources,
