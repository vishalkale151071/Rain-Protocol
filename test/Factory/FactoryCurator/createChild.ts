--- conflicted
+++ resolved
@@ -49,17 +49,10 @@
   let reserve: ReserveToken;
   let stakeFactory: StakeFactory;
 
-<<<<<<< HEAD
-  before(async () => { 
-    // Deploy ERC1820Registry
-    const signers = await ethers.getSigners();
-    await deploy1820(signers[0]); 
-=======
   before(async () => {
     // Deploy ERC1820Registry
     const signers = await ethers.getSigners();
     await deploy1820(signers[0]);
->>>>>>> 6207e9ae
 
     stakeFactory = await stakeFactoryDeploy();
   });
@@ -305,21 +298,11 @@
 
     const evaluableConfig: EvaluableConfigStruct =
       await generateEvaluableConfig(
-<<<<<<< HEAD
-        
-           [
-            op(Opcode.readMemory, memoryOperand(MemoryType.Constant, 0)),
-            op(Opcode.readMemory, memoryOperand(MemoryType.Constant, 0)),
-          ],
-           [max_uint256],
-       
-=======
         [
           op(Opcode.read_memory, memoryOperand(MemoryType.Constant, 0)),
           op(Opcode.read_memory, memoryOperand(MemoryType.Constant, 0)),
         ],
         [max_uint256]
->>>>>>> 6207e9ae
       );
     // Stake contract
     const stakeConfigStruct: StakeConfigStruct = {
@@ -438,21 +421,11 @@
 
     const evaluableConfig: EvaluableConfigStruct =
       await generateEvaluableConfig(
-<<<<<<< HEAD
-        
-           [
-            op(Opcode.readMemory, memoryOperand(MemoryType.Constant, 0)),
-            op(Opcode.readMemory, memoryOperand(MemoryType.Constant, 0)),
-          ],
-           [max_uint256],
-       
-=======
         [
           op(Opcode.read_memory, memoryOperand(MemoryType.Constant, 0)),
           op(Opcode.read_memory, memoryOperand(MemoryType.Constant, 0)),
         ],
         [max_uint256]
->>>>>>> 6207e9ae
       );
 
     // Stake contract
@@ -528,13 +501,8 @@
     ]);
 
     const evaluableConfigCombineTier = await generateEvaluableConfig(
-<<<<<<< HEAD
-       [sourceReportDefault, sourceMain],
-       [stake0.address, stake1.address, max_uint32],
-=======
       [sourceReportDefault, sourceMain],
       [stake0.address, stake1.address, max_uint32]
->>>>>>> 6207e9ae
     );
 
     const combineTierMain = (await combineTierDeploy(deployer, {
