--- conflicted
+++ resolved
@@ -12,11 +12,8 @@
 import type { BigNumber, Contract, BytesLike } from "ethers";
 import type { Trust } from "../typechain/Trust";
 import type { SmartPoolManager } from "../typechain/SmartPoolManager";
-<<<<<<< HEAD
 import { concat, Hexable, hexlify, zeroPad } from "ethers/lib/utils";
-=======
 import type { SignerWithAddress } from "@nomiclabs/hardhat-ethers/signers";
->>>>>>> 6deafbae
 
 // eslint-disable-next-line @typescript-eslint/no-unused-vars
 const { expect, assert } = chai;
