import { ethers, artifacts } from "hardhat";
import type { CRPFactory } from "../typechain/CRPFactory";
import type { BFactory } from "../typechain/BFactory";
import chai from "chai";
import type { TrustFactory } from "../typechain/TrustFactory";
import type { RedeemableERC20Factory } from "../typechain/RedeemableERC20Factory";
import type { RedeemableERC20PoolFactory } from "../typechain/RedeemableERC20PoolFactory";
import type { SeedERC20Factory } from "../typechain/SeedERC20Factory";
import type { RedeemableERC20Pool } from "../typechain/RedeemableERC20Pool";
import type { ConfigurableRightsPool } from "../typechain/ConfigurableRightsPool";
import type { BPool } from "../typechain/BPool";
import type { BigNumber, Contract } from "ethers";
import type { Trust } from "../typechain/Trust";
import type { SmartPoolManager } from "../typechain/SmartPoolManager";

const { expect, assert } = chai;

const smartPoolManagerAddress = process.env.BALANCER_SMART_POOL_MANAGER;
if (smartPoolManagerAddress) {
  console.log(`using existing SmartPoolManager: ${smartPoolManagerAddress}`);
}
const balancerSafeMathAddress = process.env.BALANCER_SAFE_MATH;
if (balancerSafeMathAddress) {
  console.log(`using existing BalancerSafeMath: ${balancerSafeMathAddress}`);
}
const rightsManagerAddress = process.env.BALANCER_RIGHTS_MANAGER;
if (rightsManagerAddress) {
  console.log(`using existing RightsManager: ${rightsManagerAddress}`);
}
const bFactoryAddress = process.env.BALANCER_BFACTORY;
if (bFactoryAddress) {
  console.log(`using existing BFactory: ${bFactoryAddress}`);
}
const crpFactoryAddress = process.env.BALANCER_CRP_FACTORY;
if (crpFactoryAddress) {
  console.log(`using existing CRPFactory: ${crpFactoryAddress}`);
}

export const basicDeploy = async (name, libs) => {
  const factory = await ethers.getContractFactory(name, {
    libraries: libs,
  });

  const contract = await factory.deploy();

  await contract.deployed();

  return contract;
};

export const balancerDeploy = async (): Promise<
  [CRPFactory & Contract, BFactory & Contract]
> => {
  let rightsManager;
  if (rightsManagerAddress) {
    rightsManager = new ethers.Contract(
      rightsManagerAddress,
      (await artifacts.readArtifact("RightsManager")).abi
    );
  } else {
    rightsManager = await basicDeploy("RightsManager", {});
  }

  let balancerSafeMath;
  if (balancerSafeMathAddress) {
    balancerSafeMath = new ethers.Contract(
      balancerSafeMathAddress,
      (await artifacts.readArtifact("BalancerSafeMath")).abi
    );
  } else {
    balancerSafeMath = await basicDeploy("BalancerSafeMath", {});
  }

  let smartPoolManager: SmartPoolManager & Contract;
  if (smartPoolManagerAddress) {
    smartPoolManager = new ethers.Contract(
      smartPoolManagerAddress,
      (await artifacts.readArtifact("SmartPoolManager")).abi
    ) as SmartPoolManager & Contract;
  } else {
    smartPoolManager = (await basicDeploy(
      "SmartPoolManager",
      {}
    )) as SmartPoolManager & Contract;
  }

  let crpFactory: CRPFactory & Contract;
  if (crpFactoryAddress) {
    crpFactory = new ethers.Contract(
      crpFactoryAddress,
      (await artifacts.readArtifact("CRPFactory")).abi
    ) as CRPFactory & Contract;
  } else {
    crpFactory = (await basicDeploy("CRPFactory", {
      RightsManager: rightsManager.address,
      BalancerSafeMath: balancerSafeMath.address,
      SmartPoolManager: smartPoolManager.address,
    })) as CRPFactory & Contract;
  }

  let bFactory;
  if (bFactoryAddress) {
    bFactory = new ethers.Contract(
      bFactoryAddress,
<<<<<<< HEAD
      (
        await artifacts.readArtifact(
          "@beehiveinnovation/balancer-core/contracts/BFactory.sol:BFactory"
        )
      ).abi
    ) as BFactory;
  } else {
    bFactory = (await basicDeploy(
      "@beehiveinnovation/balancer-core/contracts/BFactory.sol:BFactory",
      {}
    )) as BFactory;
=======
      (await artifacts.readArtifact("BFactory")).abi
    ) as BFactory & Contract;
  } else {
    bFactory = (await basicDeploy("BFactory", {})) as BFactory & Contract;
>>>>>>> 69c84b9e
  }

  return [crpFactory, bFactory];
};

export interface Factories {
  redeemableERC20Factory: RedeemableERC20Factory & Contract;
  redeemableERC20PoolFactory: RedeemableERC20PoolFactory & Contract;
  seedERC20Factory: SeedERC20Factory & Contract;
  trustFactory: TrustFactory & Contract;
}

export const factoriesDeploy = async (
  crpFactory: CRPFactory & Contract,
  balancerFactory: BFactory & Contract
): Promise<Factories> => {
  const redeemableERC20FactoryFactory = await ethers.getContractFactory(
    "RedeemableERC20Factory"
  );
  const redeemableERC20Factory =
    (await redeemableERC20FactoryFactory.deploy()) as RedeemableERC20Factory &
      Contract;
  await redeemableERC20Factory.deployed();

  const redeemableERC20PoolFactoryFactory = await ethers.getContractFactory(
    "RedeemableERC20PoolFactory"
  );
  const redeemableERC20PoolFactory =
    (await redeemableERC20PoolFactoryFactory.deploy({
      crpFactory: crpFactory.address,
      balancerFactory: balancerFactory.address,
    })) as RedeemableERC20PoolFactory & Contract;
  await redeemableERC20PoolFactory.deployed();

  const seedERC20FactoryFactory = await ethers.getContractFactory(
    "SeedERC20Factory"
  );
  const seedERC20Factory =
    (await seedERC20FactoryFactory.deploy()) as SeedERC20Factory & Contract;
  await seedERC20Factory.deployed();

  const trustFactoryFactory = await ethers.getContractFactory("TrustFactory");
  const trustFactory = (await trustFactoryFactory.deploy({
    redeemableERC20Factory: redeemableERC20Factory.address,
    redeemableERC20PoolFactory: redeemableERC20PoolFactory.address,
    seedERC20Factory: seedERC20Factory.address,
  })) as TrustFactory & Contract;
  await trustFactory.deployed();

  return {
    redeemableERC20Factory,
    redeemableERC20PoolFactory,
    seedERC20Factory,
    trustFactory,
  };
};

export const zeroAddress = ethers.constants.AddressZero;
export const oneAddress = "0x0000000000000000000000000000000000000001";
export const eighteenZeros = "000000000000000000";

export const fourZeros = "0000";
export const sixZeros = "000000";
export const tenZeros = "0000000000";

export const ONE = ethers.BigNumber.from("1" + eighteenZeros);

export const RESERVE_MIN_BALANCE = ethers.BigNumber.from("1" + sixZeros);

export const max_uint256 = ethers.BigNumber.from(
  "0xFFFFFFFFFFFFFFFFFFFFFFFFFFFFFFFFFFFFFFFFFFFFFFFFFFFFFFFFFFFFFFFF"
);
export const max_uint32 = ethers.BigNumber.from("0xffffffff");

export const estimateReserveDust = (bPoolReserveBalance: BigNumber) => {
  let dust = bPoolReserveBalance.mul(ONE).div(1e7).div(ONE);
  if (dust.lt(RESERVE_MIN_BALANCE)) {
    dust = RESERVE_MIN_BALANCE;
  }
  return dust;
};

export const determineReserveDust = (bPoolDust: BigNumber) => {
  if (bPoolDust.lt(RESERVE_MIN_BALANCE)) {
    bPoolDust = RESERVE_MIN_BALANCE;
  }
  return bPoolDust;
};

export const assertError = async (f: Function, s: string, e: string) => {
  let didError = false;
  try {
    await f();
  } catch (e) {
    assert(e.toString().includes(s), `error string ${e} does not include ${s}`);
    didError = true;
  }
  assert(didError, e);
};

export const poolContracts = async (
  signers: any,
  pool: RedeemableERC20Pool & Contract
): Promise<[ConfigurableRightsPool & Contract, BPool & Contract]> => {
  const crp = new ethers.Contract(
    await pool.crp(),
    (await artifacts.readArtifact("ConfigurableRightsPool")).abi,
    signers[0]
  ) as ConfigurableRightsPool & Contract;
  const bPool = new ethers.Contract(
    await crp.bPool(),
    (
      await artifacts.readArtifact(
        "@beehiveinnovation/balancer-core/contracts/BPool.sol:BPool"
      )
    ).abi,
    signers[0]
  ) as BPool & Contract;
  return [crp, bPool];
};

export const trustDeploy = async (
  trustFactory: TrustFactory & Contract,
  creator: any,
  ...args
): Promise<Trust & Contract> => {
  const tx = await trustFactory[
    "createChild((address,uint256,address,uint256,uint16,uint16,uint256),(string,string,address,uint8,uint256),(address,uint256,uint256,uint256,uint256))"
    // @ts-ignore
  ](...args);
  const receipt = await tx.wait();

  const trust = new ethers.Contract(
    ethers.utils.hexZeroPad(
      ethers.utils.hexStripZeros(
        receipt.events?.filter(
          (x) => x.event == "NewContract" && x.address == trustFactory.address
        )[0].topics[1]
      ),
      20 // address bytes length
    ),
    (await artifacts.readArtifact("Trust")).abi,
    creator
  ) as Trust & Contract;

  if (!ethers.utils.isAddress(trust.address)) {
    throw new Error(
      `invalid trust address: ${trust.address} (${trust.address.length} chars)`
    );
  }

  await trust.deployed();

  return trust;
};

export const createEmptyBlock = async (count?: number): Promise<void> => {
  if (!count || count <= 0) count = 1;
  const signers = await ethers.getSigners();
  const txNoOp = { to: signers[1].address };
  for (let i = 0; i < count; i++) {
    await signers[0].sendTransaction(txNoOp);
  }
};

/**
 * Utility function that transforms a hexadecimal number from the output of the ITier contract report
 * @param report String with Hexadecimal containing the array data
 * @returns number[] Block array of the reports
 */
export function tierReport(report: string): number[] {
  let parsedReport: number[] = [];
  let arrStatus = [0, 1, 2, 3, 4, 5, 6, 7]
    .map((i) =>
      BigInt(report)
        .toString(16)
        .padStart(64, "0")
        .slice(i * 8, i * 8 + 8)
    )
    .reverse();
  //arrStatus = arrStatus.reverse();

  for (let i in arrStatus) {
    parsedReport.push(parseInt("0x" + arrStatus[i]));
  }

  return parsedReport;
}

export function blockNumbersToReport(blockNos: number[]): string {
  assert(blockNos.length === 8);

  return [...blockNos]
    .reverse()
    .map((i) => BigInt(i).toString(16).padStart(8, "0"))
    .join("");
}

/**
 * Pads leading zeroes of hex number to hex string length of 32 bytes
 * @param {BigNumber} hex
 */
export function zeroPad32(hex: BigNumber): string {
  return ethers.utils.hexZeroPad(hex.toHexString(), 32);
}

/**
 * Pads leading zeroes of hex number to hex string length of 4 bytes
 * @param {BigNumber} hex
 */
export function zeroPad4(hex: BigNumber): string {
  return ethers.utils.hexZeroPad(hex.toHexString(), 4);
}<|MERGE_RESOLUTION|>--- conflicted
+++ resolved
@@ -102,24 +102,10 @@
   if (bFactoryAddress) {
     bFactory = new ethers.Contract(
       bFactoryAddress,
-<<<<<<< HEAD
-      (
-        await artifacts.readArtifact(
-          "@beehiveinnovation/balancer-core/contracts/BFactory.sol:BFactory"
-        )
-      ).abi
-    ) as BFactory;
-  } else {
-    bFactory = (await basicDeploy(
-      "@beehiveinnovation/balancer-core/contracts/BFactory.sol:BFactory",
-      {}
-    )) as BFactory;
-=======
       (await artifacts.readArtifact("BFactory")).abi
     ) as BFactory & Contract;
   } else {
     bFactory = (await basicDeploy("BFactory", {})) as BFactory & Contract;
->>>>>>> 69c84b9e
   }
 
   return [crpFactory, bFactory];
