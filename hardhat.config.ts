--- conflicted
+++ resolved
@@ -17,11 +17,16 @@
   solidity: {
     compilers: [
       {
-<<<<<<< HEAD
+        version: "0.8.10",
+        settings: {
+          optimizer: {
+            enabled: true,
+            runs: 100000,
+          },
+        },
+      },
+      {
         version: "0.6.12",
-=======
-        version: "0.8.10",
->>>>>>> 6deafbae
         settings: {
           optimizer: {
             enabled: true,
@@ -39,16 +44,6 @@
           evmVersion: "byzantium",
         },
       },
-      {
-        version: "0.5.12",
-        settings: {
-          optimizer: {
-            enabled: true,
-            runs: 100,
-          },
-          evmVersion: "byzantium",
-        },
-      },
     ],
   },
 };
