--- conflicted
+++ resolved
@@ -75,17 +75,8 @@
         emit Initialize(msg.sender, config_);
         __ReentrancyGuard_init();
         __ERC20_init(config_.name, config_.symbol);
-<<<<<<< HEAD
-        _saveInterpreterState(
-            CORE_SOURCE_ID,
-            config_.interpreterStateConfig,
-            LibUint256Array.arrayFrom(1, 1)
-        );
+        _saveInterpreterState(CORE_SOURCE_ID, config_.interpreterStateConfig);
         __FlowInterpreter_init(config_.flows, LibUint256Array.arrayFrom(1, 6));
-=======
-        _saveVMState(CORE_SOURCE_ID, config_.vmStateConfig);
-        __FlowVM_init(config_.flows, LibUint256Array.arrayFrom(1, 6));
->>>>>>> 0e7ac707
     }
 
     /// @inheritdoc ERC20
@@ -94,24 +85,11 @@
         address to_,
         uint256 amount_
     ) internal virtual override {
-<<<<<<< HEAD
-        InterpreterState memory state_ = _loadInterpreterState(CORE_SOURCE_ID);
-
-        state_.context = LibUint256Array.arrayFrom(
-            uint256(uint160(from_)),
-            uint256(uint160(to_)),
-            amount_
-        );
-        require(
-            state_.eval(CAN_TRANSFER_ENTRYPOINT).peek() > 0,
-            "INVALID_TRANSFER"
-        );
-=======
         super._beforeTokenTransfer(from_, to_, amount_);
         // Mint and burn access MUST be handled by CAN_FLOW.
         // CAN_TRANSFER will only restrict subsequent transfers.
         if (!(from_ == address(0) || to_ == address(0))) {
-            VMState memory state_ = _loadVMState(CORE_SOURCE_ID);
+            InterpreterState memory state_ = _loadInterpreterState(CORE_SOURCE_ID);
 
             state_.context = LibUint256Array.arrayFrom(
                 uint256(uint160(from_)),
@@ -123,7 +101,6 @@
                 "INVALID_TRANSFER"
             );
         }
->>>>>>> 0e7ac707
     }
 
     function _previewFlow(InterpreterState memory state_)
