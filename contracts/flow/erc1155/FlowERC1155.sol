--- conflicted
+++ resolved
@@ -40,13 +40,9 @@
 
     event Initialize(address sender, FlowERC1155Config config);
 
-<<<<<<< HEAD
-    constructor(address interpreterIntegrity_) FlowInterpreter(interpreterIntegrity_) {
-=======
     constructor(address interpreterIntegrity_)
         FlowInterpreter(interpreterIntegrity_)
     {
->>>>>>> fa83d19b
         _disableInitializers();
     }
 
@@ -83,7 +79,6 @@
         bytes memory data_
     ) internal virtual override {
         unchecked {
-<<<<<<< HEAD
             super._beforeTokenTransfer(
                 operator_,
                 from_,
@@ -109,23 +104,6 @@
                         "INVALID_TRANSFER"
                     );
                 }
-=======
-            InterpreterState memory state_ = _loadInterpreterState(
-                CORE_SOURCE_ID
-            );
-            for (uint256 i_ = 0; i_ < ids_.length; i_++) {
-                state_.context = LibUint256Array.arrayFrom(
-                    uint256(uint160(operator_)),
-                    uint256(uint160(from_)),
-                    uint256(uint160(to_)),
-                    ids_[i_],
-                    amounts_[i_]
-                );
-                require(
-                    state_.eval(CAN_TRANSFER_ENTRYPOINT).peek() > 0,
-                    "INVALID_TRANSFER"
-                );
->>>>>>> fa83d19b
             }
         }
     }
