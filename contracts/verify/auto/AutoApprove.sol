// SPDX-License-Identifier: CAL
pragma solidity =0.8.15;

import {LibEvidence, Verify} from "../Verify.sol";
import "../VerifyCallback.sol";
import "../../vm/runtime/StandardVM.sol";
import "../../array/LibUint256Array.sol";
import {AllStandardOps} from "../../vm/ops/AllStandardOps.sol";

uint256 constant OP_EVIDENCE_DATA_APPROVED = 0;
uint256 constant LOCAL_OPS_LENGTH = 1;

contract AutoApprove is VerifyCallback, StandardVM {
    using LibStackTop for StackTop;
    using LibUint256Array for uint256;
    using LibUint256Array for uint256[];
    using LibEvidence for uint256[];
    using LibStackTop for uint256[];
    using LibStackTop for StackTop;

    /// Contract has initialized.
    /// @param sender `msg.sender` initializing the contract (factory).
    /// @param config All initialized config.
    event Initialize(address sender, StateConfig config);

    using LibVMState for VMState;

    mapping(uint256 => uint256) private _approvedEvidenceData;

    constructor(address vmIntegrity_) StandardVM(vmIntegrity_) {
        _disableInitializers();
    }

    function initialize(StateConfig calldata stateConfig_)
        external
        initializer
    {
<<<<<<< HEAD
        __VerifyCallback_init();
        _saveVMState(stateConfig_, MIN_FINAL_STACK_INDEX.arrayFrom());
=======
        _saveVMState(stateConfig_);
>>>>>>> 5d12fef6
        _transferOwnership(msg.sender);

        emit Initialize(msg.sender, stateConfig_);
    }

    function afterAdd(address, Evidence[] calldata evidences_)
        external
        virtual
        override
    {
        unchecked {
            uint256[] memory approvedRefs_ = new uint256[](evidences_.length);
            uint256 approvals_ = 0;
            uint256[] memory context_ = new uint256[](2);
            VMState memory state_ = _loadVMState();
            for (uint256 i_ = 0; i_ < evidences_.length; i_++) {
                // Currently we only support 32 byte evidence for auto approve.
                if (evidences_[i_].data.length == 0x20) {
                    context_[0] = uint256(uint160(evidences_[i_].account));
                    context_[1] = uint256(bytes32(evidences_[i_].data));
                    state_.context = context_;
                    if (
                        state_.eval().peek() > 0
                    ) {
                        _approvedEvidenceData[
                            uint256(bytes32(evidences_[i_].data))
                        ] = block.timestamp;
                        LibEvidence._updateEvidenceRef(
                            approvedRefs_,
                            evidences_[i_],
                            approvals_
                        );
                        approvals_++;
                    }
                }
            }
            if (approvals_ > 0) {
                approvedRefs_.truncate(approvals_);
                Verify(msg.sender).approve(approvedRefs_.asEvidences());
            }
        }
    }

    function _evidenceDataApproved(uint256 evidenceData_)
        internal
        view
        returns (uint256)
    {
        return _approvedEvidenceData[evidenceData_];
    }

    function opEvidenceDataApproved(
        VMState memory,
        Operand,
        StackTop stackTop_
    ) internal view returns (StackTop) {
        return stackTop_.applyFn(_evidenceDataApproved);
    }

    function localEvalFunctionPointers()
        internal
        pure
        virtual
        override
        returns (
            function(VMState memory, Operand, StackTop)
                view
                returns (StackTop)[]
                memory localFnPtrs_
        )
    {
        localFnPtrs_ = new function(VMState memory, Operand, StackTop)
            view
            returns (StackTop)[](1);
        localFnPtrs_[0] = opEvidenceDataApproved;
    }
}<|MERGE_RESOLUTION|>--- conflicted
+++ resolved
@@ -35,12 +35,9 @@
         external
         initializer
     {
-<<<<<<< HEAD
         __VerifyCallback_init();
-        _saveVMState(stateConfig_, MIN_FINAL_STACK_INDEX.arrayFrom());
-=======
         _saveVMState(stateConfig_);
->>>>>>> 5d12fef6
+
         _transferOwnership(msg.sender);
 
         emit Initialize(msg.sender, stateConfig_);
