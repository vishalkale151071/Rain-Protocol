--- conflicted
+++ resolved
@@ -20,9 +20,8 @@
         /// imported libraries and contracts. These are calculated at
         /// construction to future-proof against underlying ops being
         /// added/removed and potentially breaking the offsets here.
-<<<<<<< HEAD
-        blockOpsStart = RainVM.OPS_LENGTH;
-        mathOpsStart = blockOpsStart + BlockOps.OPS_LENGTH;
+        evmConstantOpsStart = RAIN_VM_OPS_LENGTH;
+        mathOpsStart = evmConstantOpsStart + EVM_CONSTANT_OPS_LENGTH;
         vmStatePointer = _snapshot(_newState(RainVM(this), config_));
     }
 
@@ -36,61 +35,35 @@
         unchecked {
             if (opcode_ < mathOpsStart) {
                 return
-                    BlockOps.stackIndexDiff(opcode_ - blockOpsStart, operand_);
+                    EVMConstantOps.stackIndexDiff(opcode_ - evmConstantOpsStart, operand_);
             } else {
                 return MathOps.stackIndexDiff(opcode_ - mathOpsStart, operand_);
             }
         }
-=======
-        evmConstantOpsStart = RAIN_VM_OPS_LENGTH;
-        mathOpsStart = evmConstantOpsStart + EVM_CONSTANT_OPS_LENGTH;
-        vmStatePointer = _snapshot(_newState(config_));
->>>>>>> 2283124f
     }
 
     /// @inheritdoc RainVM
     function applyOp(
-<<<<<<< HEAD
-        bytes memory context_,
+        bytes memory,
         uint256 stackTopLocation_,
-=======
-        bytes memory,
-        State memory state_,
->>>>>>> 2283124f
         uint256 opcode_,
         uint256 operand_
     ) internal view override returns (uint256) {
         unchecked {
             if (opcode_ < mathOpsStart) {
-<<<<<<< HEAD
                 return
-                    BlockOps.applyOp(
-                        context_,
+                    EVMConstantOps.applyOp(
                         stackTopLocation_,
-                        opcode_ - blockOpsStart,
+                        opcode_ - evmConstantOpsStart,
                         operand_
                     );
             } else {
                 return
                     MathOps.applyOp(
-                        context_,
                         stackTopLocation_,
                         opcode_ - mathOpsStart,
                         operand_
                     );
-=======
-                EVMConstantOps.applyOp(
-                    state_,
-                    opcode_ - evmConstantOpsStart,
-                    operand_
-                );
-            } else {
-                MathOps.applyOp(
-                    state_,
-                    opcode_ - mathOpsStart,
-                    operand_
-                );
->>>>>>> 2283124f
             }
         }
     }
