// SPDX-License-Identifier: MIT

pragma solidity ^0.6.12;

import { ReserveToken } from "./ReserveToken.sol";
import { SeedERC20 } from "../SeedERC20.sol";

/// @title SeedERC20Reentrant
/// Test contract that attempts to call reentrant code on `SeedERC20`.
/// The calls MUST fail when driven by the test harness.
contract SeedERC20Reentrant is ReserveToken {
    SeedERC20 private seedERC20Contract;
    uint8 public methodTarget = 0;

    function addReentrantTarget(SeedERC20 seedERC20Contract_) external {
        seedERC20Contract = seedERC20Contract_;
    }

    function setMethodTarget(uint8 methodTarget_) external {
        methodTarget = methodTarget_;
    }

    function _beforeTokenTransfer(
        address sender_,
        address receiver_,
        uint256 amount_
    ) internal virtual override {
        super._beforeTokenTransfer(sender_, receiver_, amount_);
<<<<<<< HEAD
        if (methodTarget == 1 && receiver_ == address(seedERC20Contract)) {
            seedERC20Contract.seed(0, 1); // reentrant call
        } else if (methodTarget == 2 && sender_ == address(seedERC20Contract)) {
            seedERC20Contract.unseed(1); // reentrant call
=======
        if (receiver_ == address(seedERC20Contract)) {
            // This call MUST fail.
            seedERC20Contract.seed(0, 1);
>>>>>>> 0d626d35
        }
    }
}<|MERGE_RESOLUTION|>--- conflicted
+++ resolved
@@ -26,16 +26,12 @@
         uint256 amount_
     ) internal virtual override {
         super._beforeTokenTransfer(sender_, receiver_, amount_);
-<<<<<<< HEAD
         if (methodTarget == 1 && receiver_ == address(seedERC20Contract)) {
-            seedERC20Contract.seed(0, 1); // reentrant call
-        } else if (methodTarget == 2 && sender_ == address(seedERC20Contract)) {
-            seedERC20Contract.unseed(1); // reentrant call
-=======
-        if (receiver_ == address(seedERC20Contract)) {
             // This call MUST fail.
             seedERC20Contract.seed(0, 1);
->>>>>>> 0d626d35
+        } else if (methodTarget == 2 && sender_ == address(seedERC20Contract)) {
+            // This call MUST fail.
+            seedERC20Contract.unseed(1);
         }
     }
 }