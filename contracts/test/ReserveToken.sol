--- conflicted
+++ resolved
@@ -32,14 +32,5 @@
         address,
         address receiver_,
         uint256
-<<<<<<< HEAD
-    ) internal virtual override {
-        require(
-            receiver_ == address(0) || !(freezables[receiver_]),
-            "FROZEN"
-        );
-    }
-=======
-    ) internal override { require(!freezables[receiver_], "FROZEN"); }
->>>>>>> a06d40f4
+    ) internal virtual override { require(!freezables[receiver_], "FROZEN"); }
 }