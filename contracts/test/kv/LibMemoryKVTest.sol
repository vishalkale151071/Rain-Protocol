--- conflicted
+++ resolved
@@ -97,16 +97,6 @@
 
     function scenario7(
         MemoryKV kv_,
-<<<<<<< HEAD
-        uint256[] memory kvPair
-    ) external pure returns (uint[] memory array_) {
-        uint256 j = 0;
-        for (uint256 i = 0; i < kvPair.length - 1; i += 2) {
-            j++;
-            kv_ = kv_.setVal(
-                MemoryKVKey.wrap(kvPair[i]),
-                MemoryKVVal.wrap(kvPair[i + 1])
-=======
         uint256[] memory kvPair_
     ) external pure returns (uint[] memory array_) {
         uint256 j = 0;
@@ -115,7 +105,6 @@
             kv_ = kv_.setVal(
                 MemoryKVKey.wrap(kvPair_[i]),
                 MemoryKVVal.wrap(kvPair_[i + 1])
->>>>>>> f57ef425
             );
         }
         array_ = kv_.toUint256Array();
