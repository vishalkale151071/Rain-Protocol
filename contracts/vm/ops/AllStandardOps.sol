// SPDX-License-Identifier: CAL
pragma solidity =0.8.10;

import "../RainVM.sol";
import "./evm/EVMConstantOps.sol";
import "./math/FixedPointMathOps.sol";
import "./erc20/OpERC20BalanceOf.sol";
import "./erc20/OpERC20TotalSupply.sol";
import "./erc20/snapshot/OpERC20SnapshotBalanceOfAt.sol";
import "./erc20/snapshot/OpERC20SnapshotTotalSupplyAt.sol";
import "./token/ERC721Ops.sol";
import "./token/ERC1155Ops.sol";
import "./math/LogicOps.sol";
import "./math/MathOps.sol";
import "./tier/OpITierV2Report.sol";
import "./tier/OpSaturatingDiff.sol";
import "./tier/OpSelectLte.sol";
import "./tier/OpUpdateTimesForTierRange.sol";

uint256 constant ALL_STANDARD_OPS_LENGTH = RAIN_VM_OPS_LENGTH + 39;

/// @title AllStandardOps
/// @notice RainVM opcode pack to expose all other packs.
library AllStandardOps {
    function zero(uint256) internal pure returns (uint256) {
        return 0;
    }

    function one(uint256) internal pure returns (uint256) {
        return 1;
    }

    function two(uint256) internal pure returns (uint256) {
        return 2;
    }

    function three(uint256) internal pure returns (uint256) {
        return 3;
    }

    function nonzeroOperandN(uint256 operand_) internal pure returns (uint256) {
        require(operand_ > 0, "0_OPERAND");
        return operand_;
    }

    function stackPopsFnPtrs() internal pure returns (bytes memory) {
        unchecked {
            uint256 lenBytes_ = ALL_STANDARD_OPS_LENGTH * 0x20;
            function(uint256) pure returns (uint256) zeroFn_;
            assembly {
                // using zero bytes in the fnPtrs array may save gas in certain
                // contexts.
                zeroFn_ := 0
            }
            function(uint256) pure returns (uint256)[ALL_STANDARD_OPS_LENGTH +
                1]
                memory fns_ = [
                    // will be overriden with length
                    zeroFn_,
                    // constant placeholder
                    zeroFn_,
                    // stack placeholder
                    zeroFn_,
                    // context placeholder
                    zeroFn_,
                    // storage placeholder
                    zeroFn_,
                    // zipmap placeholder
                    zeroFn_,
                    // debug placeholder
                    zeroFn_,
                    // erc20 balance of
                    two,
                    // erc20 total supply
                    one,
                    // erc20 snapshot balance of at
                    three,
                    // erc20 snapshot total supply at
                    two,
                    // block number
                    zero,
                    // timestamp
                    zero,
                    // caller
                    zero,
                    // this address
                    zero,
                    // scale18 mul
                    two,
                    // scale18 div
                    two,
                    // scale18
                    one,
                    // scaleN
                    one,
                    // scaleBy
                    one,
                    // add
                    nonzeroOperandN,
                    // saturating add
                    nonzeroOperandN,
                    // sub
                    nonzeroOperandN,
                    // saturating sub
                    nonzeroOperandN,
                    // mul
                    nonzeroOperandN,
                    // saturating mul
                    nonzeroOperandN,
                    // div
                    nonzeroOperandN,
                    // mod
                    nonzeroOperandN,
                    // exp
                    nonzeroOperandN,
                    // min
                    nonzeroOperandN,
                    // max
                    nonzeroOperandN,
                    // iszero
                    one,
                    // eager if
                    three,
                    // equal to
                    two,
                    // less than
                    two,
                    // greater than
                    two,
                    // every
                    nonzeroOperandN,
                    // any
                    nonzeroOperandN,
                    // tier report
                    two,
                    // tier saturating diff
                    two,
                    // select lte
                    OpSelectLte.stackPopsSelectLte,
                    // update blocks for tier range
                    two,
<<<<<<< HEAD
                    // erc20 balance of
                    two,
                    // erc20 total supply
                    one,
=======
                    // select lte
                    TierOps.stackPopsSelectLte,
>>>>>>> 563a9732
                    // erc721 balance of
                    two,
                    // erc721 owner of
                    two,
                    // erc1155 balance of
                    three,
                    // erc1155 balance of batch
                    ERC1155Ops.stackPopsBalanceOfBatch
                ];
            bytes memory ret_;
            assembly {
                mstore(fns_, lenBytes_)
                ret_ := fns_
            }
            return ret_;
        }
    }

    function stackPushesFnPtrs() internal pure returns (bytes memory) {
        unchecked {
            uint256 lenBytes_ = ALL_STANDARD_OPS_LENGTH * 0x20;
            function(uint256) pure returns (uint256) zeroFn_;
            assembly {
                // using zero bytes in the fnPtrs array may save gas in certain
                // contexts.
                zeroFn_ := 0
            }
            function(uint256) pure returns (uint256)[ALL_STANDARD_OPS_LENGTH +
                1]
                memory fns_ = [
                    // will be overriden with length
                    zeroFn_,
                    // constant placeholder
                    zeroFn_,
                    // stack placeholder
                    zeroFn_,
                    // context placeholder
                    zeroFn_,
                    // storage placeholder
                    zeroFn_,
                    // zipmap placeholder
                    zeroFn_,
                    // debug placeholder
                    zeroFn_,
                    // erc20 balance of
                    one,
                    // erc20 total supply
                    one,
                    // erc20 snapshot balance of at
                    one,
                    // erc20 snapshot total supply at
                    one,
                    // block number
                    one,
                    // timestamp
                    one,
                    // caller
                    one,
                    // this address
                    one,
                    // scale18 mul
                    one,
                    // scale18 div
                    one,
                    // scale18
                    one,
                    // scaleN
                    one,
                    // scaleBy
                    one,
                    // add
                    one,
                    // saturating add
                    one,
                    // sub
                    one,
                    // saturating sub
                    one,
                    // mul
                    one,
                    // saturating mul
                    one,
                    // div
                    one,
                    // mod
                    one,
                    // exp
                    one,
                    // min
                    one,
                    // max
                    one,
                    // iszero
                    one,
                    // eager if
                    one,
                    // equal to
                    one,
                    // less than
                    one,
                    // greater than
                    one,
                    // every
                    one,
                    // any
                    one,
                    // tier report
                    one,
                    // tier saturating diff
                    one,
                    // select lte
                    one,
<<<<<<< HEAD
                    // update blocks for tier range
                    one,
                    // ierc20 balance of
                    one,
                    // ierc20 total supply
                    one,
                    // ierc721 balance of
=======
                    // erc721 balance of
>>>>>>> 563a9732
                    one,
                    // erc721 owner of
                    one,
                    // erc1155 balance of
                    one,
                    // erc1155 balance of batch
                    nonzeroOperandN
                ];
            bytes memory ret_;
            assembly {
                mstore(fns_, lenBytes_)
                ret_ := fns_
            }
            return ret_;
        }
    }

    function fnPtrs() internal pure returns (bytes memory) {
        unchecked {
            uint256 lenBytes_ = ALL_STANDARD_OPS_LENGTH * 0x20;
            function(uint256, uint256) view returns (uint256) zeroFn_;
            assembly {
                // using zero bytes in the fnPtrs array may save gas in certain
                // contexts.
                zeroFn_ := 0
            }
            function(uint256, uint256)
                view
                returns (uint256)[ALL_STANDARD_OPS_LENGTH + 1]
                memory fns_ = [
                    // will be overridden with length
                    zeroFn_,
                    // placeholders for core ops
                    // constant
                    zeroFn_,
                    // stack
                    zeroFn_,
                    // context
                    zeroFn_,
                    // storage
                    zeroFn_,
                    // zipmap
                    zeroFn_,
                    // debug
                    zeroFn_,
                    // dispatchable ops
                    OpERC20BalanceOf.balanceOf,
                    OpERC20TotalSupply.totalSupply,
                    OpERC20SnapshotBalanceOfAt.balanceOfAt,
                    OpERC20SnapshotTotalSupplyAt.totalSupplyAt,
                    EVMConstantOps.number,
                    EVMConstantOps.timestamp,
                    EVMConstantOps.caller,
                    EVMConstantOps.thisAddress,
                    FixedPointMathOps.scale18Mul,
                    FixedPointMathOps.scale18Div,
                    FixedPointMathOps.scale18,
                    FixedPointMathOps.scaleN,
                    FixedPointMathOps.scaleBy,
                    MathOps.add,
                    MathOps.saturatingAdd,
                    MathOps.sub,
                    MathOps.saturatingSub,
                    MathOps.mul,
                    MathOps.saturatingMul,
                    MathOps.div,
                    MathOps.mod,
                    MathOps.exp,
                    MathOps.min,
                    MathOps.max,
                    LogicOps.isZero,
                    LogicOps.eagerIf,
                    LogicOps.equalTo,
                    LogicOps.lessThan,
                    LogicOps.greaterThan,
                    LogicOps.every,
                    LogicOps.any,
<<<<<<< HEAD
                    OpITierV2Report.report,
                    OpSaturatingDiff.saturatingDiff,
                    OpSelectLte.selectLte,
                    OpUpdateTimesForTierRange.updateTimesForTierRange,
                    ERC20Ops.balanceOf,
                    ERC20Ops.totalSupply,
=======
                    TierOps.report,
                    TierOps.saturatingDiff,
                    TierOps.updateBlocksForTierRange,
                    TierOps.selectLte,
>>>>>>> 563a9732
                    ERC721Ops.balanceOf,
                    ERC721Ops.ownerOf,
                    ERC1155Ops.balanceOf,
                    ERC1155Ops.balanceOfBatch
                ];
            bytes memory ret_;
            assembly {
                mstore(fns_, lenBytes_)
                ret_ := fns_
            }
            return ret_;
        }
    }
}<|MERGE_RESOLUTION|>--- conflicted
+++ resolved
@@ -137,17 +137,8 @@
                     two,
                     // select lte
                     OpSelectLte.stackPopsSelectLte,
-                    // update blocks for tier range
-                    two,
-<<<<<<< HEAD
-                    // erc20 balance of
-                    two,
-                    // erc20 total supply
-                    one,
-=======
-                    // select lte
-                    TierOps.stackPopsSelectLte,
->>>>>>> 563a9732
+                    // update times for tier range
+                    two,
                     // erc721 balance of
                     two,
                     // erc721 owner of
@@ -260,17 +251,9 @@
                     one,
                     // select lte
                     one,
-<<<<<<< HEAD
-                    // update blocks for tier range
-                    one,
-                    // ierc20 balance of
-                    one,
-                    // ierc20 total supply
-                    one,
-                    // ierc721 balance of
-=======
+                    // update times for tier range
+                    one,
                     // erc721 balance of
->>>>>>> 563a9732
                     one,
                     // erc721 owner of
                     one,
@@ -348,19 +331,10 @@
                     LogicOps.greaterThan,
                     LogicOps.every,
                     LogicOps.any,
-<<<<<<< HEAD
                     OpITierV2Report.report,
                     OpSaturatingDiff.saturatingDiff,
                     OpSelectLte.selectLte,
                     OpUpdateTimesForTierRange.updateTimesForTierRange,
-                    ERC20Ops.balanceOf,
-                    ERC20Ops.totalSupply,
-=======
-                    TierOps.report,
-                    TierOps.saturatingDiff,
-                    TierOps.updateBlocksForTierRange,
-                    TierOps.selectLte,
->>>>>>> 563a9732
                     ERC721Ops.balanceOf,
                     ERC721Ops.ownerOf,
                     ERC1155Ops.balanceOf,
