// SPDX-License-Identifier: CAL
pragma solidity =0.8.10;

<<<<<<< HEAD
import {State, RainVM, RAIN_VM_OPS_LENGTH} from "../RainVM.sol";
// solhint-disable-next-line max-line-length
import {EVMConstantOps, EVM_CONSTANT_OPS_LENGTH} from "./evm/EVMConstantOps.sol";
// solhint-disable-next-line max-line-length
import {FixedPointMathOps, FIXED_POINT_MATH_OPS_LENGTH} from "./math/FixedPointMathOps.sol";
import {ERC20Ops, ERC20_OPS_LENGTH} from "./token/ERC20Ops.sol";
import {ERC721Ops, ERC721_OPS_LENGTH} from "./token/ERC721Ops.sol";
import {ERC1155Ops, ERC1155_OPS_LENGTH} from "./token/ERC1155Ops.sol";
import {LogicOps, LOGIC_OPS_LENGTH} from "./math/LogicOps.sol";
import {MathOps, MATH_OPS_LENGTH} from "./math/MathOps.sol";
import {TierOps, TIER_OPS_LENGTH} from "./tier/TierOps.sol";

uint256 constant ALL_STANDARD_OPS_START = RAIN_VM_OPS_LENGTH;
uint256 constant FIXED_POINT_MATH_OPS_START = EVM_CONSTANT_OPS_LENGTH;
uint256 constant MATH_OPS_START = FIXED_POINT_MATH_OPS_START +
    FIXED_POINT_MATH_OPS_LENGTH;
uint256 constant LOGIC_OPS_START = MATH_OPS_START + MATH_OPS_LENGTH;
uint256 constant TIER_OPS_START = LOGIC_OPS_START + LOGIC_OPS_LENGTH;
uint256 constant ERC20_OPS_START = TIER_OPS_START + TIER_OPS_LENGTH;
uint256 constant ERC721_OPS_START = ERC20_OPS_START + ERC20_OPS_LENGTH;
uint256 constant ERC1155_OPS_START = ERC721_OPS_START + ERC721_OPS_LENGTH;
uint256 constant ALL_STANDARD_OPS_LENGTH = ERC1155_OPS_START +
    ERC1155_OPS_LENGTH;
=======
import "../RainVM.sol";
import "./evm/EVMConstantOps.sol";
import "./math/FixedPointMathOps.sol";
import "./token/IERC20Ops.sol";
import "./token/IERC721Ops.sol";
import "./token/IERC1155Ops.sol";
import "./math/LogicOps.sol";
import "./math/MathOps.sol";
import "./tier/TierOps.sol";

uint256 constant ALL_STANDARD_OPS_LENGTH = RAIN_VM_OPS_LENGTH + 37;
>>>>>>> 0ee0b791

/// @title AllStandardOps
/// @notice RainVM opcode pack to expose all other packs.
library AllStandardOps {
    function zero(uint256) internal pure returns (uint256) {
        return 0;
    }

    function one(uint256) internal pure returns (uint256) {
        return 1;
    }

    function two(uint256) internal pure returns (uint256) {
        return 2;
    }

    function three(uint256) internal pure returns (uint256) {
        return 3;
    }

    function nonzeroOperandN(uint256 operand_) internal pure returns (uint256) {
        require(operand_ > 0, "0_OPERAND");
        return operand_;
    }

    function stackPopsFnPtrs() internal pure returns (bytes memory) {
        unchecked {
<<<<<<< HEAD
            if (opcode_ < FIXED_POINT_MATH_OPS_START) {
                EVMConstantOps.applyOp(state_, opcode_, operand_);
            } else if (opcode_ < TIER_OPS_START) {
                if (opcode_ < MATH_OPS_START) {
                    FixedPointMathOps.applyOp(
                        state_,
                        opcode_ - FIXED_POINT_MATH_OPS_START,
                        operand_
                    );
                } else if (opcode_ < LOGIC_OPS_START) {
                    MathOps.applyOp(state_, opcode_ - MATH_OPS_START, operand_);
                } else {
                    LogicOps.applyOp(
                        state_,
                        opcode_ - LOGIC_OPS_START,
                        operand_
                    );
                }
            } else if (opcode_ < ERC20_OPS_START) {
                TierOps.applyOp(state_, opcode_ - TIER_OPS_START, operand_);
            } else {
                if (opcode_ < ERC721_OPS_START) {
                    ERC20Ops.applyOp(
                        state_,
                        opcode_ - ERC20_OPS_START,
                        operand_
                    );
                } else if (opcode_ < ERC1155_OPS_START) {
                    ERC721Ops.applyOp(
                        state_,
                        opcode_ - ERC721_OPS_START,
                        operand_
                    );
                } else {
                    ERC1155Ops.applyOp(
                        state_,
                        opcode_ - ERC1155_OPS_START,
                        operand_
                    );
                }
=======
            uint256 lenBytes_ = ALL_STANDARD_OPS_LENGTH * 0x20;
            function(uint256) pure returns (uint256) zeroFn_;
            assembly {
                // using zero bytes in the fnPtrs array may save gas in certain
                // contexts.
                zeroFn_ := 0
            }
            function(uint256) pure returns (uint256)[ALL_STANDARD_OPS_LENGTH +
                1]
                memory fns_ = [
                    // will be overriden with length
                    zeroFn_,
                    // constant placeholder
                    zeroFn_,
                    // stack placeholder
                    zeroFn_,
                    // context placeholder
                    zeroFn_,
                    // storage placeholder
                    zeroFn_,
                    // zipmap placeholder
                    zeroFn_,
                    // debug placeholder
                    zeroFn_,
                    // block number
                    zero,
                    // timestamp
                    zero,
                    // caller
                    zero,
                    // this address
                    zero,
                    // scale18 mul
                    two,
                    // scale18 div
                    two,
                    // scale18
                    one,
                    // scaleN
                    one,
                    // scaleBy
                    one,
                    // add
                    nonzeroOperandN,
                    // saturating add
                    nonzeroOperandN,
                    // sub
                    nonzeroOperandN,
                    // saturating sub
                    nonzeroOperandN,
                    // mul
                    nonzeroOperandN,
                    // saturating mul
                    nonzeroOperandN,
                    // div
                    nonzeroOperandN,
                    // mod
                    nonzeroOperandN,
                    // exp
                    nonzeroOperandN,
                    // min
                    nonzeroOperandN,
                    // max
                    nonzeroOperandN,
                    // iszero
                    one,
                    // eager if
                    three,
                    // equal to
                    two,
                    // less than
                    two,
                    // greater than
                    two,
                    // every
                    nonzeroOperandN,
                    // any
                    nonzeroOperandN,
                    // tier report
                    two,
                    // tier saturating diff
                    two,
                    // update blocks for tier range
                    two,
                    // select lte
                    TierOps.stackPopsSelectLte,
                    // ierc20 balance of
                    two,
                    // ierc20 total supply
                    one,
                    // ierc721 balance of
                    two,
                    // ierc721 owner of
                    two,
                    // ierc1155 balance of
                    three,
                    // ierc1155 balance of batch
                    IERC1155Ops.stackPopsBalanceOfBatch
                ];
            bytes memory ret_;
            assembly {
                mstore(fns_, lenBytes_)
                ret_ := fns_
            }
            return ret_;
        }
    }

    function stackPushesFnPtrs() internal pure returns (bytes memory) {
        unchecked {
            uint256 lenBytes_ = ALL_STANDARD_OPS_LENGTH * 0x20;
            function(uint256) pure returns (uint256) zeroFn_;
            assembly {
                // using zero bytes in the fnPtrs array may save gas in certain
                // contexts.
                zeroFn_ := 0
            }
            function(uint256) pure returns (uint256)[ALL_STANDARD_OPS_LENGTH +
                1]
                memory fns_ = [
                    // will be overriden with length
                    zeroFn_,
                    // constant placeholder
                    zeroFn_,
                    // stack placeholder
                    zeroFn_,
                    // context placeholder
                    zeroFn_,
                    // storage placeholder
                    zeroFn_,
                    // zipmap placeholder
                    zeroFn_,
                    // debug placeholder
                    zeroFn_,
                    // block number
                    one,
                    // timestamp
                    one,
                    // caller
                    one,
                    // this address
                    one,
                    // scale18 mul
                    one,
                    // scale18 div
                    one,
                    // scale18
                    one,
                    // scaleN
                    one,
                    // scaleBy
                    one,
                    // add
                    one,
                    // saturating add
                    one,
                    // sub
                    one,
                    // saturating sub
                    one,
                    // mul
                    one,
                    // saturating mul
                    one,
                    // div
                    one,
                    // mod
                    one,
                    // exp
                    one,
                    // min
                    one,
                    // max
                    one,
                    // iszero
                    one,
                    // eager if
                    one,
                    // equal to
                    one,
                    // less than
                    one,
                    // greater than
                    one,
                    // every
                    one,
                    // any
                    one,
                    // tier report
                    one,
                    // tier saturating diff
                    one,
                    // update blocks for tier range
                    one,
                    // select lte
                    one,
                    // ierc20 balance of
                    one,
                    // ierc20 total supply
                    one,
                    // ierc721 balance of
                    one,
                    // ierc721 owner of
                    one,
                    // ierc1155 balance of
                    one,
                    // ierc1155 balance of batch
                    nonzeroOperandN
                ];
            bytes memory ret_;
            assembly {
                mstore(fns_, lenBytes_)
                ret_ := fns_
            }
            return ret_;
        }
    }

    function fnPtrs() internal pure returns (bytes memory) {
        unchecked {
            uint256 lenBytes_ = ALL_STANDARD_OPS_LENGTH * 0x20;
            function(uint256, uint256) view returns (uint256) zeroFn_;
            assembly {
                // using zero bytes in the fnPtrs array may save gas in certain
                // contexts.
                zeroFn_ := 0
            }
            function(uint256, uint256)
                view
                returns (uint256)[ALL_STANDARD_OPS_LENGTH + 1]
                memory fns_ = [
                    // will be overridden with length
                    zeroFn_,
                    // placeholders for core ops
                    // constant
                    zeroFn_,
                    // stack
                    zeroFn_,
                    // context
                    zeroFn_,
                    // storage
                    zeroFn_,
                    // zipmap
                    zeroFn_,
                    // debug
                    zeroFn_,
                    // dispatchable ops
                    EVMConstantOps.number,
                    EVMConstantOps.timestamp,
                    EVMConstantOps.caller,
                    EVMConstantOps.thisAddress,
                    FixedPointMathOps.scale18Mul,
                    FixedPointMathOps.scale18Div,
                    FixedPointMathOps.scale18,
                    FixedPointMathOps.scaleN,
                    FixedPointMathOps.scaleBy,
                    MathOps.add,
                    MathOps.saturatingAdd,
                    MathOps.sub,
                    MathOps.saturatingSub,
                    MathOps.mul,
                    MathOps.saturatingMul,
                    MathOps.div,
                    MathOps.mod,
                    MathOps.exp,
                    MathOps.min,
                    MathOps.max,
                    LogicOps.isZero,
                    LogicOps.eagerIf,
                    LogicOps.equalTo,
                    LogicOps.lessThan,
                    LogicOps.greaterThan,
                    LogicOps.every,
                    LogicOps.any,
                    TierOps.report,
                    TierOps.saturatingDiff,
                    TierOps.updateBlocksForTierRange,
                    TierOps.selectLte,
                    IERC20Ops.balanceOf,
                    IERC20Ops.totalSupply,
                    IERC721Ops.balanceOf,
                    IERC721Ops.ownerOf,
                    IERC1155Ops.balanceOf,
                    IERC1155Ops.balanceOfBatch
                ];
            bytes memory ret_;
            assembly {
                mstore(fns_, lenBytes_)
                ret_ := fns_
>>>>>>> 0ee0b791
            }
            return ret_;
        }
    }
}<|MERGE_RESOLUTION|>--- conflicted
+++ resolved
@@ -1,31 +1,6 @@
 // SPDX-License-Identifier: CAL
 pragma solidity =0.8.10;
 
-<<<<<<< HEAD
-import {State, RainVM, RAIN_VM_OPS_LENGTH} from "../RainVM.sol";
-// solhint-disable-next-line max-line-length
-import {EVMConstantOps, EVM_CONSTANT_OPS_LENGTH} from "./evm/EVMConstantOps.sol";
-// solhint-disable-next-line max-line-length
-import {FixedPointMathOps, FIXED_POINT_MATH_OPS_LENGTH} from "./math/FixedPointMathOps.sol";
-import {ERC20Ops, ERC20_OPS_LENGTH} from "./token/ERC20Ops.sol";
-import {ERC721Ops, ERC721_OPS_LENGTH} from "./token/ERC721Ops.sol";
-import {ERC1155Ops, ERC1155_OPS_LENGTH} from "./token/ERC1155Ops.sol";
-import {LogicOps, LOGIC_OPS_LENGTH} from "./math/LogicOps.sol";
-import {MathOps, MATH_OPS_LENGTH} from "./math/MathOps.sol";
-import {TierOps, TIER_OPS_LENGTH} from "./tier/TierOps.sol";
-
-uint256 constant ALL_STANDARD_OPS_START = RAIN_VM_OPS_LENGTH;
-uint256 constant FIXED_POINT_MATH_OPS_START = EVM_CONSTANT_OPS_LENGTH;
-uint256 constant MATH_OPS_START = FIXED_POINT_MATH_OPS_START +
-    FIXED_POINT_MATH_OPS_LENGTH;
-uint256 constant LOGIC_OPS_START = MATH_OPS_START + MATH_OPS_LENGTH;
-uint256 constant TIER_OPS_START = LOGIC_OPS_START + LOGIC_OPS_LENGTH;
-uint256 constant ERC20_OPS_START = TIER_OPS_START + TIER_OPS_LENGTH;
-uint256 constant ERC721_OPS_START = ERC20_OPS_START + ERC20_OPS_LENGTH;
-uint256 constant ERC1155_OPS_START = ERC721_OPS_START + ERC721_OPS_LENGTH;
-uint256 constant ALL_STANDARD_OPS_LENGTH = ERC1155_OPS_START +
-    ERC1155_OPS_LENGTH;
-=======
 import "../RainVM.sol";
 import "./evm/EVMConstantOps.sol";
 import "./math/FixedPointMathOps.sol";
@@ -37,7 +12,6 @@
 import "./tier/TierOps.sol";
 
 uint256 constant ALL_STANDARD_OPS_LENGTH = RAIN_VM_OPS_LENGTH + 37;
->>>>>>> 0ee0b791
 
 /// @title AllStandardOps
 /// @notice RainVM opcode pack to expose all other packs.
@@ -65,48 +39,6 @@
 
     function stackPopsFnPtrs() internal pure returns (bytes memory) {
         unchecked {
-<<<<<<< HEAD
-            if (opcode_ < FIXED_POINT_MATH_OPS_START) {
-                EVMConstantOps.applyOp(state_, opcode_, operand_);
-            } else if (opcode_ < TIER_OPS_START) {
-                if (opcode_ < MATH_OPS_START) {
-                    FixedPointMathOps.applyOp(
-                        state_,
-                        opcode_ - FIXED_POINT_MATH_OPS_START,
-                        operand_
-                    );
-                } else if (opcode_ < LOGIC_OPS_START) {
-                    MathOps.applyOp(state_, opcode_ - MATH_OPS_START, operand_);
-                } else {
-                    LogicOps.applyOp(
-                        state_,
-                        opcode_ - LOGIC_OPS_START,
-                        operand_
-                    );
-                }
-            } else if (opcode_ < ERC20_OPS_START) {
-                TierOps.applyOp(state_, opcode_ - TIER_OPS_START, operand_);
-            } else {
-                if (opcode_ < ERC721_OPS_START) {
-                    ERC20Ops.applyOp(
-                        state_,
-                        opcode_ - ERC20_OPS_START,
-                        operand_
-                    );
-                } else if (opcode_ < ERC1155_OPS_START) {
-                    ERC721Ops.applyOp(
-                        state_,
-                        opcode_ - ERC721_OPS_START,
-                        operand_
-                    );
-                } else {
-                    ERC1155Ops.applyOp(
-                        state_,
-                        opcode_ - ERC1155_OPS_START,
-                        operand_
-                    );
-                }
-=======
             uint256 lenBytes_ = ALL_STANDARD_OPS_LENGTH * 0x20;
             function(uint256) pure returns (uint256) zeroFn_;
             assembly {
@@ -396,7 +328,6 @@
             assembly {
                 mstore(fns_, lenBytes_)
                 ret_ := fns_
->>>>>>> 0ee0b791
             }
             return ret_;
         }
