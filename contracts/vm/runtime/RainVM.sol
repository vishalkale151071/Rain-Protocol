// SPDX-License-Identifier: CAL
pragma solidity =0.8.15;

import {MathUpgradeable as Math} from "@openzeppelin/contracts-upgradeable/utils/math/MathUpgradeable.sol";
import "../../math/SaturatingMath.sol";
import "../../type/LibCast.sol";
import "./LibStackTop.sol";
import "./LibVMState.sol";
import "../../array/LibUint256Array.sol";
import "../../sstore2/SSTORE2.sol";
import "../integrity/IRainVMIntegrity.sol";
import {SafeCastUpgradeable as SafeCast} from "@openzeppelin/contracts-upgradeable/utils/math/SafeCastUpgradeable.sol";

type SourceIndex is uint256;
type Operand is uint256;

struct StorageOpcodesRange {
    uint256 pointer;
    uint256 length;
}

/// Config required to build a new `State`.
/// @param sources Sources verbatim.
/// @param constants Constants verbatim.
struct StateConfig {
    bytes[] sources;
    uint256[] constants;
}

/// @title RainVM
/// @notice micro VM for implementing and executing custom contract DSLs.
/// Libraries and contracts map opcodes to `view` functionality then RainVM
/// runs rain scripts using these opcodes. Rain scripts dispatch as pairs of
/// bytes. The first byte is an opcode to run and the second byte is a value
/// the opcode can use contextually to inform how to run. Typically opcodes
/// will read/write to the stack to produce some meaningful final state after
/// all opcodes have been dispatched.
///
/// The only thing required to run a rain script is a `State` struct to pass
/// to `eval`, and the index of the source to run. Additional context can
/// optionally be provided to be used by opcodes. For example, an `ITierV2`
/// contract can take the input of `report`, abi encode it as context, then
/// expose a local opcode that copies this account to the stack. The state will
/// be mutated by reference rather than returned by `eval`, this is to make it
/// very clear to implementers that the inline mutation is occurring.
///
/// Rain scripts run "top to bottom", i.e. "left to right".
/// See the tests for examples on how to construct rain script in JavaScript
/// then pass to `ImmutableSource` contracts deployed by a factory that then
/// run `eval` to produce a final value.
///
/// There are only 4 "core" opcodes for `RainVM`:
/// - `0`: Copy value from either `constants` at index `operand` to the top of
///   the stack.
/// - `1`: Duplicates the value at stack index `operand_` to the top of the
///   stack.
/// - `2`: Zipmap takes N values from the stack, interprets each as an array of
///   configurable length, then zips them into `arguments` and maps a source
///   from `sources` over these. See `zipmap` for more details.
/// - `3`: Debug prints the state to the console log as per hardhat.
///
/// To do anything useful the contract that inherits `RainVM` needs to provide
/// opcodes to build up an internal DSL. This may sound complex but it only
/// requires mapping opcode integers to functions to call, and reading/writing
/// values to the stack as input/output for these functions. Further, opcode
/// packs are provided in rain that any inheriting contract can use as a normal
/// solidity library. See `MathOps.sol` opcode pack and the
/// `CalculatorTest.sol` test contract for an example of how to dispatch
/// opcodes and handle the results in a wrapping contract.
///
/// RainVM natively has no concept of branching logic such as `if` or loops.
/// An opcode pack could implement these similar to the core zipmap by lazily
/// evaluating a source from `sources` based on some condition, etc. Instead
/// some simpler, eagerly evaluated selection tools such as `min` and `max` in
/// the `MathOps` opcode pack are provided. Future versions of `RainVM` MAY
/// implement lazy `if` and other similar patterns.
///
/// The `eval` function is `view` because rain scripts are expected to compute
/// results only without modifying any state. The contract wrapping the VM is
/// free to mutate as usual. This model encourages exposing only read-only
/// functionality to end-user deployers who provide scripts to a VM factory.
/// Removing all writes removes a lot of potential foot-guns for rain script
/// authors and allows VM contract authors to reason more clearly about the
/// input/output of the wrapping solidity code.
///
/// Internally `RainVM` makes heavy use of unchecked math and assembly logic
/// as the opcode dispatch logic runs on a tight loop and so gas costs can ramp
/// up very quickly.
abstract contract RainVM {
    using Math for uint256;
    using SaturatingMath for uint256;
    using LibCast for uint256;
    using LibVMState for VMState;
    using LibStackTop for uint256[];
    using LibStackTop for bytes;
    using LibStackTop for StackTop;
    using LibCast for function(VMState memory, SourceIndex, StackTop)
        internal
        view
        returns (StackTop);

    /// Default is to disallow all storage access to opcodes.
    function storageOpcodesRange()
        public
        pure
        virtual
        returns (StorageOpcodesRange memory)
    {
        return StorageOpcodesRange(0, 0);
    }

    /// Expose all the function pointers for every opcode as 2-byte pointers in
    /// a bytes list. The implementing VM MUST ensure each pointer is to a
    /// `function(uint256,uint256) view returns (uint256)` function as this is
    /// the ONLY supported signature for opcodes. Pointers for the core opcodes
    /// must be provided in the packed pointers list but will be ignored at
    /// runtime.
    function opcodeFunctionPointers()
        internal
        view
        virtual
        returns (
            function(VMState memory, Operand, StackTop)
                internal
                view
                returns (StackTop)[]
                memory
        );

    /// Builds a new `State` bytes from `StateConfig`.
    /// Empty stack and arguments with stack index 0.
    /// @param config_ State config to build the new `State`.
    function buildStateBytes(
        IRainVMIntegrity vmIntegrity_,
        StateConfig memory config_,
        uint256[] memory finalStacks_
    ) internal view returns (bytes memory, uint256) {
        unchecked {
            (uint256 stackLength_, uint256 scratch_) = vmIntegrity_
                .ensureIntegrity(
                    storageOpcodesRange(),
                    config_.sources,
                    config_.constants.length,
                    finalStacks_
                );

            return (
                LibVMState.toBytesPacked(
                    stackLength_,
                    config_.constants,
                    config_.sources,
                    opcodeFunctionPointers()
                ),
                scratch_
            );
        }
    }
<<<<<<< HEAD

    /// Evaluates a rain script.
    /// The main workhorse of the rain VM, `eval` runs any core opcodes and
    /// dispatches anything it is unaware of to the implementing contract.
    /// For a script to be useful the implementing contract must override
    /// `applyOp` and dispatch non-core opcodes to domain specific logic. This
    /// could be mathematical operations for a calculator, tier reports for
    /// a membership combinator, entitlements for a minting curve, etc.
    ///
    /// Everything required to coordinate the execution of a rain script to
    /// completion is contained in the `State`. The context and source index
    /// are provided so the caller can provide additional data and kickoff the
    /// opcode dispatch from the correct source in `sources`.
    function eval(
        VMState memory state_,
        SourceIndex sourceIndex_,
        StackTop stackTop_
    ) internal view returns (StackTop) {
        unchecked {
            uint256 cursor_;
            uint256 end_;
            assembly ("memory-safe") {
                cursor_ := mload(
                    add(
                        mload(add(state_, 0x60)),
                        add(0x20, mul(0x20, sourceIndex_))
                    )
                )
                end_ := add(cursor_, mload(cursor_))
            }

            // Loop until complete.
            while (cursor_ < end_) {
                function(VMState memory, Operand, StackTop)
                    internal
                    view
                    returns (StackTop) fn_;
                Operand operand_;
                cursor_ += 4;
                {
                    uint256 op_;
                    assembly ("memory-safe") {
                        op_ := mload(cursor_)
                        operand_ := and(op_, 0xFFFF)
                        fn_ := and(shr(16, op_), 0xFFFF)
                    }
                }
                stackTop_ = fn_(state_, operand_, stackTop_);
            }
            return stackTop_;
        }
    }
=======
>>>>>>> 5d12fef6
}<|MERGE_RESOLUTION|>--- conflicted
+++ resolved
@@ -155,59 +155,4 @@
             );
         }
     }
-<<<<<<< HEAD
-
-    /// Evaluates a rain script.
-    /// The main workhorse of the rain VM, `eval` runs any core opcodes and
-    /// dispatches anything it is unaware of to the implementing contract.
-    /// For a script to be useful the implementing contract must override
-    /// `applyOp` and dispatch non-core opcodes to domain specific logic. This
-    /// could be mathematical operations for a calculator, tier reports for
-    /// a membership combinator, entitlements for a minting curve, etc.
-    ///
-    /// Everything required to coordinate the execution of a rain script to
-    /// completion is contained in the `State`. The context and source index
-    /// are provided so the caller can provide additional data and kickoff the
-    /// opcode dispatch from the correct source in `sources`.
-    function eval(
-        VMState memory state_,
-        SourceIndex sourceIndex_,
-        StackTop stackTop_
-    ) internal view returns (StackTop) {
-        unchecked {
-            uint256 cursor_;
-            uint256 end_;
-            assembly ("memory-safe") {
-                cursor_ := mload(
-                    add(
-                        mload(add(state_, 0x60)),
-                        add(0x20, mul(0x20, sourceIndex_))
-                    )
-                )
-                end_ := add(cursor_, mload(cursor_))
-            }
-
-            // Loop until complete.
-            while (cursor_ < end_) {
-                function(VMState memory, Operand, StackTop)
-                    internal
-                    view
-                    returns (StackTop) fn_;
-                Operand operand_;
-                cursor_ += 4;
-                {
-                    uint256 op_;
-                    assembly ("memory-safe") {
-                        op_ := mload(cursor_)
-                        operand_ := and(op_, 0xFFFF)
-                        fn_ := and(shr(16, op_), 0xFFFF)
-                    }
-                }
-                stackTop_ = fn_(state_, operand_, stackTop_);
-            }
-            return stackTop_;
-        }
-    }
-=======
->>>>>>> 5d12fef6
 }