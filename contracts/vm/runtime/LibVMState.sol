--- conflicted
+++ resolved
@@ -48,6 +48,7 @@
     using LibMemorySize for uint256[];
     using LibMemorySize for bytes;
     using LibUint256Array for uint256[];
+    using LibUint256Array for uint;
     using LibVMState for VMState;
     using LibStackTop for uint256[];
     using LibStackTop for StackTop;
@@ -66,7 +67,6 @@
         StackTop stackTop_,
         DebugStyle debugStyle_
     ) internal view returns (StackTop) {
-<<<<<<< HEAD
         if (debugStyle_ == DebugStyle.Source) {
             for (uint i_ = 0; i_ < state_.compiledSources.length; i_++) {
                 console.logBytes(state_.compiledSources[i_]);
@@ -75,35 +75,18 @@
             uint[] memory array_;
             uint length_;
             if (debugStyle_ == DebugStyle.Stack) {
-                array_ = state_
-                    .stackBottom
-                    .down()
-                    .asUint256Array();
                 length_ = state_.stackBottom.toIndex(stackTop_);
+                array_ = StackTop.unwrap(stackTop_.down(length_)).copyToNewUint256Array(length_);
             } else if (debugStyle_ == DebugStyle.Constant) {
                 array_ = state_.constantsBottom.down().asUint256Array();
             } else {
                 array_ = state_.context;
             }
-
             console.log("~~~");
             for (uint256 i_ = 0; i_ < length_; i_++) {
                 console.log(i_, array_[i_]);
-=======
-        if (debugStyle_ == DebugStyle.StatePacked) {
-            console.logBytes(state_.toBytesPacked());
-        } else if (debugStyle_ == DebugStyle.Stack) {
-            uint256 index_ = state_.stackBottom.toIndex(stackTop_);
-            (uint head_, uint[] memory tail_) = stackTop_.list(index_);
-            console.log("~~~");
-            unchecked {
-                for (uint256 i_ = 0; i_ < index_; i_++) {
-                    console.log(i_, tail_[i_]);
-                }
->>>>>>> c178bf40
             }
             console.log("***");
-            state_.stackBottom.down().set(head_);
         }
         return stackTop_;
     }
