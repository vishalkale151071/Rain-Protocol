// SPDX-License-Identifier: CAL
pragma solidity =0.8.10;

import {RainVM, State} from "../RainVM.sol";
import "../../sstore2/SSTORE2.sol";

/// Config required to build a new `State`.
/// @param sources Sources verbatim.
/// @param constants Constants verbatim.
/// @param stackLength Sets the length of the uint256[] of the stack.
/// @param argumentsLength Sets the length of the uint256[] of the arguments.
struct StateConfig {
    bytes[] sources;
    uint256[] constants;
<<<<<<< HEAD
    /// Analyze the source from this index as entrypoint.
    uint256 analyzeSourceIndex;
=======
    uint256 stackLength;
    uint256 argumentsLength;
>>>>>>> 2283124f
}

/// @title StateSnapshot
/// @notice Deploys everything required to build a fresh `State` for rainVM
/// execution as an evm contract onchain. Uses SSTORE2 to abi encode rain
/// script into evm bytecode, then stores an immutable pointer to the resulting
/// contract. Allows arbitrary length rain script source, constants and stack.
/// Gas scales for reads much better for longer data than attempting to put
/// all the source into storage.
/// See https://github.com/0xsequence/sstore2
contract VMState {
    /// A new shapshot has been deployed onchain.
    /// @param sender `msg.sender` of the deployer.
    /// @param pointer Pointer to the onchain snapshot contract.
    /// @param state `State` of the snapshot that was deployed.
    event Snapshot(address sender, address pointer, State state);

    /// Builds a new `State` from `StateConfig`.
    /// Empty stack and arguments with stack index 0.
    /// @param config_ State config to build the new `State`.
    function _newState(RainVM analyzer_, StateConfig memory config_)
        internal
        view
        returns (State memory)
    {
<<<<<<< HEAD
        (, uint256 stackUpperBound_, uint256 argumentsUpperBound_) = analyzer_
            .analyzeSources(config_.sources, config_.analyzeSourceIndex, 0);
        uint256[] memory constants_ = new uint256[](
            config_.constants.length + argumentsUpperBound_
        );
        for (uint256 i_ = 0; i_ < config_.constants.length; i_++) {
            constants_[i_] = config_.constants[i_];
        }
=======
        require(config_.sources.length > 0, "0_SOURCES");
>>>>>>> 2283124f
        return
            State(
                0,
                new uint256[](stackUpperBound_),
                config_.sources,
                constants_,
                config_.constants.length
            );
    }

    /// Snapshot a RainVM state as an immutable onchain contract.
    /// Usually `State` will be new as per `newState` but can be a snapshot of
    /// an "in flight" execution state also.
    /// @param state_ The state to snapshot.
    function _snapshot(State memory state_) internal returns (address) {
        address pointer_ = SSTORE2.write(abi.encode(state_));
        emit Snapshot(msg.sender, pointer_, state_);
        return pointer_;
    }

    /// Builds a fresh state for rainVM execution from all construction data.
    /// This can be passed directly to `eval` for a `RainVM` contract.
    /// @param pointer_ The pointer (address) of the snapshot to restore.
    function _restore(address pointer_) internal view returns (State memory) {
        return abi.decode(SSTORE2.read(pointer_), (State));
    }
}<|MERGE_RESOLUTION|>--- conflicted
+++ resolved
@@ -12,13 +12,8 @@
 struct StateConfig {
     bytes[] sources;
     uint256[] constants;
-<<<<<<< HEAD
     /// Analyze the source from this index as entrypoint.
     uint256 analyzeSourceIndex;
-=======
-    uint256 stackLength;
-    uint256 argumentsLength;
->>>>>>> 2283124f
 }
 
 /// @title StateSnapshot
@@ -44,7 +39,7 @@
         view
         returns (State memory)
     {
-<<<<<<< HEAD
+        require(config_.sources.length > 0, "0_SOURCES");
         (, uint256 stackUpperBound_, uint256 argumentsUpperBound_) = analyzer_
             .analyzeSources(config_.sources, config_.analyzeSourceIndex, 0);
         uint256[] memory constants_ = new uint256[](
@@ -53,9 +48,6 @@
         for (uint256 i_ = 0; i_ < config_.constants.length; i_++) {
             constants_[i_] = config_.constants[i_];
         }
-=======
-        require(config_.sources.length > 0, "0_SOURCES");
->>>>>>> 2283124f
         return
             State(
                 0,
