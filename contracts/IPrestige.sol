// SPDX-License-Identifier: MIT

pragma solidity ^0.7.3;

interface IPrestige {
    /**
    * 8 Possible statuses.
    * Fits nicely as uint32 in uint256 which is helpful for internal storage concerns.
    **/
    enum Status {
        COPPER,
        BRONZE,
        SILVER,
        GOLD,
        PLATINUM,
        DIAMOND,
        CHAD,
        JAWAD
    }

<<<<<<< HEAD
    /**
    * Every time a status changes we log before and after as a Status[2] against the account.
    **/
    event StatusChange(address account, Status[2] change);

    /**
    *   Updates the level of an account by an entered level.
    *   The implementing contract is responsible for taking any actions required to set the status.
    *   For example, taking/refunding funds/NFTs etc.
    *   address account - Account to change the status.
    *   Status new_status - New status to be changed.
    *   bytes - Arbitrary input to disambiguate ownership (e.g. NFTs to lock).
    **/
    function setStatus(address account, Status newStatus, bytes memory data) external;
=======

    event StatusChange(address account, Status[2] change);


    function set_status(
        address account, 
        Status new_status, 
        bytes memory data
    ) 
    external;

>>>>>>> 5e4f8eeb

    /**
    * Returns the earliest block the account has held each status for continuously.
    * This is encoded as a uint256 with blocks represented as 8x concatenated u32.
    * I.e. Each 4 bytes of the uint256 represents a u32 status start time.
    * The low bits represent low status and high bits the high status.
    **/
    function statusReport(address account) external view returns (uint256);
}<|MERGE_RESOLUTION|>--- conflicted
+++ resolved
@@ -18,7 +18,6 @@
         JAWAD
     }
 
-<<<<<<< HEAD
     /**
     * Every time a status changes we log before and after as a Status[2] against the account.
     **/
@@ -32,20 +31,12 @@
     *   Status new_status - New status to be changed.
     *   bytes - Arbitrary input to disambiguate ownership (e.g. NFTs to lock).
     **/
-    function setStatus(address account, Status newStatus, bytes memory data) external;
-=======
-
-    event StatusChange(address account, Status[2] change);
-
-
-    function set_status(
+    function setStatus(
         address account, 
-        Status new_status, 
+        Status newStatus, 
         bytes memory data
     ) 
-    external;
-
->>>>>>> 5e4f8eeb
+        external;
 
     /**
     * Returns the earliest block the account has held each status for continuously.
