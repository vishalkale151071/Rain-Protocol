--- conflicted
+++ resolved
@@ -194,27 +194,12 @@
         _burn(distributorAccount_, balanceOf(distributorAccount_));
     }
 
-<<<<<<< HEAD
-    /// Admin can add up to 8 redeemables to this contract.
-    /// Each redeemable will be sent to token holders when they call redeem
-    /// functions in `Phase.ONE` to burn tokens.
-    /// If the admin adds a non-compliant or malicious IERC20 address then
-    /// token holders can override the list with `redeemSpecific`.
-    /// @param newRedeemable_ The redeemable contract address to add.
-    function addRedeemable(IERC20 newRedeemable_) external {
-        require(
-            hasRole(REDEEMABLE_ADDER, msg.sender),
-            "ONLY_REDEEMABLE_ADDER"
-        );
-        emit Redeemable(msg.sender, address(newRedeemable_));
-=======
     /// Anyone can emit a `TreasuryAsset` event to notify token holders that
     /// an asset could be redeemed by burning `RedeemableERC20` tokens.
     /// As this is callable by anon the events should be filtered by the
     /// indexer to those from trusted entities only.
     function newTreasuryAsset(address newTreasuryAsset_) external {
         emit TreasuryAsset(msg.sender, newTreasuryAsset_);
->>>>>>> 7ca76538
     }
 
     /// Redeem (burn) tokens for treasury assets.
@@ -232,19 +217,9 @@
     /// current balance of each treasury asset.
     ///
     /// I.e. whatever % of redeemable tokens the sender burns is the % of the
-<<<<<<< HEAD
-    /// current reserve they receive.
-    ///
-    /// Note: Any tokens held by `address(0)` are burned defensively.
-    ///       This is because transferring directly to `address(0)` will
-    ///       succeed but the `totalSupply` won't reflect it.
-    function redeem(
-        IERC20[] memory redeemables_,
-=======
     /// current treasury assets they receive.
     function redeem(
         IERC20[] memory treasuryAssets_,
->>>>>>> 7ca76538
         uint256 redeemAmount_
     )
         public
@@ -262,15 +237,9 @@
         // This function is `nonReentrant` but we burn before redeeming anyway.
         _burn(msg.sender, redeemAmount_);
 
-<<<<<<< HEAD
-        for(uint256 i_ = 0; i_ < redeemables_.length; i_++) {
-            IERC20 ithRedeemable_ = redeemables_[i_];
-            uint256 tokenAmount_ = ithRedeemable_
-=======
         for(uint256 i_ = 0; i_ < treasuryAssets_.length; i_++) {
             IERC20 ithRedeemable_ = treasuryAssets_[i_];
             uint256 assetAmount_ = ithRedeemable_
->>>>>>> 7ca76538
                 .balanceOf(address(this))
                 .mul(redeemAmount_)
                 .div(supplyBeforeBurn_);
