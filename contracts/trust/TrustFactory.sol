// SPDX-License-Identifier: CAL
pragma solidity ^0.8.10;

import {IERC20} from "@openzeppelin/contracts/token/ERC20/IERC20.sol";

import {ITier} from "../tier/ITier.sol";

import "@openzeppelin/contracts/proxy/Clones.sol";

import {Factory} from "../factory/Factory.sol";
import {Trust, TrustConstructionConfig, TrustConfig} from "../trust/Trust.sol";
// solhint-disable-next-line max-line-length
import {RedeemableERC20Factory} from "../redeemableERC20/RedeemableERC20Factory.sol";
// solhint-disable-next-line max-line-length
import {RedeemableERC20, RedeemableERC20Config} from "../redeemableERC20/RedeemableERC20.sol";
import {SeedERC20Factory} from "../seed/SeedERC20Factory.sol";
// solhint-disable-next-line max-line-length
import {SafeERC20} from "@openzeppelin/contracts/token/ERC20/utils/SafeERC20.sol";
import {TrustRedeemableERC20Config, TrustSeedERC20Config} from "./Trust.sol";
import {BPoolFeeEscrow} from "../escrow/BPoolFeeEscrow.sol";
import {ERC20Config} from "../erc20/ERC20Config.sol";

/// @title TrustFactory
/// @notice The `TrustFactory` contract is the only contract that the
/// deployer uses to deploy all contracts for a single project
/// fundraising event. It takes references to
/// `RedeemableERC20Factory`, `RedeemableERC20PoolFactory` and
/// `SeedERC20Factory` contracts, and builds a new `Trust` contract.
/// @dev Factory for creating and registering new Trust contracts.
contract TrustFactory is Factory {
    using SafeERC20 for RedeemableERC20;

    /// Template contract to clone.
    /// Deployed by the constructor.
    address private immutable implementation;

    /// Build the reference implementation to clone for each child.
    /// @param config_ All configuration for the `TrustFactory`.
    constructor(TrustConstructionConfig memory config_) {
        address implementation_ = address(new Trust(config_));
        // This silences slither.
        require(implementation_ != address(0), "TRUST_0");
        emit Implementation(msg.sender, implementation_);
        implementation = implementation_;
    }

    /// Allows calling `createChild` with TrustConfig,
    /// TrustRedeemableERC20Config and
    /// TrustRedeemableERC20PoolConfig parameters.
    /// Can use original Factory `createChild` function signature if function
    /// parameters are already encoded.
    ///
    /// @param trustConfig_ Trust constructor configuration.
    /// @param trustRedeemableERC20Config_ RedeemableERC20
    /// constructor configuration.
    /// @param trustSeedERC20Config_ SeedERC20
    /// constructor configuration.
    /// @return New Trust child contract address.
    function createChildTyped(
        TrustConfig calldata trustConfig_,
        TrustRedeemableERC20Config calldata trustRedeemableERC20Config_,
        TrustSeedERC20Config calldata trustSeedERC20Config_
    ) external returns (Trust) {
        return
            Trust(
                this.createChild(
                    abi.encode(
                        trustConfig_,
                        trustRedeemableERC20Config_,
                        trustSeedERC20Config_
                    )
                )
            );
    }

<<<<<<< HEAD
    // FIXME: @inheritdoc Factory
    function _createChild(
        bytes calldata data_
    ) internal virtual override returns(address) {
=======
    /// @inheritdoc Factory
    function _createChild(bytes calldata data_)
        internal
        virtual
        override
        returns (address)
    {
>>>>>>> 39e913ad
        (
            TrustConfig memory trustConfig_,
            TrustRedeemableERC20Config memory trustRedeemableERC20Config_,
            TrustSeedERC20Config memory trustSeedERC20Config_
        ) = abi.decode(
                data_,
                (TrustConfig, TrustRedeemableERC20Config, TrustSeedERC20Config)
            );

        address clone_ = Clones.clone(implementation);

        Trust(clone_).initialize(
            trustConfig_,
            trustRedeemableERC20Config_,
            trustSeedERC20Config_
        );

        return clone_;
    }
}<|MERGE_RESOLUTION|>--- conflicted
+++ resolved
@@ -73,12 +73,6 @@
             );
     }
 
-<<<<<<< HEAD
-    // FIXME: @inheritdoc Factory
-    function _createChild(
-        bytes calldata data_
-    ) internal virtual override returns(address) {
-=======
     /// @inheritdoc Factory
     function _createChild(bytes calldata data_)
         internal
@@ -86,7 +80,6 @@
         override
         returns (address)
     {
->>>>>>> 39e913ad
         (
             TrustConfig memory trustConfig_,
             TrustRedeemableERC20Config memory trustRedeemableERC20Config_,
