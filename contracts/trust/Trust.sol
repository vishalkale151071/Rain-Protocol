// SPDX-License-Identifier: CAL
pragma solidity ^0.8.10;

import "@openzeppelin/contracts/token/ERC20/ERC20.sol" as ERC20;
import "@openzeppelin/contracts/utils/math/Math.sol";
import "@openzeppelin/contracts/access/Ownable.sol";
import { IERC20 } from "@openzeppelin/contracts/token/ERC20/IERC20.sol";
// solhint-disable-next-line max-line-length
import { SafeERC20 } from "@openzeppelin/contracts/token/ERC20/utils/SafeERC20.sol";

import { ITier } from "../tier/ITier.sol";

import { Phase } from "../phased/Phased.sol";
// solhint-disable-next-line max-line-length
import { RedeemableERC20, RedeemableERC20Config } from "../redeemableERC20/RedeemableERC20.sol";
// solhint-disable-next-line max-line-length
import { RedeemableERC20Pool, CRPConfig } from "../pool/RedeemableERC20Pool.sol";
import { SeedERC20, SeedERC20Config } from "../seed/SeedERC20.sol";
// solhint-disable-next-line max-line-length
import { RedeemableERC20Factory } from "../redeemableERC20/RedeemableERC20Factory.sol";
import { SeedERC20Factory } from "../seed/SeedERC20Factory.sol";
import { BPoolFeeEscrow } from "../escrow/BPoolFeeEscrow.sol";
import { ERC20Config } from "../erc20/ERC20Config.sol";
import { Phase, Phased } from "../phased/Phased.sol";

// solhint-disable-next-line max-line-length
import { ReentrancyGuard } from "@openzeppelin/contracts/security/ReentrancyGuard.sol";
// solhint-disable-next-line max-line-length
import { PoolParams, IConfigurableRightsPool } from "../pool/IConfigurableRightsPool.sol";

import { ERC20Pull } from "../erc20/ERC20Pull.sol";
import { ERC20Push } from "../erc20/ERC20Push.sol";

/// Summary of every contract built or referenced internally by `Trust`.
struct TrustContracts {
    // Reserve erc20 token used to provide value to the created Balancer pool.
    address reserveERC20;
    // Redeemable erc20 token that is minted and distributed.
    address redeemableERC20;
    // Contract that builds, starts and exits the balancer pool.
    address redeemableERC20Pool;
    // Address that provides the initial reserve token seed.
    address seeder;
    // Address that defines and controls tier levels for users.
    address tier;
    // The Balancer `ConfigurableRightsPool` deployed for this distribution.
    address crp;
    // The Balancer pool that holds and trades tokens during the distribution.
    address pool;
}

/// High level state of the distribution.
/// An amalgamation of the phases and states of the internal contracts.
enum DistributionStatus {
    // Trust is created but does not have reserve funds required to start the
    // distribution.
    Pending,
    // Trust has enough reserve funds to start the distribution.
    Seeded,
    // The balancer pool is funded and trading.
    Trading,
    // The last block of the balancer pool gradual weight changes is in the
    // past.
    TradingCanEnd,
    // The balancer pool liquidity has been removed and distribution is
    // successful.
    Success,
    // The balancer pool liquidity has been removed and distribution is a
    // failure.
    Fail
}

/// High level stats of the current state of the distribution.
/// Includes the `DistributionStatus` and key configuration and metrics.
struct DistributionProgress {
    // `DistributionStatus` as above.
    DistributionStatus distributionStatus;
    // First block that the distribution can be traded.
    // Will be `-1` before trading.
    uint32 distributionStartBlock;
    // First block that the distribution can be ended.
    // Will be `-1` before trading.
    uint32 distributionEndBlock;
    // Current reserve balance in the Balancer pool.
    // Will be `0` before trading.
    // Will be the exit dust after trading.
    uint256 poolReserveBalance;
    // Current token balance in the Balancer pool.
    // Will be `0` before trading.
    // Will be `0` after distribution due to burn.
    uint256 poolTokenBalance;
    // Initial reserve used to build the Balancer pool.
    uint256 reserveInit;
    // Minimum creator reserve value for the distribution to succeed.
    uint256 minimumCreatorRaise;
    // Seeder fee paid in reserve if the distribution is a success.
    uint256 seederFee;
    // Initial reserve value forwarded to minted redeemable tokens on success.
    uint256 redeemInit;
}

/// Configuration specific to constructing the `Trust`.
/// `Trust` contracts also take inner config for the pool and token.
struct TrustConfig {
    address crpFactory;
    address balancerFactory;
    IERC20 reserve;
    uint256 reserveInit;
    uint256 initialValuation;
    uint256 finalValuation;
    uint256 minimumTradingDuration;
    // Address of the creator who will receive reserve assets on successful
    // distribution.
    address creator;
    uint32 creatorFundsReleaseTimeout;
    // Minimum amount to raise for the creator from the distribution period.
    // A successful distribution raises at least this AND also the seed fee and
    // `redeemInit`;
    // On success the creator receives these funds.
    // On failure the creator receives `0`.
    uint256 minimumCreatorRaise;
    uint256 seederFee;
    uint256 redeemInit;
}

struct TrustSeedERC20Config {
    // The `SeedERC20Factory` on the current network.
    SeedERC20Factory seedERC20Factory;
    // Either an EOA (externally owned address) or `address(0)`.
    // If an EOA the seeder account must transfer seed funds to the newly
    // constructed `Trust` before distribution can start.
    // If `address(0)` a new `SeedERC20` contract is built in the `Trust`
    // constructor.
    address seeder;
    // Total seed units to be mint and sold.
    // 100% of all seed units must be sold for seeding to complete.
    // Recommended to keep seed units to a small value (single-triple digits).
    // The ability for users to buy/sell or not buy/sell dust seed quantities
    // is likely NOT desired.
    uint16 seederUnits;
    // Cooldown duration in blocks for seed/unseed cycles.
    // Seeding requires locking funds for at least the cooldown period.
    // Ideally `unseed` is never called and `seed` leaves funds in the contract
    // until all seed tokens are sold out.
    // A failed raise cannot make funds unrecoverable, so `unseed` does exist,
    // but it should be called rarely.
    uint16 seederCooldownDuration;
<<<<<<< HEAD
=======
    // The amount of reserve to back the redemption initially after trading
    // finishes. Anyone can send more of the reserve to the redemption token at
    // any time to increase redemption value. Successful the redeemInit is sent
    // to token holders, otherwise the failed raise is refunded instead.
    uint256 redeemInit;
    BPoolFeeEscrow bPoolFeeEscrow;
>>>>>>> 8f1e8cff
    // ERC20Config forwarded to the seedERC20.
    ERC20Config seedERC20Config;
}

struct TrustRedeemableERC20Config {
    // The `RedeemableERC20Factory` on the current network.
    RedeemableERC20Factory redeemableERC20Factory;
    // ERC20Config forwarded to redeemableERC20 constructor.
    ERC20Config erc20Config;
    // `ITier` contract to compare statuses against on transfer.
    ITier tier;
    // Minimum status required for transfers in `Phase.ZERO`. Can be `0`.
    ITier.Tier minimumStatus;
    // Number of redeemable tokens to mint.
    uint256 totalSupply;
}

/// @title Trust
/// @notice Coordinates the mediation and distribution of tokens
/// between stakeholders.
///
/// The `Trust` contract is responsible for configuring the
/// `RedeemableERC20` token, `RedeemableERC20Pool` Balancer wrapper
/// and the `SeedERC20` contract.
///
/// Internally the `TrustFactory` calls several admin/owner only
/// functions on its children and these may impose additional
/// restrictions such as `Phased` limits.
///
/// The `Trust` builds and references `RedeemableERC20`,
/// `RedeemableERC20Pool` and `SeedERC20` contracts internally and
/// manages all access-control functionality.
///
/// The major functions of the `Trust` contract, apart from building
/// and configuring the other contracts, is to start and end the
/// fundraising event, and mediate the distribution of funds to the
/// correct stakeholders:
///
/// - On `Trust` construction, all minted `RedeemableERC20` tokens
///   are sent to the `RedeemableERC20Pool`
/// - `startDutchAuction` can be called by anyone on `RedeemableERC20Pool` to
///   begin the Dutch Auction. This will revert if this is called before seeder
///   reserve funds are available on the `Trust`.
/// - `anonEndDistribution` can be called by anyone (only when
///   `RedeemableERC20Pool` is in `Phase.TWO`) to end the Dutch Auction
///   and distribute funds to the correct stakeholders, depending on
///   whether or not the auction met the fundraising target.
///   - On successful raise
///     - seed funds are returned to `seeder` address along with
///       additional `seederFee` if configured
///     - `redeemInit` is sent to the `redeemableERC20` address, to back
///       redemptions
///     - the `creator` gets the remaining balance, which should
///       equal or exceed `minimumCreatorRaise`
///   - On failed raise
///     - seed funds are returned to `seeder` address
///     - the remaining balance is sent to the `redeemableERC20` address, to
///       back redemptions
///     - the `creator` gets nothing
/// @dev Mediates stakeholders and creates internal Balancer pools and tokens
/// for a distribution.
///
/// The goals of a distribution:
/// - Mint and distribute a `RedeemableERC20` as fairly as possible,
///   prioritising true fans of a creator.
/// - Raise a minimum reserve so that a creator can deliver value to fans.
/// - Provide a safe space through membership style filters to enhance
///   exclusivity for fans.
/// - Ensure that anyone who seeds the raise (not fans) by risking and
///   providing capital is compensated.
///
/// Stakeholders:
/// - Creator: Have a project of interest to their fans
/// - Fans: Will purchase project-specific tokens to receive future rewards
///   from the creator
/// - Seeder(s): Provide initial reserve assets to seed a Balancer trading pool
/// - Deployer: Configures and deploys the `Trust` contract
///
/// The creator is nominated to receive reserve assets on a successful
/// distribution. The creator must complete the project and fans receive
/// rewards. There is no on-chain mechanism to hold the creator accountable to
/// the project completion. Requires a high degree of trust between creator and
/// their fans.
///
/// Fans are willing to trust and provide funds to a creator to complete a
/// project. Fans likely expect some kind of reward or "perks" from the
/// creator, such as NFTs, exclusive events, etc.
/// The distributed tokens are untransferable after trading ends and merely act
/// as records for who should receive rewards.
///
/// Seeders add the initial reserve asset to the Balancer pool to start the
/// automated market maker (AMM).
/// Ideally this would not be needed at all.
/// Future versions of `Trust` may include a bespoke distribution mechanism
/// rather than Balancer contracts. Currently it is required by Balancer so the
/// seeder provides some reserve and receives a fee on successful distribution.
/// If the distribution fails the seeder is returned their initial reserve
/// assets. The seeder is expected to promote and mentor the creator in
/// non-financial ways.
///
/// The deployer has no specific priviledge or admin access once the `Trust` is
/// deployed. They provide the configuration, including nominating
/// creator/seeder, and pay gas but that is all.
/// The deployer defines the conditions under which the distribution is
/// successful. The seeder/creator could also act as the deployer.
///
/// Importantly the `Trust` contract is the owner/admin of the contracts it
/// creates. The `Trust` never transfers ownership so it directly controls all
/// internal workflows. No stakeholder, even the deployer or creator, can act
/// as owner of the internals.
contract Trust is Phased, ReentrancyGuard, ERC20Pull, ERC20Push {

    using Math for uint256;

    using SafeERC20 for IERC20;
    using SafeERC20 for RedeemableERC20;

    BPoolFeeEscrow public immutable bPoolFeeEscrow;

    /// Anyone can emit a `Notice`.
    /// This is open ended content related to the `Trust`.
    /// Some examples:
    /// - Raise descriptions/promises
    /// - Reviews/comments from token holders
    /// - Simple onchain voting/signalling
    /// GUIs/tooling/indexers reading this data are expected to know how to
    /// interpret it in context because the contract does not.
    /// @param sender The `msg.sender` that emitted the `Notice`.
    /// @param data Opaque binary data for the GUI/tooling/indexer to read.
    event Notice(address indexed sender, bytes data);

    event CreatorFundsRelease(address token, uint256 amount);

    /// Seeder units from the initial config.
    uint16 public immutable seederUnits;
    /// Seeder cooldown duration from the initial config.
    uint16 public immutable seederCooldownDuration;
    /// SeedERC20Factory from the initial config.
    /// Seeder from the initial config.
    address public immutable seeder;
    SeedERC20Factory public immutable seedERC20Factory;
    /// Balance of the reserve asset in the Balance pool at the moment
    /// `anonEndDistribution` is called. This must be greater than or equal to
    /// `successBalance` for the distribution to succeed.
    /// Will be uninitialized until `anonEndDistribution` is called.
    /// Note the finalBalance includes the dust that is permanently locked in
    /// the Balancer pool after the distribution.
    /// The actual distributed amount will lose roughly 10 ** -7 times this as
    /// locked dust.
    /// The exact dust can be retrieved by inspecting the reserve balance of
    /// the Balancer pool after the distribution.
    uint256 public finalBalance;
    /// Pool reserveInit + seederFee + redeemInit + minimumCreatorRaise.
    /// Could be calculated as a view function but that would require external
    /// calls to the pool contract.
    uint256 public immutable successBalance;

    /// The redeemable token minted in the constructor.
    RedeemableERC20 public immutable token;

    /// Reserve token.
    IERC20 public immutable reserve;
    /// Initial reserve balance of the pool.
    uint256 public immutable reserveInit;

    /// The `ConfigurableRightsPool` built during construction.
    IConfigurableRightsPool public immutable crp;

    uint256 public immutable minimumCreatorRaise;

    address public immutable creator;
    uint32 public immutable creatorFundsReleaseTimeout;

    uint256 public immutable seederFee;
    uint256 public immutable redeemInit;

    /// Minimum trading duration from the initial config.
    uint256 public immutable minimumTradingDuration;

    /// The final weight on the last block of the raise.
    /// Note the spot price is unknown until the end because we don't know
    /// either of the final token balances.
    uint256 public immutable finalWeight;
    uint256 public immutable finalValuation;

    /// Sanity checks configuration.
    /// Creates the `RedeemableERC20` contract and mints the redeemable ERC20
    /// token.
    /// Creates the `RedeemableERC20Pool` contract.
    /// (optional) Creates the `SeedERC20` contract. Pass a non-zero address to
    /// bypass this.
    /// Adds the Balancer pool contracts to the token sender/receiver lists as
    /// needed.
    /// Adds the Balancer pool reserve asset as the first redeemable on the
    /// `RedeemableERC20` contract.
    ///
    /// Note on slither:
    /// Slither detects a benign reentrancy in this constructor.
    /// However reentrancy is not possible in a contract constructor.
    /// Further discussion with the slither team:
    /// https://github.com/crytic/slither/issues/887
    ///
    /// @param config_ Config for the Trust.
    // Slither false positive. Constructors cannot be reentrant.
    // https://github.com/crytic/slither/issues/887
    // slither-disable-next-line reentrancy-benign
    constructor (
        TrustConfig memory config_,
        TrustRedeemableERC20Config memory trustRedeemableERC20Config_,
        TrustSeedERC20Config memory trustSeedERC20Config_
    ) {
        // There are additional minimum reserve init and token supply
        // restrictions enforced by `RedeemableERC20` and
        // `RedeemableERC20Pool`. This ensures that the weightings and
        // valuations will be in a sensible range according to the internal
        // assumptions made by Balancer etc.
        require(
            trustRedeemableERC20Config_.totalSupply
            >= config_.reserveInit,
            "MIN_TOKEN_SUPPLY"
        );

        seederUnits = trustSeedERC20Config_.seederUnits;
        seederCooldownDuration = trustSeedERC20Config_.seederCooldownDuration;
        seedERC20Factory = trustSeedERC20Config_.seedERC20Factory;

        creator = config_.creator;
        creatorFundsReleaseTimeout = config_.creatorFundsReleaseTimeout;
        reserve = config_.reserve;
        reserveInit = config_.reserveInit;
        minimumCreatorRaise = config_.minimumCreatorRaise;
        seederFee = config_.seederFee;
        redeemInit = config_.redeemInit;
<<<<<<< HEAD
=======
        minimumCreatorRaise = config_.minimumCreatorRaise;
        seedERC20Factory = config_.seedERC20Factory;
        successBalance = successBalance_;
        bPoolFeeEscrow = config_.bPoolFeeEscrow;
>>>>>>> 8f1e8cff

        RedeemableERC20 redeemableERC20_ = RedeemableERC20(
            trustRedeemableERC20Config_.redeemableERC20Factory
                .createChild(abi.encode(
                    RedeemableERC20Config(
                        address(this),
                        trustRedeemableERC20Config_.erc20Config,
                        trustRedeemableERC20Config_.tier,
                        trustRedeemableERC20Config_.minimumStatus,
                        trustRedeemableERC20Config_.totalSupply
        ))));

        token = redeemableERC20_;

        if (trustSeedERC20Config_.seeder == address(0)) {
            require(
                0 == config_.reserveInit
                    % trustSeedERC20Config_.seederUnits,
                "SEED_PRICE_MULTIPLIER"
            );
            trustSeedERC20Config_.seeder = address(trustSeedERC20Config_
                .seedERC20Factory
                .createChild(abi.encode(SeedERC20Config(
                    config_.reserve,
                    address(this),
                    // seed price.
                    config_.reserveInit / trustSeedERC20Config_.seederUnits,
                    trustSeedERC20Config_.seederUnits,
                    trustSeedERC20Config_.seederCooldownDuration,
                    trustSeedERC20Config_.seedERC20Config
                )))
            );
        }
        seeder = trustSeedERC20Config_.seeder;

        require(
            config_.reserveInit >= RedeemableERC20Pool.MIN_RESERVE_INIT,
            "RESERVE_INIT_MINIMUM"
        );
        require(
            config_.initialValuation >= config_.finalValuation,
            "MIN_INITIAL_VALUTION"
        );
        require(config_.creator != address(0), "CREATOR_0");

        uint256 successBalance_ = config_.reserveInit
            + config_.seederFee
            + config_.redeemInit
            + config_.minimumCreatorRaise;

        finalWeight = RedeemableERC20Pool.valuationWeight(
            config_.reserveInit,
            config_.finalValuation
        );
        finalValuation = config_.finalValuation;

        require(
            finalValuation >= successBalance_,
            "MIN_FINAL_VALUATION"
        );
<<<<<<< HEAD
        successBalance = successBalance_;

        require(config_.minimumTradingDuration > 0, "0_TRADING_DURATION");
        minimumTradingDuration = config_.minimumTradingDuration;

        IConfigurableRightsPool crp_ = RedeemableERC20Pool
            .setupCRP(
                this,
                CRPConfig(
                    config_.crpFactory,
                    config_.balancerFactory,
                    config_.initialValuation
                )
            );

        // Preapprove all tokens and reserve for the CRP.
        require(
            config_.reserve.approve(address(crp_), config_.reserveInit),
            "RESERVE_APPROVE"
        );
        require(
            redeemableERC20_.approve(address(crp_),
            redeemableERC20_.totalSupply()),
            "TOKEN_APPROVE"
=======
        redeemableERC20_.grantRole(
            redeemableERC20_.RECEIVER(),
            address(bPoolFeeEscrow)
        );
        redeemableERC20_.grantRole(
            redeemableERC20_.SENDER(),
            address(redeemableERC20Pool_.crp())
>>>>>>> 8f1e8cff
        );

        // The trust needs the ability to burn the distributor.
        redeemableERC20_.grantRole(
            redeemableERC20_.DISTRIBUTOR_BURNER(),
            address(this)
        );

        // The pool reserve must always be one of the treasury assets.
        redeemableERC20_.newTreasuryAsset(
            address(config_.reserve)
        );

        crp = crp_;
    }

    /// Accessor for the `TrustContracts` of this `Trust`.
    function getContracts() external view returns(TrustContracts memory) {
        return TrustContracts(
            address(reserve),
            address(token),
            address(this),
            address(seeder),
            address(token.tierContract()),
            address(crp),
            address(crp.bPool())
        );
    }

    /// Accessor for the `DistributionProgress` of this `Trust`.
    function getDistributionProgress()
        external
        view
        returns(DistributionProgress memory)
    {
        return RedeemableERC20Pool.getDistributionProgress(this);
    }

    /// Accessor for the `DistributionStatus` of this `Trust`.
    function getDistributionStatus()
        external
        view
        returns (DistributionStatus)
    {
        return RedeemableERC20Pool.getDistributionStatus(this);
    }

    /// Anyone can send a notice about this `Trust`.
    /// The notice is opaque bytes that the indexer/GUI is expected to
    /// understand the context to decode/interpret it.
    /// @param data_ The data associated with this notice.
    function sendNotice(bytes memory data_) external {
        emit Notice(msg.sender, data_);
    }

    function startDutchAuction() external onlyPhase(Phase.ZERO) {
        uint256 finalAuctionBlock_
            = minimumTradingDuration + block.number;
        // Move to `Phase.ONE` immediately.
        scheduleNextPhase(uint32(block.number));
        // Schedule `Phase.TWO` for `1` block after auctions weights have
        // stopped changing.
        scheduleNextPhase(uint32(finalAuctionBlock_ + 1));
        RedeemableERC20Pool.startDutchAuction(this, finalAuctionBlock_);
    }

    function endDutchAuction() external onlyPhase(Phase.TWO) nonReentrant {
        // Move to `Phase.THREE` immediately.
        scheduleNextPhase(uint32(block.number));
        RedeemableERC20Pool.endDutchAuction(this);
    }

    function enableCreatorFundsRelease() external nonReentrant {
        if (currentPhase() == Phase.ZERO) {
            // @TODO - how to back out of the pre-seed stage??
            // Someone sent reserve but not enough to start the auction, and
            // auction will never start?
            revert("UNSUPPORTED_PHASE_ZERO");
        }
        // we're mid-distribution, creator will need to wait.
        else if (currentPhase() == Phase.ONE) {
            revert("UNSUPPORTED_PHASE_ONE");
        }
        // `endDutchAuction` is apparently critically failing.
        // Either it did not run at all, or somehow it failed to grant access
        // to funds.
        else if (currentPhase() == Phase.TWO
            || currentPhase() == Phase.THREE
        ) {
            require(
                blockNumberForPhase(
                    phaseBlocks,
                    currentPhase()
                ) + creatorFundsReleaseTimeout <= block.number,
                "EARLY_RELEASE"
            );
            // Move to `Phase.FOUR` immediately.
            scheduleNextPhase(uint32(block.number));
            if (currentPhase() == Phase.TWO) {
                scheduleNextPhase(uint32(block.number));
            }
        }
    }

    function creatorFundsRelease(address token_, uint256 amount_) external
    {
        require(msg.sender == creator, "NON_CREATOR_RELEASE");
        // If the creator is asking for funds the `Trust` knows about and is
        // actively managing then we MUST ensure we've reached `Phase.FOUR`.
        if (
            token_ == address(reserve)
            || token_ == address(token)
            || token_ == address(crp)
        ) {
            require(currentPhase() == Phase.FOUR, "NON_RELEASE_PHASE");
        }
        emit CreatorFundsRelease(token_, amount_);
        IERC20(token_).approve(msg.sender, amount_);
    }

    /// Enforce `Phase.THREE` as the last phase.
    /// @inheritdoc Phased
    function _beforeScheduleNextPhase(uint32 nextPhaseBlock_)
        internal
        override
        virtual
    {
        super._beforeScheduleNextPhase(nextPhaseBlock_);
        assert(currentPhase() < Phase.FOUR);
    }
}<|MERGE_RESOLUTION|>--- conflicted
+++ resolved
@@ -102,6 +102,7 @@
 /// Configuration specific to constructing the `Trust`.
 /// `Trust` contracts also take inner config for the pool and token.
 struct TrustConfig {
+    BPoolFeeEscrow bPoolFeeEscrow;
     address crpFactory;
     address balancerFactory;
     IERC20 reserve;
@@ -145,15 +146,6 @@
     // A failed raise cannot make funds unrecoverable, so `unseed` does exist,
     // but it should be called rarely.
     uint16 seederCooldownDuration;
-<<<<<<< HEAD
-=======
-    // The amount of reserve to back the redemption initially after trading
-    // finishes. Anyone can send more of the reserve to the redemption token at
-    // any time to increase redemption value. Successful the redeemInit is sent
-    // to token holders, otherwise the failed raise is refunded instead.
-    uint256 redeemInit;
-    BPoolFeeEscrow bPoolFeeEscrow;
->>>>>>> 8f1e8cff
     // ERC20Config forwarded to the seedERC20.
     ERC20Config seedERC20Config;
 }
@@ -387,13 +379,7 @@
         minimumCreatorRaise = config_.minimumCreatorRaise;
         seederFee = config_.seederFee;
         redeemInit = config_.redeemInit;
-<<<<<<< HEAD
-=======
-        minimumCreatorRaise = config_.minimumCreatorRaise;
-        seedERC20Factory = config_.seedERC20Factory;
-        successBalance = successBalance_;
         bPoolFeeEscrow = config_.bPoolFeeEscrow;
->>>>>>> 8f1e8cff
 
         RedeemableERC20 redeemableERC20_ = RedeemableERC20(
             trustRedeemableERC20Config_.redeemableERC20Factory
@@ -454,7 +440,6 @@
             finalValuation >= successBalance_,
             "MIN_FINAL_VALUATION"
         );
-<<<<<<< HEAD
         successBalance = successBalance_;
 
         require(config_.minimumTradingDuration > 0, "0_TRADING_DURATION");
@@ -479,15 +464,10 @@
             redeemableERC20_.approve(address(crp_),
             redeemableERC20_.totalSupply()),
             "TOKEN_APPROVE"
-=======
+        );
         redeemableERC20_.grantRole(
             redeemableERC20_.RECEIVER(),
             address(bPoolFeeEscrow)
-        );
-        redeemableERC20_.grantRole(
-            redeemableERC20_.SENDER(),
-            address(redeemableERC20Pool_.crp())
->>>>>>> 8f1e8cff
         );
 
         // The trust needs the ability to burn the distributor.
