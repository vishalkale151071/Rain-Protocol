--- conflicted
+++ resolved
@@ -36,12 +36,8 @@
     {
         // Inequality here to silence slither warnings.
         return reports[account_] > 0
-<<<<<<< HEAD
-            ? reports[account_] : TierReport.UNINITIALIZED;
-=======
             ? reports[account_]
-            : TierUtil.UNINITIALIZED;
->>>>>>> a133089b
+            : TierReport.UNINITIALIZED;
     }
 
     /// Errors if the user attempts to return to the ZERO tier.
