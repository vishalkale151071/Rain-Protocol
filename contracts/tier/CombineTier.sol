// SPDX-License-Identifier: CAL
pragma solidity =0.8.10;

import "@openzeppelin/contracts/proxy/utils/Initializable.sol";

import {RainVM, State} from "../vm/RainVM.sol";
import {VMState, StateConfig} from "../vm/libraries/VMState.sol";
import {BlockOps} from "../vm/ops/BlockOps.sol";
import {TierOps} from "../vm/ops/TierOps.sol";
import {TierwiseCombine} from "./libraries/TierwiseCombine.sol";
import {ReadOnlyTier, ITier} from "./ReadOnlyTier.sol";

/// @title CombineTier
/// @notice Implements `ReadOnlyTier` over RainVM. Allows combining the reports
/// from any other `ITier` contracts referenced in the `ImmutableSource` set at
/// construction.
/// The value at the top of the stack after executing the rain script will be
/// used as the return of `report`.
contract CombineTier is ReadOnlyTier, RainVM, VMState, Initializable {
    /// @dev local opcode to put tier report account on the stack.
    uint256 private constant ACCOUNT = 0;
    /// @dev local opcodes length.
    uint256 internal constant LOCAL_OPS_LENGTH = 1;

    /// @dev local offset for block ops.
    uint256 private immutable blockOpsStart;
    /// @dev local offset for tier ops.
    uint256 private immutable tierOpsStart;
    /// @dev local offset for combine tier ops.
    uint256 private immutable localOpsStart;

    address private vmStatePointer;

    constructor() {
        /// These local opcode offsets are calculated as immutable but are
        /// really just compile time constants. They only depend on the
        /// imported libraries and contracts. These are calculated at
        /// construction to future-proof against underlying ops being
        /// added/removed and potentially breaking the offsets here.
        blockOpsStart = RainVM.OPS_LENGTH;
        tierOpsStart = blockOpsStart + BlockOps.OPS_LENGTH;
        localOpsStart = tierOpsStart + TierOps.OPS_LENGTH;
    }

    function initialize(StateConfig memory config_) external initializer {
<<<<<<< HEAD
        require(config_.sources.length > 0, "0_SOURCES");
        vmStatePointer = _snapshot(_newState(config_));
=======
        vmStatePointer = VMState.snapshot(VMState.newState(config_));
>>>>>>> f390fc26
    }

    /// @inheritdoc RainVM
    function applyOp(
        bytes memory context_,
        State memory state_,
        uint256 opcode_,
        uint256 operand_
    ) internal view override {
        unchecked {
            if (opcode_ < tierOpsStart) {
                BlockOps.applyOp(
                    context_,
                    state_,
                    opcode_ - blockOpsStart,
                    operand_
                );
            } else if (opcode_ < localOpsStart) {
                TierOps.applyOp(
                    context_,
                    state_,
                    opcode_ - tierOpsStart,
                    operand_
                );
            } else {
                opcode_ -= localOpsStart;
                require(opcode_ < LOCAL_OPS_LENGTH, "MAX_OPCODE");
                if (opcode_ == ACCOUNT) {
                    address account_ = abi.decode(context_, (address));
                    state_.stack[state_.stackIndex] = uint256(
                        uint160(account_)
                    );
                    state_.stackIndex++;
                }
            }
        }
    }

    /// @inheritdoc ITier
    function report(address account_)
        external
        view
        virtual
        override
        returns (uint256)
    {
        State memory state_ = _restore(vmStatePointer);
        eval(abi.encode(account_), state_, 0);
        return state_.stack[state_.stackIndex - 1];
    }
}<|MERGE_RESOLUTION|>--- conflicted
+++ resolved
@@ -43,12 +43,7 @@
     }
 
     function initialize(StateConfig memory config_) external initializer {
-<<<<<<< HEAD
-        require(config_.sources.length > 0, "0_SOURCES");
         vmStatePointer = _snapshot(_newState(config_));
-=======
-        vmStatePointer = VMState.snapshot(VMState.newState(config_));
->>>>>>> f390fc26
     }
 
     /// @inheritdoc RainVM
