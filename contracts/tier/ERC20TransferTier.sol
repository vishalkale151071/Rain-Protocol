// SPDX-License-Identifier: CAL

pragma solidity 0.6.12;

import { SafeMath } from "@openzeppelin/contracts/math/SafeMath.sol";
import { IERC20 } from "@openzeppelin/contracts/token/ERC20/IERC20.sol";
import { SafeERC20 } from "@openzeppelin/contracts/token/ERC20/SafeERC20.sol";
import { TierUtil } from "../libraries/TierUtil.sol";
import { ValueTier } from "./ValueTier.sol";
import "./ReadWriteTier.sol";

/// @title ERC20TransferTier
/// @notice `ERC20TransferTier` inherits from `ReadWriteTier`.
///
<<<<<<< HEAD
/// In addition to the standard accounting it requires that users
/// transfer erc20 tokens to achieve a tier.
///
/// Data is ignored, the only requirement is that the user has
/// approved sufficient balance to gain the next tier.
///
/// To avoid griefing attacks where accounts remove tiers from
/// arbitrary third parties, we `require(msg.sender == account_);`
/// when a tier is removed. When a tier is added the `msg.sender` is
/// responsible for payment.
///
/// The 8 values for gainable tiers and erc20 contract must be set
/// upon construction and are immutable.
///
/// The `_afterSetTier` simply transfers the diff between the start/
/// end tier to/from the user as required.
///
/// If a user sends erc20 tokens directly to the contract without
/// calling `setTier` the FUNDS ARE LOST.
///
/// @dev The `ERC20TransferTier` takes ownership of an erc20 balance
/// by transferring erc20 token to itself.
/// The `msg.sender` of `setTier` must pay the difference on upgrade,
/// the tiered address receives refunds on downgrade.
/// This allows users to "gift" tiers to each other.
/// As the transfer is a state changing event we can track historical
/// block times.
/// As the tiered address moves up/down tiers it sends/receives the
/// value difference between its current tier only.
///
/// The user is required to preapprove enough erc20 to cover the tier
/// change or they will fail and lose gas.
///
/// ERC20TransferTier is useful for:
/// - Claims that rely on historical holdings so the tiered address
/// cannot simply "flash claim"
=======
/// The `ERC20TransferTier` takes ownership of an erc20 balance by transferring
/// erc20 token to itself.
/// The `msg.sender` of `setTier` must pay the difference on upgrade, the
/// tiered address receives refunds on downgrade.
/// This allows users to "gift" tiers to each other.
/// As the transfer is a state changing event we can track historical block
/// times.
/// As the tiered address moves up/down tiers it sends/receives the value
/// difference between its current tier only.
///
/// The user is required to preapprove enough erc20 to cover the tier change or
/// they will fail and lose gas.
///
/// ERC20TransferTier is useful for:
/// - Claims that rely on historical holdings so the tiered address cannot
///   simply "flash claim"
>>>>>>> c264feb3
/// - Token demand and lockup where liquidity (trading) is a secondary goal
/// - erc20 tokens without additonal restrictions on transfer
contract ERC20TransferTier is ReadWriteTier, ValueTier {
    using SafeERC20 for IERC20;

    IERC20 public immutable erc20;

<<<<<<< HEAD
    /// @param erc20_ The erc20 token contract to transfer balances
    /// from/to during `setTier`.
    /// @param tierValues_ 8 values corresponding to minimum erc20
    /// balances for tiers ONE through EIGHT.
    constructor(IERC20 erc20_, uint256[8] memory tierValues_) public ValueTier(tierValues_) {
        erc20 = erc20_;
    }

    /// Transfers balances of erc20 from/to the tiered account
    /// according to the difference in values.
    /// Any failure to transfer in/out will rollback the tier change.
    /// The tiered account must ensure sufficient approvals before
    /// attempting to set a new tier.
    /// The `msg.sender` is responsible for paying the token cost of
    /// a tier increase.
    /// The tiered account is always the recipient of a refund on a
    /// tier decrease.
=======
    /// @param erc20_ The erc20 token contract to transfer balances from/to
    ///        during `setTier`.
    /// @param tierValues_ 8 values corresponding to minimum erc20 balances for
    ///        tiers ONE through EIGHT.
    constructor(IERC20 erc20_, uint256[8] memory tierValues_)
        public
        ValueTier(tierValues_)
    {
        erc20 = erc20_;
    }

    /// Transfers balances of erc20 from/to the tiered account according to the
    /// difference in values.
    /// Any failure to transfer in/out will rollback the tier change.
    /// The tiered account must ensure sufficient approvals before attempting
    /// to set a new tier.
    /// The `msg.sender` is responsible for paying the token cost of a tier
    /// increase.
    /// The tiered account is always the recipient of a refund on a tier
    /// decrease.
>>>>>>> c264feb3
    /// @inheritdoc ReadWriteTier
    function _afterSetTier(
        address account_,
        ITier.Tier startTier_,
        ITier.Tier endTier_,
        bytes memory
    )
        internal
        override
    {
<<<<<<< HEAD
        // As _anyone_ can call `setTier` we require that `msg.
        /// sender` and `account_` are the same if the end tier is lower.
        // Anyone can increase anyone else's tier as the `msg.sender`
        /// is responsible to pay the difference.
        if (endTier_ < startTier_) {
=======
        // As _anyone_ can call `setTier` we require that `msg.sender` and
        // `account_` are the same if the end tier is not higher.
        // Anyone can increase anyone else's tier as the `msg.sender` is
        // responsible to pay the difference.
        if (endTier_ <= startTier_) {
>>>>>>> c264feb3
            require(msg.sender == account_, "DELEGATED_TIER_LOSS");
        }

        // Handle the erc20 transfer.
        // Convert the start tier to an erc20 amount.
        uint256 startValue_ = tierToValue(startTier_);
        // Convert the end tier to an erc20 amount.
        uint256 endValue_ = tierToValue(endTier_);

        // Short circuit if the values are the same for both tiers.
        if (endValue_ == startValue_) {
            return;
        }
        if (endValue_ > startValue_) {
            // Going up, take ownership of erc20 from the `msg.sender`.
            erc20.safeTransferFrom(msg.sender, address(this), SafeMath.sub(
                endValue_,
                startValue_
            ));
        } else {
            // Going down, process a refund for the tiered account.
            erc20.safeTransfer(account_, SafeMath.sub(
                startValue_,
                endValue_
            ));
        }
    }
}<|MERGE_RESOLUTION|>--- conflicted
+++ resolved
@@ -12,7 +12,6 @@
 /// @title ERC20TransferTier
 /// @notice `ERC20TransferTier` inherits from `ReadWriteTier`.
 ///
-<<<<<<< HEAD
 /// In addition to the standard accounting it requires that users
 /// transfer erc20 tokens to achieve a tier.
 ///
@@ -49,24 +48,6 @@
 /// ERC20TransferTier is useful for:
 /// - Claims that rely on historical holdings so the tiered address
 /// cannot simply "flash claim"
-=======
-/// The `ERC20TransferTier` takes ownership of an erc20 balance by transferring
-/// erc20 token to itself.
-/// The `msg.sender` of `setTier` must pay the difference on upgrade, the
-/// tiered address receives refunds on downgrade.
-/// This allows users to "gift" tiers to each other.
-/// As the transfer is a state changing event we can track historical block
-/// times.
-/// As the tiered address moves up/down tiers it sends/receives the value
-/// difference between its current tier only.
-///
-/// The user is required to preapprove enough erc20 to cover the tier change or
-/// they will fail and lose gas.
-///
-/// ERC20TransferTier is useful for:
-/// - Claims that rely on historical holdings so the tiered address cannot
-///   simply "flash claim"
->>>>>>> c264feb3
 /// - Token demand and lockup where liquidity (trading) is a secondary goal
 /// - erc20 tokens without additonal restrictions on transfer
 contract ERC20TransferTier is ReadWriteTier, ValueTier {
@@ -74,12 +55,14 @@
 
     IERC20 public immutable erc20;
 
-<<<<<<< HEAD
     /// @param erc20_ The erc20 token contract to transfer balances
     /// from/to during `setTier`.
     /// @param tierValues_ 8 values corresponding to minimum erc20
     /// balances for tiers ONE through EIGHT.
-    constructor(IERC20 erc20_, uint256[8] memory tierValues_) public ValueTier(tierValues_) {
+    constructor(IERC20 erc20_, uint256[8] memory tierValues_)
+        public
+        ValueTier(tierValues_)
+    {
         erc20 = erc20_;
     }
 
@@ -92,28 +75,6 @@
     /// a tier increase.
     /// The tiered account is always the recipient of a refund on a
     /// tier decrease.
-=======
-    /// @param erc20_ The erc20 token contract to transfer balances from/to
-    ///        during `setTier`.
-    /// @param tierValues_ 8 values corresponding to minimum erc20 balances for
-    ///        tiers ONE through EIGHT.
-    constructor(IERC20 erc20_, uint256[8] memory tierValues_)
-        public
-        ValueTier(tierValues_)
-    {
-        erc20 = erc20_;
-    }
-
-    /// Transfers balances of erc20 from/to the tiered account according to the
-    /// difference in values.
-    /// Any failure to transfer in/out will rollback the tier change.
-    /// The tiered account must ensure sufficient approvals before attempting
-    /// to set a new tier.
-    /// The `msg.sender` is responsible for paying the token cost of a tier
-    /// increase.
-    /// The tiered account is always the recipient of a refund on a tier
-    /// decrease.
->>>>>>> c264feb3
     /// @inheritdoc ReadWriteTier
     function _afterSetTier(
         address account_,
@@ -124,19 +85,11 @@
         internal
         override
     {
-<<<<<<< HEAD
         // As _anyone_ can call `setTier` we require that `msg.
         /// sender` and `account_` are the same if the end tier is lower.
         // Anyone can increase anyone else's tier as the `msg.sender`
         /// is responsible to pay the difference.
-        if (endTier_ < startTier_) {
-=======
-        // As _anyone_ can call `setTier` we require that `msg.sender` and
-        // `account_` are the same if the end tier is not higher.
-        // Anyone can increase anyone else's tier as the `msg.sender` is
-        // responsible to pay the difference.
         if (endTier_ <= startTier_) {
->>>>>>> c264feb3
             require(msg.sender == account_, "DELEGATED_TIER_LOSS");
         }
 
