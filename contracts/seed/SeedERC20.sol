--- conflicted
+++ resolved
@@ -90,12 +90,7 @@
 /// at a later date.
 /// Seed token holders can call `redeem` in `Phase.ONE` to burn their tokens in
 /// exchange for pro-rata reserve assets.
-contract SeedERC20 is
-    Phased,
-    Cooldown,
-    ERC20Redeem,
-    ERC20Pull
-{
+contract SeedERC20 is Phased, Cooldown, ERC20Redeem, ERC20Pull {
     using Math for uint256;
     using SafeERC20 for IERC20;
 
@@ -151,16 +146,14 @@
 
         // Force initial supply to mint to this contract as distributor.
         config_.erc20Config.distributor = address(this);
-        initializeERC20(config_.erc20Config);
+        __ERC20_init(config_.erc20Config.name, config_.erc20Config.symbol);
+        _mint(
+            config_.erc20Config.distributor,
+            config_.erc20Config.initialSupply
+        );
         initializeERC20Pull(
             ERC20PullConfig(config_.recipient, address(config_.reserve))
         );
-<<<<<<< HEAD
-
-=======
-        initializeCooldown(config_.cooldownDuration);
-        __ERC20_init(config_.erc20Config.name, config_.erc20Config.symbol);
->>>>>>> 56ce4d33
         recipient = config_.recipient;
         reserve = config_.reserve;
         seedPrice = config_.seedPrice;
@@ -262,14 +255,6 @@
         reserve.safeTransfer(msg.sender, reserveAmount_);
     }
 
-<<<<<<< HEAD
-    /// @inheritdoc IERC20Burnable
-    function burn(uint256 amount_) public {
-        _burn(msg.sender, amount_);
-    }
-
-=======
->>>>>>> 56ce4d33
     /// Burn seed tokens for pro-rata reserve assets.
     ///
     /// ```
