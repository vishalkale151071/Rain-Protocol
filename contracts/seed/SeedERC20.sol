--- conflicted
+++ resolved
@@ -90,11 +90,7 @@
 /// at a later date.
 /// Seed token holders can call `redeem` in `Phase.ONE` to burn their tokens in
 /// exchange for pro-rata reserve assets.
-<<<<<<< HEAD
-contract SeedERC20 is Phased, Cooldown, ERC20Redeem, ERC20Pull {
-=======
 contract SeedERC20 is Initializable, Phased, Cooldown, ERC20Redeem, ERC20Pull {
->>>>>>> 7f6c464c
     using Math for uint256;
     using SafeERC20 for IERC20;
 
