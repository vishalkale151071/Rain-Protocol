--- conflicted
+++ resolved
@@ -1,5 +1,4 @@
 {
-<<<<<<< HEAD
   "name": "scale18",
   "desc": "Rescale a fixed point number of N decimals to 18 decimals where N is in the operand.",
   "operand": [
@@ -10,20 +9,10 @@
       "validRange": [[0, 1]]
     },
     {
-      "name": "Current decimals",
-      "desc": "Current decimals of the value being rescaled.",
+      "name": "Decimals",
+      "desc": "Decimals of the value being rescaled.",
       "bits": [1, 15],
       "validRange": [[0, 77]]
-=======
-  "name": "SCALE18",
-  "desc": "Rescale some fixed point number to 18 OOMs in situ.",
-  "operand": [
-    {
-      "name": "Decimals",
-      "desc": "decimals of the value to scale to 18",
-      "bits": [0, 7],
-      "validRange": [[1, 255]]
->>>>>>> 6fd80b56
     }
   ],
   "inputs": {
@@ -33,10 +22,6 @@
       }
     ]
   },
-<<<<<<< HEAD
-  "outputs": 1
-=======
   "outputs": 1,
-  "aliases": ["SCALE_18"]
->>>>>>> 6fd80b56
+  "aliases": ["scale-18"]
 }