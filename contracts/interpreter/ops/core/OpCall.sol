// SPDX-License-Identifier: CAL
pragma solidity ^0.8.15;

import {IERC20Upgradeable as IERC20} from "@openzeppelin/contracts-upgradeable/token/ERC20/IERC20Upgradeable.sol";
import "../../run/LibStackPointer.sol";
import "../../run/LibInterpreterState.sol";
import "../../../array/LibUint256Array.sol";
import "../../deploy/LibIntegrityCheck.sol";
import "../../../math/Binary.sol";

/// @title OpCall
/// @notice Opcode for calling eval with a new scope. The construction of this
/// scope is split across integrity and runtime responsibilities. When the
/// integrity checks are done the expression being called has all its integrity
/// logic run, recursively if needed. The integrity checks are run against the
/// integrity state as it is but with the stack bottom set below the inputs to
/// the called source. This ensures that the sub-integrity checks do not
/// underflow what they perceive as a fresh stack, and it ensures that we set the
/// stack length long enough to cover all sub-executions as a single array in
/// memory. At runtime we trust the integrity checks have allocated enough runway
/// in the stack for all our recursive sub-calls so we simply move the stack
/// bottom in the state below the inputs during the call and move it back to
/// where it was after the call. Notably this means that reading from the stack
/// in the called source will 0 index from the first input, NOT the bottom of
/// the calling stack.
library OpCall {
    using LibIntegrityCheck for IntegrityCheckState;
    using LibStackPointer for StackPointer;
    using LibInterpreterState for InterpreterState;
    using LibUint256Array for uint;

    /// Interpreter integrity logic.
    /// The basic movements on the outer stack are to pop the inputs and push the
    /// outputs, but the called source doesn't have access to a separately
    /// allocated region of memory. There's only a single shared memory
    /// allocation for all executions and sub-executions, so we recursively run
    /// integrity checks on the called source relative to the current stack
    /// position.
    /// @param integrityCheckState_ The state of the current integrity check.
    /// @param operand_ The operand associated with this call.
    /// @param stackTop_ The current stack top within the integrity check.
    /// @return stackTopAfter_ The stack top after the call movements are applied.
    function integrity(
        IntegrityCheckState memory integrityCheckState_,
        Operand operand_,
        StackPointer stackTop_
    ) internal view returns (StackPointer stackTopAfter_) {
        // Unpack the operand to get IO and the source to be called.
        uint256 inputs_ = Operand.unwrap(operand_) & MASK_4BIT;
        uint256 outputs_ = (Operand.unwrap(operand_) >> 4) & MASK_4BIT;
        SourceIndex callSourceIndex_ = SourceIndex.wrap(
            Operand.unwrap(operand_) >> 8
        );

<<<<<<< HEAD
        // Remember the outer stack bottom.
        StackPointer stackBottom_ = integrityCheckState_.stackBottom;

        // Set the inner stack bottom to below the inputs.
        integrityCheckState_.stackBottom = integrityCheckState_.pop(
            stackTop_,
            inputs_
        );
=======
        // Remember the outer stack bottom and highwater.
        StackTop stackBottom_ = integrityState_.stackBottom;
        StackTop stackHighwater_ = integrityState_.stackHighwater;

        // Set the inner stack bottom to below the inputs and highwater above.
        integrityState_.stackBottom = integrityState_.pop(stackTop_, inputs_);
        integrityState_.stackHighwater = stackTop_;
>>>>>>> d11792ed

        // Ensure the integrity of the inner source on the current state using
        // the stack top above the inputs as the starting stack top.
        // Contraints namespace is irrelevant here.
        integrityCheckState_.ensureIntegrity(
            callSourceIndex_,
            stackTop_,
            outputs_
        );

        // Reinstate the original highwater before handling outputs as single
        // outputs can be nested but multioutput will move the highwater.
        integrityState_.stackHighwater = stackHighwater_;

        // The outer stack top will move above the outputs relative to the inner
        // stack bottom. At runtime any values that are not outputs will be
        // removed so they do not need to be accounted for here.
        stackTopAfter_ = integrityCheckState_.push(
            integrityCheckState_.stackBottom,
            outputs_
        );

        // Reinstate the outer stack bottom.
        integrityCheckState_.stackBottom = stackBottom_;
    }

    /// Call eval with a new scope.
    /// @param state_ The state of the current evaluation.
    /// @param operand_ The operand associated with this call.
    /// @param stackTop_ The current stack top within the evaluation.
    /// @return stackTopAfter_ The stack top after the call is evaluated.
    function run(
        InterpreterState memory state_,
        Operand operand_,
        StackPointer stackTop_
    ) internal view returns (StackPointer stackTopAfter_) {
        // Unpack the operand to get IO and the source to be called.
        uint256 inputs_ = Operand.unwrap(operand_) & MASK_4BIT;
        uint256 outputs_ = (Operand.unwrap(operand_) >> 4) & MASK_4BIT;
        SourceIndex callSourceIndex_ = SourceIndex.wrap(
            Operand.unwrap(operand_) >> 8
        );

        // Remember the outer stack bottom.
        StackPointer stackBottom_ = state_.stackBottom;

        // Set the inner stack bottom to below the inputs.
        state_.stackBottom = stackTop_.down(inputs_);

        // Eval the source from the operand on the current state using the stack
        // top above the inputs as the starting stack top. The final stack top
        // is where we will read outputs from below.
        StackPointer stackTopEval_ = state_.eval(callSourceIndex_, stackTop_);
        // Normalize the inner final stack so that it contains only the outputs
        // starting from the inner stack bottom.
        LibUint256Array.unsafeCopyValuesTo(
            StackPointer.unwrap(stackTopEval_.down(outputs_)),
            StackPointer.unwrap(state_.stackBottom),
            outputs_
        );

        // The outer stack top should now point above the outputs.
        stackTopAfter_ = state_.stackBottom.up(outputs_);

        // The outer stack bottom needs to be reinstated as it was before eval.
        state_.stackBottom = stackBottom_;
    }
}<|MERGE_RESOLUTION|>--- conflicted
+++ resolved
@@ -52,24 +52,16 @@
             Operand.unwrap(operand_) >> 8
         );
 
-<<<<<<< HEAD
-        // Remember the outer stack bottom.
+        // Remember the outer stack bottom and highwater.
         StackPointer stackBottom_ = integrityCheckState_.stackBottom;
+        StackPointer stackHighwater_ = integrityCheckState_.stackHighwater;
 
-        // Set the inner stack bottom to below the inputs.
+        // Set the inner stack bottom to below the inputs and highwater above.
         integrityCheckState_.stackBottom = integrityCheckState_.pop(
             stackTop_,
             inputs_
         );
-=======
-        // Remember the outer stack bottom and highwater.
-        StackTop stackBottom_ = integrityState_.stackBottom;
-        StackTop stackHighwater_ = integrityState_.stackHighwater;
-
-        // Set the inner stack bottom to below the inputs and highwater above.
-        integrityState_.stackBottom = integrityState_.pop(stackTop_, inputs_);
-        integrityState_.stackHighwater = stackTop_;
->>>>>>> d11792ed
+        integrityCheckState_.stackHighwater = stackTop_;
 
         // Ensure the integrity of the inner source on the current state using
         // the stack top above the inputs as the starting stack top.
@@ -82,7 +74,7 @@
 
         // Reinstate the original highwater before handling outputs as single
         // outputs can be nested but multioutput will move the highwater.
-        integrityState_.stackHighwater = stackHighwater_;
+        integrityCheckState_.stackHighwater = stackHighwater_;
 
         // The outer stack top will move above the outputs relative to the inner
         // stack bottom. At runtime any values that are not outputs will be
