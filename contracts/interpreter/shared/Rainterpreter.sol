// SPDX-License-Identifier: CAL
pragma solidity =0.8.17;

import "../ops/AllStandardOps.sol";
import "../run/LibEncodedDispatch.sol";
import "../ops/core/OpGet.sol";
import "../../kv/LibMemoryKV.sol";
import "../../sstore2/SSTORE2.sol";
import "../store/IInterpreterStoreV1.sol";
import {MathUpgradeable as Math} from "@openzeppelin/contracts-upgradeable/utils/math/MathUpgradeable.sol";
import {ERC165Upgradeable as ERC165} from "@openzeppelin/contracts-upgradeable/utils/introspection/ERC165Upgradeable.sol";

/// Thrown when the `Rainterpreter` is constructed with unknown store bytecode.
/// @param actualBytecodeHash The bytecode hash that was found at the store
/// address upon construction.
error UnexpectedStoreBytecodeHash(bytes32 actualBytecodeHash);

/// Thrown when the `Rainterpreter` is constructed with unknown opMeta.
error UnexpectedOpMetaHash(bytes32 actualOpMeta);

/// @dev Hash of the known store bytecode.
bytes32 constant STORE_BYTECODE_HASH = bytes32(
    0xeadcd57aeb73e17658c036f67c4a29dd2fe34476eecb43d59c409795df2f0143
);

/// @dev Hash of the known op meta.
bytes32 constant OP_META_HASH = bytes32(
<<<<<<< HEAD
    0xa1b39319fbaeb141875c7f937bb15528b150912f56a29a7cdbc8a598dbac957e
=======
    0x41ef90f6ef0b40cf267ab89b254b8348984d5632542a85251c558fa4d3da0e6c
>>>>>>> bcdc0702
);

/// All config required to construct a `Rainterpreter`.
/// @param store The `IInterpreterStoreV1`. MUST match known bytecode.
/// @param opMeta All opmeta as binary data. MAY be compressed bytes etc. The
/// opMeta describes the opcodes for this interpreter to offchain tooling.
struct RainterpreterConfig {
    address store;
    bytes opMeta;
}

/// @title Rainterpreter
/// @notice Minimal binding of the `IIinterpreterV1` interface to the
/// `LibInterpreterState` library, including every opcode in `AllStandardOps`.
/// This is the default implementation of "an interpreter" but is designed such
/// that other interpreters can easily be developed alongside. Alterpreters can
/// either be built by inheriting and overriding the functions on this contract,
/// or using the relevant libraries to construct an alternative binding to the
/// same interface.
contract Rainterpreter is IInterpreterV1, ERC165 {
    using LibStackPointer for StackPointer;
    using LibInterpreterState for bytes;
    using LibInterpreterState for InterpreterState;
    using LibCast for function(InterpreterState memory, Operand, StackPointer)
        view
        returns (StackPointer)[];
    using Math for uint256;
    using LibMemoryKV for MemoryKV;
    using LibMemoryKV for MemoryKVPtr;
    using LibInterpreterState for StateNamespace;

    /// The store is valid (has exact expected bytecode).
    event ValidStore(address sender, address store);

    /// Ensures the correct store bytecode and emits all opmeta.
    constructor(RainterpreterConfig memory config_) {
        // Guard against an store with unknown bytecode.
        address store_ = config_.store;
        bytes32 storeHash_;
        assembly ("memory-safe") {
            storeHash_ := extcodehash(store_)
        }
        if (storeHash_ != STORE_BYTECODE_HASH) {
            /// THIS IS NOT A SECURITY CHECK. IT IS AN INTEGRITY CHECK TO PREVENT
            /// HONEST MISTAKES.
            revert UnexpectedStoreBytecodeHash(storeHash_);
        }

        emit ValidStore(msg.sender, store_);

        /// This IS a security check. This prevents someone making an exact
        /// bytecode copy of the interpreter and shipping different opmeta for
        /// the copy to lie about what each op does.
        bytes32 opMetaHash_ = keccak256(config_.opMeta);
        if (opMetaHash_ != OP_META_HASH) {
            revert UnexpectedOpMetaHash(opMetaHash_);
        }
        emit InterpreterOpMeta(msg.sender, config_.opMeta);
    }

    // @inheritdoc ERC165
    function supportsInterface(
        bytes4 interfaceId_
    ) public view virtual override returns (bool) {
        return
            interfaceId_ == type(IInterpreterV1).interfaceId ||
            super.supportsInterface(interfaceId_);
    }

    /// @inheritdoc IInterpreterV1
    function eval(
        IInterpreterStoreV1 store_,
        StateNamespace namespace_,
        EncodedDispatch dispatch_,
        uint256[][] memory context_
    ) external view returns (uint256[] memory, uint256[] memory) {
        // Decode the dispatch.
        (
            address expression_,
            SourceIndex sourceIndex_,
            uint256 maxOutputs_
        ) = LibEncodedDispatch.decode(dispatch_);

        // Build the interpreter state from the onchain expression.
        InterpreterState memory state_ = SSTORE2
            .read(expression_)
            .deserialize();
        state_.stateKV = MemoryKV.wrap(0);
        state_.namespace = namespace_.qualifyNamespace();
        state_.store = store_;
        state_.context = context_;

        // Eval the expression and return up to maxOutputs_ from the final stack.
        StackPointer stackTop_ = state_.eval(sourceIndex_, state_.stackBottom);
        uint256 stackLength_ = state_.stackBottom.toIndex(stackTop_);
        (, uint256[] memory tail_) = stackTop_.list(
            stackLength_.min(maxOutputs_)
        );
        return (tail_, state_.stateKV.toUint256Array());
    }

    /// @inheritdoc IInterpreterV1
    function functionPointers() external view virtual returns (bytes memory) {
        function(InterpreterState memory, Operand, StackPointer)
            view
            returns (StackPointer)[]
            memory localPtrs_ = new function(
                InterpreterState memory,
                Operand,
                StackPointer
            ) view returns (StackPointer)[](0);
        return
            LibConvert.unsafeTo16BitBytes(
                AllStandardOps
                    .opcodeFunctionPointers(localPtrs_)
                    .asUint256Array()
            );
    }
}<|MERGE_RESOLUTION|>--- conflicted
+++ resolved
@@ -25,11 +25,7 @@
 
 /// @dev Hash of the known op meta.
 bytes32 constant OP_META_HASH = bytes32(
-<<<<<<< HEAD
-    0xa1b39319fbaeb141875c7f937bb15528b150912f56a29a7cdbc8a598dbac957e
-=======
     0x41ef90f6ef0b40cf267ab89b254b8348984d5632542a85251c558fa4d3da0e6c
->>>>>>> bcdc0702
 );
 
 /// All config required to construct a `Rainterpreter`.
