// SPDX-License-Identifier: CAL
pragma solidity =0.8.19;

import "sol.lib.datacontract/LibDataContract.sol";

import "rain.interface.interpreter/IExpressionDeployerV1.sol";
import "rain.interface.interpreter/unstable/IDebugInterpreterV1.sol";
import "rain.interface.interpreter/unstable/IDebugExpressionDeployerV1.sol";
import "../ops/AllStandardOps.sol";
import "../../ierc1820/LibIERC1820.sol";
import {IERC165Upgradeable as IERC165} from "@openzeppelin/contracts-upgradeable/utils/introspection/IERC165Upgradeable.sol";

/// @dev Thrown when the pointers known to the expression deployer DO NOT match
/// the interpreter it is constructed for. This WILL cause undefined expression
/// behaviour so MUST REVERT.
/// @param actualPointers The actual function pointers found at the interpreter
/// address upon construction.
error UnexpectedPointers(bytes actualPointers);

/// Thrown when the `RainterpreterExpressionDeployer` is constructed with unknown
/// interpreter bytecode.
/// @param actualBytecodeHash The bytecode hash that was found at the interpreter
/// address upon construction.
error UnexpectedInterpreterBytecodeHash(bytes32 actualBytecodeHash);

/// @dev There are more entrypoints defined by the minimum stack outputs than
/// there are provided sources. This means the calling contract WILL attempt to
/// eval a dangling reference to a non-existent source at some point, so this
/// MUST REVERT.
error MissingEntrypoint(uint256 expectedEntrypoints, uint256 actualEntrypoints);

/// Thrown when the `Rainterpreter` is constructed with unknown store bytecode.
/// @param actualBytecodeHash The bytecode hash that was found at the store
/// address upon construction.
error UnexpectedStoreBytecodeHash(bytes32 actualBytecodeHash);

/// Thrown when the `Rainterpreter` is constructed with unknown opMeta.
error UnexpectedOpMetaHash(bytes32 actualOpMeta);

/// @dev The function pointers known to the expression deployer. These are
/// immutable for any given interpreter so once the expression deployer is
/// constructed and has verified that this matches what the interpreter reports,
/// it can use this constant value to compile and serialize expressions.
bytes constant OPCODE_FUNCTION_POINTERS = hex"0ac80adf0aee0b710b7f0bd10c410cbf0d9e0df40e8d10211061107f108e109c10ab10b910c710d510e310ab10f110ff110e111c112a113911481157116611751184119311a211b111c011cf1218122a1238126a12781286129412a212b012be12cc12da12e812f6130413121320132e133c134a1358136613741383139213a113af13bd13cb13d913e713f51403153115b915c815d715e51657";

/// @dev Hash of the known interpreter bytecode.
bytes32 constant INTERPRETER_BYTECODE_HASH = bytes32(
<<<<<<< HEAD
    0x974965a7c06c8c3b808f2c6e887ddc7311937d4a6d2e9273738d7d636ac3012e
=======
    0x725f2338c004cde486dfa845a82b82e6b25285bd69ab32d8e30e51b4b2215e36
>>>>>>> e92827fd
);

/// @dev Hash of the known store bytecode.
bytes32 constant STORE_BYTECODE_HASH = bytes32(
    0xc9c2b2bdabe67a82e58fadfd7725c2333877bda939b8a15938d15061d93ed045
);

/// @dev Hash of the known op meta.
bytes32 constant OP_META_HASH = bytes32(
    0x47ed85f917e187757bff09371cedcf5c0eb277c27e4673feb2d3cc040c66c993
);

/// All config required to construct a `Rainterpreter`.
/// @param store The `IInterpreterStoreV1`. MUST match known bytecode.
/// @param opMeta All opmeta as binary data. MAY be compressed bytes etc. The
/// opMeta describes the opcodes for this interpreter to offchain tooling.
struct RainterpreterExpressionDeployerConstructionConfig {
    address interpreter;
    address store;
    bytes meta;
}

/// @title RainterpreterExpressionDeployer
/// @notice Minimal binding of the `IExpressionDeployerV1` interface to the
/// `LibIntegrityCheck.ensureIntegrity` loop and `AllStandardOps`.
contract RainterpreterExpressionDeployer is
    IExpressionDeployerV1,
    IDebugExpressionDeployerV1,
    IERC165
{
    using LibStackPointer for StackPointer;
    using LibUint256Array for uint256[];

    /// The config of the deployed expression including uncompiled sources. Will
    /// only be emitted after the config passes the integrity check.
    /// @param sender The caller of `deployExpression`.
    /// @param sources As per `IExpressionDeployerV1`.
    /// @param constants As per `IExpressionDeployerV1`.
    /// @param minOutputs As per `IExpressionDeployerV1`.
    event NewExpression(
        address sender,
        bytes[] sources,
        uint256[] constants,
        uint256[] minOutputs
    );

    /// The address of the deployed expression. Will only be emitted once the
    /// expression can be loaded and deserialized into an evaluable interpreter
    /// state.
    /// @param sender The caller of `deployExpression`.
    /// @param expression The address of the deployed expression.
    event ExpressionAddress(address sender, address expression);

    IInterpreterV1 public immutable interpreter;
    IInterpreterStoreV1 public immutable store;

    /// THIS IS NOT A SECURITY CHECK. IT IS AN INTEGRITY CHECK TO PREVENT HONEST
    /// MISTAKES. IT CANNOT PREVENT EITHER A MALICIOUS INTERPRETER OR DEPLOYER
    /// FROM BEING EXECUTED.
    constructor(
        RainterpreterExpressionDeployerConstructionConfig memory config_
    ) {
        IInterpreterV1 interpreter_ = IInterpreterV1(config_.interpreter);
        // Guard against serializing incorrect function pointers, which would
        // cause undefined runtime behaviour for corrupted opcodes.
        bytes memory functionPointers_ = interpreter_.functionPointers();
        if (
            keccak256(functionPointers_) != keccak256(OPCODE_FUNCTION_POINTERS)
        ) {
            revert UnexpectedPointers(functionPointers_);
        }
        // Guard against an interpreter with unknown bytecode.
        bytes32 interpreterHash_;
        assembly ("memory-safe") {
            interpreterHash_ := extcodehash(interpreter_)
        }
        if (interpreterHash_ != INTERPRETER_BYTECODE_HASH) {
            /// THIS IS NOT A SECURITY CHECK. IT IS AN INTEGRITY CHECK TO PREVENT
            /// HONEST MISTAKES.
            revert UnexpectedInterpreterBytecodeHash(interpreterHash_);
        }

        // Guard against an store with unknown bytecode.
        IInterpreterStoreV1 store_ = IInterpreterStoreV1(config_.store);
        bytes32 storeHash_;
        assembly ("memory-safe") {
            storeHash_ := extcodehash(store_)
        }
        if (storeHash_ != STORE_BYTECODE_HASH) {
            /// THIS IS NOT A SECURITY CHECK. IT IS AN INTEGRITY CHECK TO PREVENT
            /// HONEST MISTAKES.
            revert UnexpectedStoreBytecodeHash(storeHash_);
        }

        /// This IS a security check. This prevents someone making an exact
        /// bytecode copy of the interpreter and shipping different meta for
        /// the copy to lie about what each op does in the interpreter.
        bytes32 opMetaHash_ = keccak256(config_.meta);
        if (opMetaHash_ != OP_META_HASH) {
            revert UnexpectedOpMetaHash(opMetaHash_);
        }

        interpreter = interpreter_;
        store = store_;

        emit DISpair(
            msg.sender,
            address(this),
            config_.interpreter,
            config_.store,
            config_.meta
        );

        IERC1820_REGISTRY.setInterfaceImplementer(
            address(this),
            IERC1820_REGISTRY.interfaceHash(
                IERC1820_NAME_IEXPRESSION_DEPLOYER_V1
            ),
            address(this)
        );
    }

    // @inheritdoc IERC165
    function supportsInterface(
        bytes4 interfaceId_
    ) public view virtual override returns (bool) {
        return
            interfaceId_ == type(IExpressionDeployerV1).interfaceId ||
            interfaceId_ == type(IERC165).interfaceId;
    }

    /// Defines all the function pointers to integrity checks. This is the
    /// expression deployer's equivalent of the opcode function pointers and
    /// follows a near identical dispatch process. These are never compiled into
    /// source and are instead indexed into directly by the integrity check. The
    /// indexing into integrity pointers (which has an out of bounds check) is a
    /// proxy for enforcing that all opcode pointers exist at runtime, so the
    /// length of the integrity pointers MUST match the length of opcode function
    /// pointers. This function is `virtual` so that it can be overridden
    /// pairwise with overrides to `functionPointers` on `Rainterpreter`.
    /// @return The list of integrity function pointers.
    function integrityFunctionPointers()
        internal
        view
        virtual
        returns (
            function(IntegrityCheckState memory, Operand, StackPointer)
                view
                returns (StackPointer)[]
                memory
        )
    {
        return AllStandardOps.integrityFunctionPointers();
    }

    /// @inheritdoc IDebugExpressionDeployerV1
    function offchainDebugEval(
        bytes[] memory sources_,
        uint256[] memory constants_,
        FullyQualifiedNamespace namespace_,
        uint256[][] memory context_,
        SourceIndex sourceIndex_,
        uint256[] memory initialStack_,
        uint256 minOutputs_
    ) external view returns (uint256[] memory, uint256[] memory) {
        IntegrityCheckState memory integrityCheckState_ = LibIntegrityCheck
            .newState(sources_, constants_, integrityFunctionPointers());
        StackPointer stackTop_ = integrityCheckState_.stackBottom;
        stackTop_ = LibIntegrityCheck.push(
            integrityCheckState_,
            stackTop_,
            initialStack_.length
        );
        LibIntegrityCheck.ensureIntegrity(
            integrityCheckState_,
            sourceIndex_,
            stackTop_,
            minOutputs_
        );
        uint256[] memory stack_;
        {
            uint256 stackLength_ = integrityCheckState_.stackBottom.toIndex(
                integrityCheckState_.stackMaxTop
            );
            for (uint256 i_; i_ < sources_.length; i_++) {
                LibInterpreterState.compile(
                    sources_[i_],
                    OPCODE_FUNCTION_POINTERS
                );
            }
            stack_ = new uint256[](stackLength_);
            LibMemCpy.unsafeCopyWordsTo(
                initialStack_.dataPointer(),
                stack_.dataPointer(),
                initialStack_.length
            );
        }

        return
            IDebugInterpreterV1(address(interpreter)).offchainDebugEval(
                store,
                namespace_,
                sources_,
                constants_,
                context_,
                stack_,
                sourceIndex_
            );
    }

    function integrityCheck(
        bytes[] memory sources_,
        uint256[] memory constants_,
        uint256[] memory minOutputs_
    ) internal view returns (uint256) {
        // Ensure that we are not missing any entrypoints expected by the calling
        // contract.
        if (minOutputs_.length > sources_.length) {
            revert MissingEntrypoint(minOutputs_.length, sources_.length);
        }

        // Build the initial state of the integrity check.
        IntegrityCheckState memory integrityCheckState_ = LibIntegrityCheck
            .newState(sources_, constants_, integrityFunctionPointers());
        // Loop over each possible entrypoint as defined by the calling contract
        // and check the integrity of each. At the least we need to be sure that
        // there are no out of bounds stack reads/writes and to know the total
        // memory to allocate when later deserializing an associated interpreter
        // state for evaluation.
        StackPointer initialStackBottom_ = integrityCheckState_.stackBottom;
        StackPointer initialStackHighwater_ = integrityCheckState_
            .stackHighwater;
        for (uint16 i_ = 0; i_ < minOutputs_.length; i_++) {
            // Reset the top, bottom and highwater between each entrypoint as
            // every external eval MUST have a fresh stack, but retain the max
            // stack height as the latter is used for unconditional memory
            // allocation so MUST be the max height across all possible
            // entrypoints.
            integrityCheckState_.stackBottom = initialStackBottom_;
            integrityCheckState_.stackHighwater = initialStackHighwater_;
            LibIntegrityCheck.ensureIntegrity(
                integrityCheckState_,
                SourceIndex.wrap(i_),
                INITIAL_STACK_BOTTOM,
                minOutputs_[i_]
            );
        }

        return
            integrityCheckState_.stackBottom.toIndex(
                integrityCheckState_.stackMaxTop
            );
    }

    /// @inheritdoc IExpressionDeployerV1
    function deployExpression(
        bytes[] memory sources_,
        uint256[] memory constants_,
        uint256[] memory minOutputs_
    ) external returns (IInterpreterV1, IInterpreterStoreV1, address) {
        uint256 stackLength_ = integrityCheck(
            sources_,
            constants_,
            minOutputs_
        );

        // Emit the config of the expression _before_ we serialize it, as the
        // serialization process itself is destructive of the sources in memory.
        emit NewExpression(msg.sender, sources_, constants_, minOutputs_);

        (
            DataContractMemoryContainer container_,
            Pointer pointer_
        ) = LibDataContract.newContainer(
                LibInterpreterState.serializeSize(
                    sources_,
                    constants_,
                    stackLength_
                )
            );

        // Serialize the state config into bytes that can be deserialized later
        // by the interpreter. This will compile the sources according to the
        // provided function pointers.
        LibInterpreterState.serialize(
            pointer_,
            sources_,
            constants_,
            stackLength_,
            OPCODE_FUNCTION_POINTERS
        );

        // Deploy the serialized expression onchain.
        address expression_ = LibDataContract.write(container_);

        // Emit and return the address of the deployed expression.
        emit ExpressionAddress(msg.sender, expression_);

        return (interpreter, store, expression_);
    }
}<|MERGE_RESOLUTION|>--- conflicted
+++ resolved
@@ -45,11 +45,7 @@
 
 /// @dev Hash of the known interpreter bytecode.
 bytes32 constant INTERPRETER_BYTECODE_HASH = bytes32(
-<<<<<<< HEAD
-    0x974965a7c06c8c3b808f2c6e887ddc7311937d4a6d2e9273738d7d636ac3012e
-=======
     0x725f2338c004cde486dfa845a82b82e6b25285bd69ab32d8e30e51b4b2215e36
->>>>>>> e92827fd
 );
 
 /// @dev Hash of the known store bytecode.
