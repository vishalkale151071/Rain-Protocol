// SPDX-License-Identifier: CAL
pragma solidity =0.8.17;

import "../deploy/IExpressionDeployerV1.sol";
import "../ops/AllStandardOps.sol";
import "../ops/core/OpGet.sol";
import "../../sstore2/SSTORE2.sol";
import "../../ierc1820/LibIERC1820.sol";
import {IERC165Upgradeable as IERC165} from "@openzeppelin/contracts-upgradeable/utils/introspection/IERC165Upgradeable.sol";

/// @dev Thrown when the pointers known to the expression deployer DO NOT match
/// the interpreter it is constructed for. This WILL cause undefined expression
/// behaviour so MUST REVERT.
/// @param actualPointers The actual function pointers found at the interpreter
/// address upon construction.
error UnexpectedPointers(bytes actualPointers);

/// Thrown when the `RainterpreterExpressionDeployer` is constructed with unknown
/// interpreter bytecode.
/// @param actualBytecodeHash The bytecode hash that was found at the interpreter
/// address upon construction.
error UnexpectedInterpreterBytecodeHash(bytes32 actualBytecodeHash);

/// @dev There are more entrypoints defined by the minimum stack outputs than
/// there are provided sources. This means the calling contract WILL attempt to
/// eval a dangling reference to a non-existent source at some point, so this
/// MUST REVERT.
error MissingEntrypoint(uint256 expectedEntrypoints, uint256 actualEntrypoints);

/// Thrown when the `Rainterpreter` is constructed with unknown store bytecode.
/// @param actualBytecodeHash The bytecode hash that was found at the store
/// address upon construction.
error UnexpectedStoreBytecodeHash(bytes32 actualBytecodeHash);

/// Thrown when the `Rainterpreter` is constructed with unknown opMeta.
error UnexpectedOpMetaHash(bytes32 actualOpMeta);

/// @dev The function pointers known to the expression deployer. These are
/// immutable for any given interpreter so once the expression deployer is
/// constructed and has verified that this matches what the interpreter reports,
/// it can use this constant value to compile and serialize expressions.
bytes constant OPCODE_FUNCTION_POINTERS = hex"0a940aa20af80b4a0bc80bf40c8d0e180ee21017104c106a10f21101110f111e112c113a11481156111e116411721181118f119d121512241233124212511260126f127e128d129c12ab12ba12c912d812e713301342135013821390139e13ac13bb13ca13d913e713f514031411141f142d143b144a1459146714d9";

/// @dev Hash of the known interpreter bytecode.
bytes32 constant INTERPRETER_BYTECODE_HASH = bytes32(
<<<<<<< HEAD
    0xc041144374059f98a7312712fea64a4db364a8746adef930c936b29f02fe0939
=======
    0x2d1cf087af0d73e9a308d42157b4379262a5848dd771d9b1250d192fd765a700
);

/// @dev Hash of the known store bytecode.
bytes32 constant STORE_BYTECODE_HASH = bytes32(
    0xf968c3941e35db24dbf3ce43f8beb7bd5e6070969d50ef898fe1c5dd9ab9a53d
);

/// @dev Hash of the known op meta.
bytes32 constant OP_META_HASH = bytes32(
    0x2a6c09f4f6f06767c090f420a23ae6037eeb1f714835ec810ab1aa0e00292ead
>>>>>>> 0daa2649
);

/// All config required to construct a `Rainterpreter`.
/// @param store The `IInterpreterStoreV1`. MUST match known bytecode.
/// @param opMeta All opmeta as binary data. MAY be compressed bytes etc. The
/// opMeta describes the opcodes for this interpreter to offchain tooling.
struct RainterpreterExpressionDeployerConstructionConfig {
    address interpreter;
    address store;
    bytes opMeta;
}

/// @title RainterpreterExpressionDeployer
/// @notice Minimal binding of the `IExpressionDeployerV1` interface to the
/// `LibIntegrityCheck.ensureIntegrity` loop and `AllStandardOps`.
contract RainterpreterExpressionDeployer is IExpressionDeployerV1, IERC165 {
    using LibStackPointer for StackPointer;

    /// The config of the deployed expression including uncompiled sources. Will
    /// only be emitted after the config passes the integrity check.
    /// @param sender The caller of `deployExpression`.
    /// @param sources As per `IExpressionDeployerV1`.
    /// @param constants As per `IExpressionDeployerV1`.
    /// @param minOutputs As per `IExpressionDeployerV1`.
    event NewExpression(
        address sender,
        bytes[] sources,
        uint256[] constants,
        uint256[] minOutputs
    );

    /// The address of the deployed expression. Will only be emitted once the
    /// expression can be loaded and deserialized into an evaluable interpreter
    /// state.
    /// @param sender The caller of `deployExpression`.
    /// @param expression The address of the deployed expression.
    event ExpressionAddress(address sender, address expression);

    IInterpreterV1 public immutable interpreter;
    IInterpreterStoreV1 public immutable store;

    /// THIS IS NOT A SECURITY CHECK. IT IS AN INTEGRITY CHECK TO PREVENT HONEST
    /// MISTAKES. IT CANNOT PREVENT EITHER A MALICIOUS INTERPRETER OR DEPLOYER
    /// FROM BEING EXECUTED.
    constructor(
        RainterpreterExpressionDeployerConstructionConfig memory config_
    ) {
        IInterpreterV1 interpreter_ = IInterpreterV1(config_.interpreter);
        // Guard against serializing incorrect function pointers, which would
        // cause undefined runtime behaviour for corrupted opcodes.
        bytes memory functionPointers_ = interpreter_.functionPointers();
        if (
            keccak256(functionPointers_) != keccak256(OPCODE_FUNCTION_POINTERS)
        ) {
            revert UnexpectedPointers(functionPointers_);
        }
        // Guard against an interpreter with unknown bytecode.
        bytes32 interpreterHash_;
        assembly ("memory-safe") {
            interpreterHash_ := extcodehash(interpreter_)
        }
        if (interpreterHash_ != INTERPRETER_BYTECODE_HASH) {
            /// THIS IS NOT A SECURITY CHECK. IT IS AN INTEGRITY CHECK TO PREVENT
            /// HONEST MISTAKES.
            revert UnexpectedInterpreterBytecodeHash(interpreterHash_);
        }

        // Guard against an store with unknown bytecode.
        IInterpreterStoreV1 store_ = IInterpreterStoreV1(config_.store);
        bytes32 storeHash_;
        assembly ("memory-safe") {
            storeHash_ := extcodehash(store_)
        }
        if (storeHash_ != STORE_BYTECODE_HASH) {
            /// THIS IS NOT A SECURITY CHECK. IT IS AN INTEGRITY CHECK TO PREVENT
            /// HONEST MISTAKES.
            revert UnexpectedStoreBytecodeHash(storeHash_);
        }

        /// This IS a security check. This prevents someone making an exact
        /// bytecode copy of the interpreter and shipping different opmeta for
        /// the copy to lie about what each op does.
        bytes32 opMetaHash_ = keccak256(config_.opMeta);
        if (opMetaHash_ != OP_META_HASH) {
            revert UnexpectedOpMetaHash(opMetaHash_);
        }

        interpreter = interpreter_;
        store = store_;

        emit DISpair(
            msg.sender,
            address(this),
            config_.interpreter,
            config_.store,
            config_.opMeta
        );

        IERC1820_REGISTRY.setInterfaceImplementer(
            address(this),
            IERC1820_REGISTRY.interfaceHash(
                IERC1820_NAME_IEXPRESSION_DEPLOYER_V1
            ),
            address(this)
        );
    }

    // @inheritdoc IERC165
    function supportsInterface(
        bytes4 interfaceId_
    ) public view virtual override returns (bool) {
        return
            interfaceId_ == type(IExpressionDeployerV1).interfaceId ||
            interfaceId_ == type(IERC165).interfaceId;
    }

    /// Defines all the function pointers to integrity checks. This is the
    /// expression deployer's equivalent of the opcode function pointers and
    /// follows a near identical dispatch process. These are never compiled into
    /// source and are instead indexed into directly by the integrity check. The
    /// indexing into integrity pointers (which has an out of bounds check) is a
    /// proxy for enforcing that all opcode pointers exist at runtime, so the
    /// length of the integrity pointers MUST match the length of opcode function
    /// pointers. This function is `virtual` so that it can be overridden
    /// pairwise with overrides to `functionPointers` on `Rainterpreter`.
    /// @return The list of integrity function pointers.
    function integrityFunctionPointers()
        internal
        view
        virtual
        returns (
            function(IntegrityCheckState memory, Operand, StackPointer)
                view
                returns (StackPointer)[]
                memory
        )
    {
        function(IntegrityCheckState memory, Operand, StackPointer)
            view
            returns (StackPointer)[]
            memory localFnPtrs_ = new function(
                IntegrityCheckState memory,
                Operand,
                StackPointer
            ) view returns (StackPointer)[](0);
        return AllStandardOps.integrityFunctionPointers(localFnPtrs_);
    }

    /// @inheritdoc IExpressionDeployerV1
    function deployExpression(
        bytes[] memory sources_,
        uint256[] memory constants_,
        uint256[] memory minOutputs_
    ) external returns (IInterpreterV1, IInterpreterStoreV1, address) {
        // Ensure that we are not missing any entrypoints expected by the calling
        // contract.
        if (minOutputs_.length > sources_.length) {
            revert MissingEntrypoint(minOutputs_.length, sources_.length);
        }

        // Build the initial state of the integrity check.
        IntegrityCheckState memory integrityCheckState_ = LibIntegrityCheck
            .newState(sources_, constants_, integrityFunctionPointers());
        // Loop over each possible entrypoint as defined by the calling contract
        // and check the integrity of each. At the least we need to be sure that
        // there are no out of bounds stack reads/writes and to know the total
        // memory to allocate when later deserializing an associated interpreter
        // state for evaluation.
        StackPointer initialStackBottom_ = integrityCheckState_.stackBottom;
        StackPointer initialStackHighwater_ = integrityCheckState_
            .stackHighwater;
        for (uint256 i_ = 0; i_ < minOutputs_.length; i_++) {
            // Reset the top, bottom and highwater between each entrypoint as
            // every external eval MUST have a fresh stack, but retain the max
            // stack height as the latter is used for unconditional memory
            // allocation so MUST be the max height across all possible
            // entrypoints.
            integrityCheckState_.stackBottom = initialStackBottom_;
            integrityCheckState_.stackHighwater = initialStackHighwater_;
            LibIntegrityCheck.ensureIntegrity(
                integrityCheckState_,
                SourceIndex.wrap(i_),
                INITIAL_STACK_BOTTOM,
                minOutputs_[i_]
            );
        }
        uint256 stackLength_ = integrityCheckState_.stackBottom.toIndex(
            integrityCheckState_.stackMaxTop
        );

        // Emit the config of the expression _before_ we serialize it, as the
        // serialization process itself is destructive of the sources in memory.
        emit NewExpression(msg.sender, sources_, constants_, minOutputs_);

        // Serialize the state config into bytes that can be deserialized later
        // by the interpreter. This will compile the sources according to the
        // provided function pointers.
        bytes memory stateBytes_ = LibInterpreterState.serialize(
            sources_,
            constants_,
            stackLength_,
            OPCODE_FUNCTION_POINTERS
        );

        // Deploy the serialized expression onchain.
        address expression_ = SSTORE2.write(stateBytes_);

        // Emit and return the address of the deployed expression.
        emit ExpressionAddress(msg.sender, expression_);

        return (interpreter, store, expression_);
    }
}<|MERGE_RESOLUTION|>--- conflicted
+++ resolved
@@ -43,9 +43,6 @@
 
 /// @dev Hash of the known interpreter bytecode.
 bytes32 constant INTERPRETER_BYTECODE_HASH = bytes32(
-<<<<<<< HEAD
-    0xc041144374059f98a7312712fea64a4db364a8746adef930c936b29f02fe0939
-=======
     0x2d1cf087af0d73e9a308d42157b4379262a5848dd771d9b1250d192fd765a700
 );
 
@@ -57,7 +54,6 @@
 /// @dev Hash of the known op meta.
 bytes32 constant OP_META_HASH = bytes32(
     0x2a6c09f4f6f06767c090f420a23ae6037eeb1f714835ec810ab1aa0e00292ead
->>>>>>> 0daa2649
 );
 
 /// All config required to construct a `Rainterpreter`.
