// SPDX-License-Identifier: CAL
pragma solidity =0.8.17;

import "sol.lib.datacontract/LibDataContract.sol";

import "../deploy/IExpressionDeployerV1.sol";
import "../ops/AllStandardOps.sol";
import "../../ierc1820/LibIERC1820.sol";
import {IERC165Upgradeable as IERC165} from "@openzeppelin/contracts-upgradeable/utils/introspection/IERC165Upgradeable.sol";

/// @dev Thrown when the pointers known to the expression deployer DO NOT match
/// the interpreter it is constructed for. This WILL cause undefined expression
/// behaviour so MUST REVERT.
/// @param actualPointers The actual function pointers found at the interpreter
/// address upon construction.
error UnexpectedPointers(bytes actualPointers);

/// Thrown when the `RainterpreterExpressionDeployer` is constructed with unknown
/// interpreter bytecode.
/// @param actualBytecodeHash The bytecode hash that was found at the interpreter
/// address upon construction.
error UnexpectedInterpreterBytecodeHash(bytes32 actualBytecodeHash);

/// @dev There are more entrypoints defined by the minimum stack outputs than
/// there are provided sources. This means the calling contract WILL attempt to
/// eval a dangling reference to a non-existent source at some point, so this
/// MUST REVERT.
error MissingEntrypoint(uint256 expectedEntrypoints, uint256 actualEntrypoints);

/// Thrown when the `Rainterpreter` is constructed with unknown store bytecode.
/// @param actualBytecodeHash The bytecode hash that was found at the store
/// address upon construction.
error UnexpectedStoreBytecodeHash(bytes32 actualBytecodeHash);

/// Thrown when the `Rainterpreter` is constructed with unknown opMeta.
error UnexpectedOpMetaHash(bytes32 actualOpMeta);

/// @dev The function pointers known to the expression deployer. These are
/// immutable for any given interpreter so once the expression deployer is
/// constructed and has verified that this matches what the interpreter reports,
/// it can use this constant value to compile and serialize expressions.
bytes constant OPCODE_FUNCTION_POINTERS = hex"0ac70ad60ae50b680b760bc80c380cb60d800dd60e020e9b102f106410821091109f10ae10bc10ca10d810e610ae10f411021111111f112d113c114b115a116911781187119611a511b411c311d211e111f011ff1248125a1268129a12a812b612c412d212e012ee12fc130a13181326133413421350135e136c137a1388139613a413b313c213d113df13ed13fb1409141714251433156115e915f8160716151687";

/// @dev Hash of the known interpreter bytecode.
bytes32 constant INTERPRETER_BYTECODE_HASH = bytes32(
<<<<<<< HEAD
    0x568ef05fb59e7af7e785c3b51b37333de633f977d37b7ec14a8ad10bfb913bb0
=======
    0xf9277edaa426246a317517714c6ea09c1a8f67230d0be9e7e3f4abb0229a73d5
>>>>>>> c0d00864
);

/// @dev Hash of the known store bytecode.
bytes32 constant STORE_BYTECODE_HASH = bytes32(
<<<<<<< HEAD
    0xf6d79305e7be6026bead69ec767fb15e20e945ccbd0367964ace3c8bd82c7688
=======
    0xf229ec48ab47979c15b94ee5c2ecf4405f44691f43667387d0caa1713197b445
>>>>>>> c0d00864
);

/// @dev Hash of the known op meta.
bytes32 constant OP_META_HASH = bytes32(
    0xc633bd425d2c692ef398442774a5c7c81427e04268c7169fcd1670f93ada0731
);

/// All config required to construct a `Rainterpreter`.
/// @param store The `IInterpreterStoreV1`. MUST match known bytecode.
/// @param opMeta All opmeta as binary data. MAY be compressed bytes etc. The
/// opMeta describes the opcodes for this interpreter to offchain tooling.
struct RainterpreterExpressionDeployerConstructionConfig {
    address interpreter;
    address store;
    bytes meta;
}

/// @title RainterpreterExpressionDeployer
/// @notice Minimal binding of the `IExpressionDeployerV1` interface to the
/// `LibIntegrityCheck.ensureIntegrity` loop and `AllStandardOps`.
contract RainterpreterExpressionDeployer is IExpressionDeployerV1, IERC165 {
    using LibStackPointer for StackPointer;

    /// The config of the deployed expression including uncompiled sources. Will
    /// only be emitted after the config passes the integrity check.
    /// @param sender The caller of `deployExpression`.
    /// @param sources As per `IExpressionDeployerV1`.
    /// @param constants As per `IExpressionDeployerV1`.
    /// @param minOutputs As per `IExpressionDeployerV1`.
    event NewExpression(
        address sender,
        bytes[] sources,
        uint256[] constants,
        uint256[] minOutputs
    );

    /// The address of the deployed expression. Will only be emitted once the
    /// expression can be loaded and deserialized into an evaluable interpreter
    /// state.
    /// @param sender The caller of `deployExpression`.
    /// @param expression The address of the deployed expression.
    event ExpressionAddress(address sender, address expression);

    IInterpreterV1 public immutable interpreter;
    IInterpreterStoreV1 public immutable store;

    /// THIS IS NOT A SECURITY CHECK. IT IS AN INTEGRITY CHECK TO PREVENT HONEST
    /// MISTAKES. IT CANNOT PREVENT EITHER A MALICIOUS INTERPRETER OR DEPLOYER
    /// FROM BEING EXECUTED.
    constructor(
        RainterpreterExpressionDeployerConstructionConfig memory config_
    ) {
        IInterpreterV1 interpreter_ = IInterpreterV1(config_.interpreter);
        // Guard against serializing incorrect function pointers, which would
        // cause undefined runtime behaviour for corrupted opcodes.
        bytes memory functionPointers_ = interpreter_.functionPointers();
        if (
            keccak256(functionPointers_) != keccak256(OPCODE_FUNCTION_POINTERS)
        ) {
            revert UnexpectedPointers(functionPointers_);
        }
        // Guard against an interpreter with unknown bytecode.
        bytes32 interpreterHash_;
        assembly ("memory-safe") {
            interpreterHash_ := extcodehash(interpreter_)
        }
        if (interpreterHash_ != INTERPRETER_BYTECODE_HASH) {
            /// THIS IS NOT A SECURITY CHECK. IT IS AN INTEGRITY CHECK TO PREVENT
            /// HONEST MISTAKES.
            revert UnexpectedInterpreterBytecodeHash(interpreterHash_);
        }

        // Guard against an store with unknown bytecode.
        IInterpreterStoreV1 store_ = IInterpreterStoreV1(config_.store);
        bytes32 storeHash_;
        assembly ("memory-safe") {
            storeHash_ := extcodehash(store_)
        }
        if (storeHash_ != STORE_BYTECODE_HASH) {
            /// THIS IS NOT A SECURITY CHECK. IT IS AN INTEGRITY CHECK TO PREVENT
            /// HONEST MISTAKES.
            revert UnexpectedStoreBytecodeHash(storeHash_);
        }

        /// This IS a security check. This prevents someone making an exact
        /// bytecode copy of the interpreter and shipping different meta for
        /// the copy to lie about what each op does in the interpreter.
        bytes32 opMetaHash_ = keccak256(config_.meta);
        if (opMetaHash_ != OP_META_HASH) {
            revert UnexpectedOpMetaHash(opMetaHash_);
        }

        interpreter = interpreter_;
        store = store_;

        emit DISpair(
            msg.sender,
            address(this),
            config_.interpreter,
            config_.store,
            config_.meta
        );

        IERC1820_REGISTRY.setInterfaceImplementer(
            address(this),
            IERC1820_REGISTRY.interfaceHash(
                IERC1820_NAME_IEXPRESSION_DEPLOYER_V1
            ),
            address(this)
        );
    }

    // @inheritdoc IERC165
    function supportsInterface(
        bytes4 interfaceId_
    ) public view virtual override returns (bool) {
        return
            interfaceId_ == type(IExpressionDeployerV1).interfaceId ||
            interfaceId_ == type(IERC165).interfaceId;
    }

    /// Defines all the function pointers to integrity checks. This is the
    /// expression deployer's equivalent of the opcode function pointers and
    /// follows a near identical dispatch process. These are never compiled into
    /// source and are instead indexed into directly by the integrity check. The
    /// indexing into integrity pointers (which has an out of bounds check) is a
    /// proxy for enforcing that all opcode pointers exist at runtime, so the
    /// length of the integrity pointers MUST match the length of opcode function
    /// pointers. This function is `virtual` so that it can be overridden
    /// pairwise with overrides to `functionPointers` on `Rainterpreter`.
    /// @return The list of integrity function pointers.
    function integrityFunctionPointers()
        internal
        view
        virtual
        returns (
            function(IntegrityCheckState memory, Operand, StackPointer)
                view
                returns (StackPointer)[]
                memory
        )
    {
        function(IntegrityCheckState memory, Operand, StackPointer)
            view
            returns (StackPointer)[]
            memory localFnPtrs_ = new function(
                IntegrityCheckState memory,
                Operand,
                StackPointer
            ) view returns (StackPointer)[](0);
        return AllStandardOps.integrityFunctionPointers(localFnPtrs_);
    }

    /// @inheritdoc IExpressionDeployerV1
    function deployExpression(
        bytes[] memory sources_,
        uint256[] memory constants_,
        uint256[] memory minOutputs_
    ) external returns (IInterpreterV1, IInterpreterStoreV1, address) {
        // Ensure that we are not missing any entrypoints expected by the calling
        // contract.
        if (minOutputs_.length > sources_.length) {
            revert MissingEntrypoint(minOutputs_.length, sources_.length);
        }

        // Build the initial state of the integrity check.
        IntegrityCheckState memory integrityCheckState_ = LibIntegrityCheck
            .newState(sources_, constants_, integrityFunctionPointers());
        // Loop over each possible entrypoint as defined by the calling contract
        // and check the integrity of each. At the least we need to be sure that
        // there are no out of bounds stack reads/writes and to know the total
        // memory to allocate when later deserializing an associated interpreter
        // state for evaluation.
        StackPointer initialStackBottom_ = integrityCheckState_.stackBottom;
        StackPointer initialStackHighwater_ = integrityCheckState_
            .stackHighwater;
        for (uint256 i_ = 0; i_ < minOutputs_.length; i_++) {
            // Reset the top, bottom and highwater between each entrypoint as
            // every external eval MUST have a fresh stack, but retain the max
            // stack height as the latter is used for unconditional memory
            // allocation so MUST be the max height across all possible
            // entrypoints.
            integrityCheckState_.stackBottom = initialStackBottom_;
            integrityCheckState_.stackHighwater = initialStackHighwater_;
            LibIntegrityCheck.ensureIntegrity(
                integrityCheckState_,
                SourceIndex.wrap(i_),
                INITIAL_STACK_BOTTOM,
                minOutputs_[i_]
            );
        }
        uint256 stackLength_ = integrityCheckState_.stackBottom.toIndex(
            integrityCheckState_.stackMaxTop
        );

        // Emit the config of the expression _before_ we serialize it, as the
        // serialization process itself is destructive of the sources in memory.
        emit NewExpression(msg.sender, sources_, constants_, minOutputs_);

        (
            DataContractMemoryContainer container_,
            Pointer pointer_
        ) = LibDataContract.newContainer(
                LibInterpreterState.serializeSize(
                    sources_,
                    constants_,
                    stackLength_
                )
            );

        // Serialize the state config into bytes that can be deserialized later
        // by the interpreter. This will compile the sources according to the
        // provided function pointers.
        LibInterpreterState.serialize(
            pointer_,
            sources_,
            constants_,
            stackLength_,
            OPCODE_FUNCTION_POINTERS
        );

        // Deploy the serialized expression onchain.
        address expression_ = LibDataContract.write(container_);

        // Emit and return the address of the deployed expression.
        emit ExpressionAddress(msg.sender, expression_);

        return (interpreter, store, expression_);
    }
}<|MERGE_RESOLUTION|>--- conflicted
+++ resolved
@@ -43,20 +43,12 @@
 
 /// @dev Hash of the known interpreter bytecode.
 bytes32 constant INTERPRETER_BYTECODE_HASH = bytes32(
-<<<<<<< HEAD
     0x568ef05fb59e7af7e785c3b51b37333de633f977d37b7ec14a8ad10bfb913bb0
-=======
-    0xf9277edaa426246a317517714c6ea09c1a8f67230d0be9e7e3f4abb0229a73d5
->>>>>>> c0d00864
 );
 
 /// @dev Hash of the known store bytecode.
 bytes32 constant STORE_BYTECODE_HASH = bytes32(
-<<<<<<< HEAD
     0xf6d79305e7be6026bead69ec767fb15e20e945ccbd0367964ace3c8bd82c7688
-=======
-    0xf229ec48ab47979c15b94ee5c2ecf4405f44691f43667387d0caa1713197b445
->>>>>>> c0d00864
 );
 
 /// @dev Hash of the known op meta.
