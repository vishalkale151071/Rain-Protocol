--- conflicted
+++ resolved
@@ -43,11 +43,7 @@
 
 /// @dev Hash of the known interpreter bytecode.
 bytes32 constant INTERPRETER_BYTECODE_HASH = bytes32(
-<<<<<<< HEAD
-    0xfa99b71eb796818190ff55a354c3851e3b06ac7b8d4b42a202ab1bd62330841e
-=======
-    0xdab95293aa5d21450d6c3268640614cac2f7c55a318377e2de363a3aac8568a8
->>>>>>> 66c9341d
+    0x46fd8b5ce435ff6aca550c3e278743894f4cea2b97c2b47ff4ce3aabbfced341
 );
 
 /// @dev Hash of the known store bytecode.
@@ -57,11 +53,7 @@
 
 /// @dev Hash of the known op meta.
 bytes32 constant OP_META_HASH = bytes32(
-<<<<<<< HEAD
-    0xb7a1ecd32c29fb9f8097cb2d07d25fda788c2ba1987574c466d68aabb2341954
-=======
-    0x14fc1004ddfda21233dc8c0126623d0819d51f0e7092b8233d733064aae247bc
->>>>>>> 66c9341d
+    0xa1fcffbb2fa1e03bd7a9f0ebfd44f3e462bb5b62224a18e05b6678df62d2c16d
 );
 
 /// All config required to construct a `Rainterpreter`.
