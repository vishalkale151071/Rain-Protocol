--- conflicted
+++ resolved
@@ -392,13 +392,6 @@
                     state_.stack[state_.stackIndex] = remainingUnits;
                 } else if (opcode_ == TOTAL_RESERVE_IN) {
                     state_.stack[state_.stackIndex] = totalReserveIn;
-<<<<<<< HEAD
-                } else if (opcode_ == LAST_RESERVE_IN) {
-                    state_.stack[state_.stackIndex] =
-                        (lastBuyPrice * lastBuyUnits) /
-                        PRICE_ONE;
-=======
->>>>>>> 9d2fde0d
                 } else if (opcode_ == LAST_BUY_BLOCK) {
                     state_.stack[state_.stackIndex] = lastBuyBlock;
                 } else if (opcode_ == LAST_BUY_UNITS) {
